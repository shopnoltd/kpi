<<<<<<< HEAD
from constance.test import override_config
from django.contrib.auth.models import User
=======
from constance import config
>>>>>>> 522ac51c
from django.test import TestCase

from hub.admin.extend_user import validate_superuser_auth
from kobo.apps.accounts.mfa.models import MfaMethod
from kobo.apps.kobo_auth.shortcuts import User


@override_config(SUPERUSER_AUTH_ENFORCEMENT=True)
class ValidateSuperuserMfaTest(TestCase):

    def setUp(self):
        self.superuser = User.objects.create_superuser(
            username='admin', password='adminpassword'
        )

    def test_superuser_without_mfa_and_usable_password(self):
        self.assertFalse(validate_superuser_auth(self.superuser))

    def test_superuser_with_unusable_password(self):
        self.superuser.set_unusable_password()
        self.assertTrue(validate_superuser_auth(self.superuser))

    def test_superuser_with_mfa_enabled(self):
        MfaMethod.objects.create(user=self.superuser, is_active=True)
        self.assertTrue(validate_superuser_auth(self.superuser))<|MERGE_RESOLUTION|>--- conflicted
+++ resolved
@@ -1,9 +1,4 @@
-<<<<<<< HEAD
 from constance.test import override_config
-from django.contrib.auth.models import User
-=======
-from constance import config
->>>>>>> 522ac51c
 from django.test import TestCase
 
 from hub.admin.extend_user import validate_superuser_auth
