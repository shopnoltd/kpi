_ = require 'underscore'
Backbone = require 'backbone'
$modelUtils = require './model.utils'
$configs = require './model.configs'
$viewUtils = require './view.utils'
$icons = require './view.icons'
$hxl = require './view.rowDetail.hxlDict'

$viewRowDetailSkipLogic = require './view.rowDetail.SkipLogic'
$viewTemplates = require './view.templates'
_t = require('utils').t

module.exports = do ->
  viewRowDetail = {}

  class viewRowDetail.DetailView extends Backbone.View
    ###
    The DetailView class is a base class for details
    of each row of the XLForm. When the view is initialized,
    a mixin from "DetailViewMixins" is applied.
    ###
    className: "card__settings__fields__field  dt-view dt-view--depr"
    initialize: ({@rowView})->
      unless @model.key
        throw new Error "RowDetail does not have key"
      modelKey = @model.key
      if modelKey == 'bind::oc:itemgroup'
        modelKey = 'oc_item_group'
      else if modelKey == 'bind::oc:external'
        modelKey = 'oc_external'
      @extraClass = "xlf-dv-#{modelKey}"
      _.extend(@, viewRowDetail.DetailViewMixins[modelKey] || viewRowDetail.DetailViewMixins.default)
      @$el.addClass(@extraClass)

    render: ()->
      rendered = @html()
      if rendered
        @$el.html rendered

      @afterRender && @afterRender()
      @
    html: ()->
      $viewTemplates.$$render('xlfDetailView', @)
    listenForCheckboxChange: (opts={})->
      el = opts.el || @$('input[type=checkbox]').get(0)
      $el = $(el)
      changing = false
      _requiredBox = @model.key is "required"

      reflectValueInEl = ()=>
        if !changing
          val = @model.get('value')
          if val is true or val in $configs.truthyValues
            $el.prop('checked', true)
      @model.on 'change:value', reflectValueInEl
      reflectValueInEl()
      $el.on 'change', ()=>
        changing = true
        @model.set('value', $el.prop('checked'))
        if _requiredBox
          $el.parents('.card').eq(0).toggleClass('card--required', $el.prop('checked'))
        changing = false
    listenForInputChange: (opts={})->
      # listens to checkboxes and input fields and ensures
      # the model's value is reflected in the element and changes
      # to the element are reflected in the model (with transformFn
      # applied)
      el = opts.el || @$('input').get(0)

      $el = $(el)
      transformFn = opts.transformFn || false
      inputType = opts.inputType
      inTransition = false

      changeModelValue = ($elVal)=>
        # preventing race condition
        if !inTransition
          inTransition = true
          @model.set('value', $elVal)
          reflectValueInEl(true)
          inTransition = false

      reflectValueInEl = (force=false)=>
        # This should never change the model value
        if force || !inTransition
          modelVal = @model.get('value')
          if inputType is 'checkbox'
            if !_.isBoolean(modelVal)
              modelVal = modelVal in $configs.truthyValues
            # triggers element change event
            $el.prop('checked', modelVal)
          else
            # triggers element change event
            $el.val(modelVal)

      reflectValueInEl()
      @model.on 'change:value', reflectValueInEl

      $el.on 'change', ()=>
        $elVal = $el.val()
        if transformFn
          $elVal = transformFn($elVal)
        changeModelValue($elVal)

      $el.on('keyup', (evt) =>
        if evt.key is 'Enter' or evt.keyCode is 13
          $el.blur()
      )
      return

    _insertInDOM: (where, how) ->
      where[how || 'append'](@el)
    insertInDOM: (rowView)->
      @_insertInDOM rowView.defaultRowDetailParent

  viewRowDetail.Templates = {
    textbox: (cid, key, key_label = key, input_class = '') ->
      @field """<input type="text" name="#{key}" id="#{cid}" class="#{input_class}" />""", cid, key_label

    checkbox: (cid, key, key_label = key, input_label = _t("Yes")) ->
      input_label = input_label
      @field """<input type="checkbox" name="#{key}" id="#{cid}"/> <label for="#{cid}">#{input_label}</label>""", cid, key_label

    radioButton: (cid, key, options, key_label = key, default_value = '') ->
      buttons = ""
      for option in options
        buttons += """<input type="radio" name="#{key}" id="option_#{option.label}" value="#{option.value}">"""
        buttons += """<label id="label_#{option.label}" for="#{option.label}">#{option.label}</label>"""

      @field buttons, cid, key_label

    dropdown: (cid, key, values, key_label = key) ->
      select = """<select id="#{cid}">"""

      for value in values
        select += """<option value="#{value}">#{value}</option>"""

      select += "</select>"

      @field select, cid, key_label

    hxlTags: (cid, key, key_label = key, value = '', hxlTag = '', hxlAttrs = '') ->
      tags = """<input type="text" name="#{key}" id="#{cid}" class="hxlValue hidden" value="#{value}"  />"""
      tags += """ <div class="settings__hxl"><input id="#{cid}-tag" class="hxlTag" value="#{hxlTag}" type="hidden" />"""
      tags += """ <input id="#{cid}-attrs" class="hxlAttrs" value="#{hxlAttrs}" type="hidden" /></div>"""

      @field tags, cid, key_label

    field: (input, cid, key_label) ->
      """
      <div class="card__settings__fields__field">
        <label for="#{cid}">#{key_label}:</label>
        <span class="settings__input">
          #{input}
        </span>
      </div>
      """
  }

  viewRowDetail.DetailViewMixins = {}

  viewRowDetail.DetailViewMixins.type =
    html: -> false
    insertInDOM: (rowView)->
      typeStr = @model.get("typeId")
      if !(@model._parent.constructor.kls is "Group")
        faClass = $icons.get(typeStr)?.get("faClass")
        if !faClass
          console?.error("could not find icon for type: #{typeStr}")
          faClass = "fighter-jet"
        rowView.$el.find(".card__header-icon").addClass("fa-#{faClass}")


  viewRowDetail.DetailViewMixins.label =
    html: -> false
    insertInDOM: (rowView)->
      cht = rowView.$label
      cht.value = @model.get('value')
      return @
    afterRender: ->
      @listenForInputChange({
        el: this.rowView.$label,
        transformFn: (value) ->
          value = value.replace(new RegExp(String.fromCharCode(160), 'g'), '')
          value = value.replace /\t/g, ' '
          return value
      })
      return

  viewRowDetail.DetailViewMixins.hint =
    html: -> false
    insertInDOM: (rowView) ->
      hintEl = rowView.$hint
      hintEl.value = @model.get("value")
      return @
    afterRender: ->
      @listenForInputChange({
        el: this.rowView.$hint
      })
      return

  viewRowDetail.DetailViewMixins.guidance_hint =
    html: ->
      @$el.addClass("card__settings__fields--active")
      viewRowDetail.Templates.textbox @cid, @model.key, _t("Guidance hint"), 'text'
    afterRender: ->
      @listenForInputChange()

  viewRowDetail.DetailViewMixins.constraint_message =
    html: ->
      @$el.addClass("card__settings__fields--active")
      viewRowDetail.Templates.textbox @cid, @model.key, _t("Error Message"), 'text'
    insertInDOM: (rowView)->
      @_insertInDOM rowView.cardSettingsWrap.find('.card__settings__fields--validation-criteria').eq(0)
    afterRender: ->
      @listenForInputChange()

  # parameters are handled per case
  viewRowDetail.DetailViewMixins.parameters =
    html: -> false
    insertInDOM: (rowView)-> return

  # body::accept is handled in custom view
  viewRowDetail.DetailViewMixins['body::accept'] =
    html: -> false
    insertInDOM: (rowView)-> return

  viewRowDetail.DetailViewMixins.relevant =
    html: ->
      @$el.addClass("card__settings__fields--active")
      """
      <div class="card__settings__fields__field relevant__editor">
      </div>
      """

    afterRender: ->
      @$el.find(".relevant__editor").html("""
        <div class="skiplogic__main"></div>
        <p class="skiplogic__extras">
        </p>
      """)

      @target_element = @$('.skiplogic__main')

      @model.facade.render @target_element

    insertInDOM: (rowView) ->
      @_insertInDOM rowView.cardSettingsWrap.find('.card__settings__fields--skip-logic').eq(0)

  viewRowDetail.DetailViewMixins.constraint =
    html: ->
      @$el.addClass("card__settings__fields--active")
      """
      <div class="card__settings__fields__field constraint__editor">
      </div>
      """
    afterRender: ->
      @$el.find(".constraint__editor").html("""
        <div class="skiplogic__main"></div>
        <p class="skiplogic__extras">
        </p>
      """)

      @target_element = @$('.skiplogic__main')

      @model.facade.render @target_element

    insertInDOM: (rowView) ->
      @_insertInDOM rowView.cardSettingsWrap.find('.card__settings__fields--validation-criteria')

  viewRowDetail.DetailViewMixins.name =
    html: ->
      @fieldTab = "active"
      @$el.addClass("card__settings__fields--#{@fieldTab}")
      viewRowDetail.Templates.textbox @cid, @model.key, _t("Data column name"), 'text'
    afterRender: ->
      @listenForInputChange(transformFn: (value)=>
        value_chars = value.split('')
        if !/[\w_]/.test(value_chars[0])
          value_chars.unshift('_')

        @model.set 'value', value
        @model.deduplicate @model.getSurvey()
      )
      update_view = () => @$el.find('input').eq(0).val(@model.get("value") || $modelUtils.sluggifyLabel @model._parent.getValue('label'))
      update_view()

      @model._parent.get('label').on 'change:value', update_view
  # insertInDom: (rowView)->
    #   # default behavior...
    #   rowView.defaultRowDetailParent.append(@el)

  viewRowDetail.DetailViewMixins.tags =
    html: ->
      @fieldTab = "active"
      @$el.addClass("card__settings__fields--#{@fieldTab}")
      label = _t("HXL")
      if (@model.get("value"))
        tags = @model.get("value")
        hxlTag = ''
        hxlAttrs = []
        hxlAttrsString = ''

        if _.isArray(tags)
          _.map(tags, (_t, i)->
            if (_t.indexOf('hxl:') > -1)
              _t = _t.replace('hxl:','')
              if (_t.indexOf('#') > -1)
                hxlTag = _t
              if (_t.indexOf('+') > -1)
                _t = _t.replace('+','')
                hxlAttrs.push(_t)
          )

        if _.isArray(hxlAttrs)
          hxlAttrsString = hxlAttrs.join(',')

        viewRowDetail.Templates.hxlTags @cid, @model.key, label, @model.get("value"), hxlTag, hxlAttrsString
      else
        viewRowDetail.Templates.hxlTags @cid, @model.key, label
    afterRender: ->
      @$el.find('input.hxlTag').select2({
          tags:$hxl.dict,
          maximumSelectionSize: 1,
          placeholder: _t("#tag"),
          tokenSeparators: ['+',',', ':'],
          formatSelectionTooBig: _t("Only one HXL tag allowed per question. ")
          createSearchChoice: @_hxlTagCleanup
        })
      @$el.find('input.hxlAttrs').select2({
          tags:[],
          tokenSeparators: ['+',',', ':'],
          formatNoMatches: _t("Type attributes for this tag"),
          placeholder: _t("Attributes"),
          createSearchChoice: @_hxlAttrCleanup
          allowClear: 1
        })

      @$el.find('input.hxlTag').on 'change', () => @_hxlUpdate()
      @$el.find('input.hxlAttrs').on 'change', () => @_hxlUpdate()

      @$el.find('input.hxlTag').on 'select2-selecting', (e) => @_hxlTagSelecting(e)
      @$el.find('.hxlTag input.select2-input').on 'keyup', (e) => @_hxlTagSanitize(e)

      @listenForInputChange({el: @$el.find('input.hxlValue').eq(0)})

    _hxlUpdate: (e)->
      tag = @$el.find('input.hxlTag').val()

      attrs = @$el.find('input.hxlAttrs').val()
      attrs = attrs.replace(/,/g, '+')
      hxlArray = [];

      if (tag)
        @$el.find('input.hxlAttrs').select2('enable', true)
        hxlArray.push('hxl:' + tag)
        if (attrs)
          aA = attrs.split('+')
          _.map(aA, (_a)->
            hxlArray.push('hxl:+' + _a)
          )
      else
        @$el.find('input.hxlAttrs').select2('enable', false)

      @model.set('value', hxlArray)
      @model.trigger('change')

    _hxlTagCleanup: (term)->
      if term.length >= 2
        regex = /\W+/g
        term = "#" + term.replace(regex, '').toLowerCase()
        return {id: term, text: term}

    _hxlTagSanitize: (e)->
      if e.target.value.length >= 2
        regex = /\W+/g
        e.target.value = "#" + e.target.value.replace(regex, '')

    _hxlTagSelecting: (e)->
      if e.val.length < 2
        e.preventDefault()

    _hxlAttrCleanup: (term)->
      regex = /\W+/g
      term = term.replace(regex, '').toLowerCase()
      return {id: term, text: term}


  viewRowDetail.DetailViewMixins.default =
    html: ->
      @fieldTab = "active"
      @$el.addClass("card__settings__fields--#{@fieldTab}")
      label = if @model.key == 'default' then _t("Default response") else @model.key.replace(/_/g, ' ')
      viewRowDetail.Templates.textbox @cid, @model.key, label, 'text'
    afterRender: ->
      @$el.find('input').eq(0).val(@model.get("value"))
      @listenForInputChange()

  viewRowDetail.DetailViewMixins.calculation =
    html: -> false
    insertInDOM: (rowView)-> return

  viewRowDetail.DetailViewMixins._isRepeat =
    html: ->
      @$el.addClass("card__settings__fields--active")
      viewRowDetail.Templates.checkbox @cid, @model.key, _t("Repeat"), _t("Repeat this group if necessary")
    afterRender: ->
      @listenForCheckboxChange()

  # handled by mandatorySettingSelector
  viewRowDetail.DetailViewMixins.required =
<<<<<<< HEAD
    getOptions: () -> 
      options = [
        {
          label: 'Always',
          value: 'yes'
        },
        {
          label: 'Conditional'
          value: 'conditional'
        },
        {
          label: 'Never',
          value: ''
        }
      ]
      options
    html: ->
      @$el.addClass("card__settings__fields--active")
      viewRowDetail.Templates.radioButton @cid, @model.key, @getOptions(), _t("Required")
    afterRender: ->
      options = @getOptions()
      el = @$("input[type=radio][name=#{@model.key}]")
      $el = $(el)
      $input = $('<input/>', {class:'text', type: 'text', style: 'width: auto; margin-left: 5px;'})
      changing = false
      
      reflectValueInEl = ()=>
        if !changing
          modelValue = @model.get('value')
          if modelValue == ''
            willSelectedEl = @$("input[type=radio][name=#{@model.key}][id='option_Never']")
          else if modelValue == 'yes'
            willSelectedEl = @$("input[type=radio][name=#{@model.key}][value=#{modelValue}]")
          else 
            willSelectedEl = @$("input[type=radio][name=#{@model.key}][id='option_Conditional']")
            @$('#label_Conditional').append $input
            @listenForInputChange el: $input
          
          $willSelectedEl = $(willSelectedEl)
          $willSelectedEl.prop('checked', true)
      
      @model.on 'change:value', reflectValueInEl
      reflectValueInEl()

      $el.on 'change', ()=>
        changing = true
        selectedEl = @$("input[type=radio][name=#{@model.key}]:checked")
        $selectedEl = $(selectedEl)
        selectedVal = $selectedEl.val()
        if selectedVal is 'conditional'
          @model.set('value', '')
          @$('#label_Conditional').append $input
          @listenForInputChange el: $input
        else
          @model.set('value', selectedVal)
          $input.remove()
        changing = false
=======
    html: -> false
    insertInDOM: -> return
>>>>>>> 290c29b0

  viewRowDetail.DetailViewMixins.appearance =
    getTypes: () ->
      types =
        text: ['multiline', 'numbers']
        select_one: ['minimal', 'quick', 'horizontal-compact', 'horizontal', 'likert', 'compact', 'quickcompact', 'label', 'list-nolabel']
        select_multiple: ['minimal', 'horizontal-compact', 'horizontal', 'compact', 'label', 'list-nolabel']
        image: ['signature', 'draw', 'annotate']
        date: ['month-year', 'year']
        group: ['select', 'field-list', 'table-list', 'other']

      types[@model._parent.getValue('type').split(' ')[0]]
    html: ->

      @$el.addClass("card__settings__fields--active")
      if @model_is_group(@model)
        return viewRowDetail.Templates.checkbox @cid, @model.key, _t("Appearance (advanced)"), _t("Show all questions in this group on the same screen")
      else
        appearances = @getTypes()
        if appearances?
          appearances.push 'other'
          appearances.unshift 'select'
          return viewRowDetail.Templates.dropdown @cid, @model.key, appearances, _t("Appearance (advanced)")
        else
          return viewRowDetail.Templates.textbox @cid, @model.key, _t("Appearance (advanced)"), 'text'

    model_is_group: (model) ->
      model._parent.constructor.key == 'group'

    afterRender: ->
      $select = @$('select')
      modelValue = @model.get 'value'
      if $select.length > 0
        $input = $('<input/>', {class:'text', type: 'text', width: 'auto'})
        if modelValue != ''
          if @getTypes()? && modelValue in @getTypes()
            $select.val(modelValue)
          else
            $select.val('other')
            @$('.settings__input').append $input
            @listenForInputChange el: $input

        $select.change () =>
          if $select.val() == 'other'
            @model.set 'value', ''
            @$('.settings__input').append $input
            @listenForInputChange el: $input
          else if $select.val() == 'select'
            @model.set 'value', ''
          else
            @model.set 'value', $select.val()
            $input.remove()
      else
        $input = @$('input')
        if $input.attr('type') == 'text'
          @$('input[type=text]').val(modelValue)
          @listenForInputChange()
        else if $input.attr('type') == 'checkbox'
          if @model.get('value') == 'field-list'
            $input.prop('checked', true)
          $input.on 'change', () =>
            if $input.prop('checked')
              @model.set 'value', 'field-list'
            else
              @model.set 'value', ''

  viewRowDetail.DetailViewMixins.oc_item_group =
    html: ->
      @$el.addClass("card__settings__fields--active")
      viewRowDetail.Templates.textbox @cid, @model.key, _t("OC Item Group"), 'text'
    insertInDOM: (rowView)->
      @_insertInDOM rowView.cardSettingsWrap.find('.card__settings__fields--oc-item-group').eq(0)
    afterRender: ->
      @listenForInputChange()

  viewRowDetail.DetailViewMixins.oc_external =
    html: ->
      @$el.addClass("card__settings__fields--active")
      options = ['null', 'clinicaldata']
      return viewRowDetail.Templates.dropdown @cid, @model.key, options, _t("OC External")
    insertInDOM: (rowView)->
      @_insertInDOM rowView.cardSettingsWrap.find('.card__settings__fields--oc-external').eq(0)
    afterRender: ->
      $select = @$('select')
      modelValue = @model.get 'value'
      if $select.length > 0
        if modelValue == ''
          $select.val('null')
        else
          $select.val(modelValue)
        
        $select.change () =>
          if $select.val() == 'null'
            @model.set 'value', ''
          else
            @model.set 'value', $select.val()
  
  viewRowDetail<|MERGE_RESOLUTION|>--- conflicted
+++ resolved
@@ -409,8 +409,7 @@
 
   # handled by mandatorySettingSelector
   viewRowDetail.DetailViewMixins.required =
-<<<<<<< HEAD
-    getOptions: () -> 
+    getOptions: () ->
       options = [
         {
           label: 'Always',
@@ -435,7 +434,7 @@
       $el = $(el)
       $input = $('<input/>', {class:'text', type: 'text', style: 'width: auto; margin-left: 5px;'})
       changing = false
-      
+
       reflectValueInEl = ()=>
         if !changing
           modelValue = @model.get('value')
@@ -443,14 +442,14 @@
             willSelectedEl = @$("input[type=radio][name=#{@model.key}][id='option_Never']")
           else if modelValue == 'yes'
             willSelectedEl = @$("input[type=radio][name=#{@model.key}][value=#{modelValue}]")
-          else 
+          else
             willSelectedEl = @$("input[type=radio][name=#{@model.key}][id='option_Conditional']")
             @$('#label_Conditional').append $input
             @listenForInputChange el: $input
-          
+
           $willSelectedEl = $(willSelectedEl)
           $willSelectedEl.prop('checked', true)
-      
+
       @model.on 'change:value', reflectValueInEl
       reflectValueInEl()
 
@@ -467,10 +466,6 @@
           @model.set('value', selectedVal)
           $input.remove()
         changing = false
-=======
-    html: -> false
-    insertInDOM: -> return
->>>>>>> 290c29b0
 
   viewRowDetail.DetailViewMixins.appearance =
     getTypes: () ->
@@ -561,11 +556,11 @@
           $select.val('null')
         else
           $select.val(modelValue)
-        
+
         $select.change () =>
           if $select.val() == 'null'
             @model.set 'value', ''
           else
             @model.set 'value', $select.val()
-  
+
   viewRowDetail