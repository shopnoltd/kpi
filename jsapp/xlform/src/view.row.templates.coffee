module.exports = do ->
  replaceSupportEmail = require('utils').replaceSupportEmail

  expandingSpacerHtml = """
      <div class="survey__row__spacer  row clearfix expanding-spacer-between-rows expanding-spacer-between-rows--depr">
        <div tabIndex="0" class="js-expand-row-selector btn btn--addrow btn--block  btn-xs  btn-default"
            ><i class="fa fa-plus"></i></div>
        <div class="line">&nbsp;</div>
      </div>
  """

  groupSettingsView = ->
    """
      <section class="card__settings  row-extras row-extras--depr">
        <i class="card__settings-close fa fa-times js-toggle-card-settings"></i>
        <ul class="card__settings__tabs">
          <li class="heading"><i class="fa fa-cog"></i> #{t("Settings")}</li>
          <li data-card-settings-tab-id="all" class="card__settings__tabs__tab--active">#{t("All group settings")}</li>
          <li data-card-settings-tab-id="skip-logic" class="">#{t("Skip Logic")}</li>
        </ul>
        <div class="card__settings__content">
          <div class="card__settings__fields card__settings__fields--active card__settings__fields--all">
          </div>
          <div class="card__settings__fields card__settings__fields--skip-logic"></div>
        </div>
      </section>
    """
  rowSettingsView = ()->
    """
      <section class="card__settings  row-extras row-extras--depr">
        <i class="card__settings-close fa fa-times js-toggle-card-settings"></i>
        <ul class="card__settings__tabs">
<<<<<<< HEAD
          <li class="heading"><i class="fa fa-cog"></i> #{t("Settings")}</li>
          <li data-card-settings-tab-id="question-options" class="card__settings__tabs__tab--active">#{t("Question Options")}</li>
          <li data-card-settings-tab-id="skip-logic" class="">#{t("Skip Logic")}</li>
          <li data-card-settings-tab-id="validation-criteria" class="">#{t("Validation Criteria")}</li>
          <li data-card-settings-tab-id="response-type" class="card__settings__tab--response-type">#{t("Response Type")}</li>
=======
          <li class="heading"><i class="fa fa-cog"></i> #{_t("Settings")}</li>
          <li data-card-settings-tab-id="question-options" class="card__settings__tabs__tab--active">#{_t("Question Options")}</li>
          <li data-card-settings-tab-id="skip-logic" class="">#{_t("Skip Logic")}</li>
          <li data-card-settings-tab-id="validation-criteria" class="">#{_t("Validation Criteria")}</li>
>>>>>>> 53b58906
        </ul>
        <div class="card__settings__content">
          <ul class="card__settings__fields card__settings__fields--active card__settings__fields--question-options">
          </ul>

          <ul class="card__settings__fields card__settings__fields--skip-logic">
          </ul>

          <ul class="card__settings__fields card__settings__fields--validation-criteria">
          </ul>

          <ul class="card__settings__fields card__settings__fields--response-type">
          </ul>
        </div>
      </section>
    """

  xlfRowView = (surveyView) ->
      template = """
      <div class="survey__row__item survey__row__item--question card js-select-row">
        <div class="card__header">
          <div class="card__header--shade"><span></span></div>
          <div class="card__indicator">
            <div class="noop card__indicator__icon"><i class="fa fa-fw card__header-icon"></i></div>
          </div>
          <div class="card__text">
            <input type="text" placeholder="#{t("Question label is required")}" class="card__header-title js-card-label js-cancel-select-row js-cancel-sort">
            <input type="text" placeholder="#{t("Question hint")}" class="card__header-hint js-cancel-select-row js-cancel-sort">
          </div>
          <div class="card__buttons">
            <span class="card__buttons__button card__buttons__button--settings card__buttons__button--gray js-toggle-card-settings" data-button-name="settings"><i class="fa fa-cog"></i></span>
            <span class="card__buttons__button card__buttons__button--delete card__buttons__button--red js-delete-row" data-button-name="delete"><i class="fa fa-trash-o"></i></span>
      """
      if surveyView.features.multipleQuestions
        template += """<span class="card__buttons__button card__buttons__button--copy card__buttons__button--blue js-clone-question" data-button-name="duplicate"><i class="fa fa-copy"></i></span>
                  <span class="card__buttons__button card__buttons__button--add card__buttons__button--gray-green js-add-to-question-library" data-button-name="add-to-library"><i class="fa fa-folder-o"><i class="fa fa-plus"></i></i></span>"""

      return template + """
          </div>
        </div>
      </div>
      #{expandingSpacerHtml}
      """

  groupView = ()->
    """
    <div class="survey__row__item survey__row__item--group group card js-select-row">
      <header class="group__header">
        <i class="group__caret js-toggle-group-expansion fa fa-fw fa-caret-down"></i>
        <input type="text" class="card__header-title js-card-label js-cancel-select-row js-cancel-sort">
        <div class="group__header__buttons">
          <span class="group__header__buttons__button group__header__buttons__button--settings js-toggle-card-settings"><i class="fa fa-cog"></i></span>
          <span class="group__header__buttons__button group__header__buttons__button--delete js-delete-group"><i class="fa fa-trash-o"></i></span>
        </div>
      </header>
      <ul class="group__rows">
      </ul>
    </div>
    #{expandingSpacerHtml}
    """

  koboMatrixView = () ->
      template = """
      <div class="survey__row__item survey__row__item--question card js-select-row">
        <div class="card__header">
          <div class="card__header--shade"><span></span></div>
          <div class="card__indicator">
            <div class="noop card__indicator__icon"><i class="fa fa-fw card__header-icon fa-table"></i></div>
          </div>
          <div class="card__text">
            <input type="text" placeholder="#{t("Question label is required")}" class="card__header-title js-card-label js-cancel-select-row js-cancel-sort">
          </div>
          <div class="card__buttons">
            <span class="card__buttons__button card__buttons__button--settings card__buttons__button--gray js-toggle-card-settings" data-button-name="settings"><i class="fa fa-cog"></i></span>
            <span class="card__buttons__button card__buttons__button--delete card__buttons__button--red js-delete-row" data-button-name="delete"><i class="fa fa-trash-o"></i></span>
          </div>
        </div>
        <p class="kobomatrix-warning">#{t("Note: The Matrix question type only works in Enketo web forms using the 'grid' style.")}</p>

        <div class="card__kobomatrix">
      """
      return template + """
        </div>
      </div>
      #{expandingSpacerHtml}
      """

  scoreView = (template_args={})->
    fillers = []
    cols = []
    for col in template_args.score_choices
      fillers.push """<td class="scorecell__radio"><input type="radio" disabled="disabled"></td>"""
      autoname_class = ""
      autoname_attr = ""
      if col.autoname
        autoname_class = "scorecell__name--automatic"
        autoname_attr = """data-automatic-name="#{col.autoname}" """
      namecell = """
        <p class="scorecell__name #{autoname_class}" #{autoname_attr} contenteditable="true" title="Option value">#{col.name or ''}</p>
      """
      cols.push """
        <th class="scorecell__col" data-cid="#{col.cid}">
          <span class="scorecell__label" contenteditable="true">#{col.label}</span><button class="scorecell__delete js-delete-scorecol">&times;</button>
          #{namecell}
        </th>
        """
    thead_html = cols.join('')
    fillers = fillers.join('')
    tbody_html = for row in template_args.score_rows
      autoname_attr = ""
      autoname_class = ""
      if row.autoname
        autoname_class = "scorelabel__name--automatic"
        autoname_attr = """data-automatic-name="#{row.autoname}" """

      scorelabel__name = """
        <span class="scorelabel__name #{autoname_class}" #{autoname_attr} contenteditable="true" title="#{t("Row name")}">#{row.name or ''}</span>
      """

      """
      <tr data-row-cid="#{row.cid}">
        <td class="scorelabel">
          <span class="scorelabel__edit" contenteditable="true">#{row.label}</span>
          <button class="scorerow__delete js-delete-scorerow">&times;</button>
          <br>
          #{scorelabel__name}
        </td>
        #{fillers}
      </tr>
      """
    table_html = """
    <table class="score_preview__table">
      <thead>
        <th class="scorecell--empty"></th>
        #{thead_html}
        <th class="scorecell--add"><button class="kobo-button kobo-button--small">+</button></th>
      </thead>
      <tbody>
        #{tbody_html.join('')}
      </tbody>
      <tfoot>
        <tr>
        <td class="scorerow--add"><button class="kobo-button kobo-button--small kobo-button--fullwidth">+</button></td>
        </tr>
      </tfoot>
    </table>
    """
    """
    <div class="score_preview">
      #{table_html}
    </div>
    """
  rankView = (s, template_args={})->
    rank_levels_lis = for item in template_args.rank_levels
      autoclass = ""
      autoattr = ""
      autoattr = """data-automatic-name="#{item.automatic}" """
      if item.set_automatic
        autoclass = "rank_items__name--automatic"
      """
      <li class="rank_items__level" data-cid="#{item.cid}">
        <span class="rank_items__level__label">#{item.label}</span><button class="rankcell__delete js-delete-rankcell">&times;</button>
        <br>
        <span class="rank_items__name #{autoclass}" #{autoattr}>#{item.name or ''}</span>
      </li>
      """
    rank_rows_lis = for item in template_args.rank_rows
      autoclass = ""
      autoattr = ""
      autoattr = """data-automatic-name="#{item.automatic}" """
      if item.set_automatic
        autoclass = "rank_items__name--automatic"
      """
      <li class="rank_items__item" data-cid="#{item.cid}">
        <span class="rank_items__item__label">#{item.label}</span><button class="rankcell__delete js-delete-rankcell">&times;</button>
        <br>
        <span class="rank_items__name #{autoclass}" #{autoattr}>#{item.name or ''}</span>
      </li>
      """
    rank_constraint_message_html = """
    <li class="rank_items__constraint_wrap">
      <p class="rank_items__constraint_explanation">
        #{t("A constraint message to be read in case of error:")}
      </p>
      <p class="rank_items__constraint_message">
        #{template_args.rank_constraint_msg}
      </p>
    </li>
    """

    rank_constraint_message_li = """
      #{rank_constraint_message_html}
    """
    """
    <div class="rank_preview clearfix">
      <ol class="rank__rows">
        #{rank_rows_lis.join('')}
        <li class="rank_items__add rank_items__add--item"><button class="kobo-button kobo-button--small kobo-button--fullwidth">+</button></li>
      </ol>
      <ul class="rank__levels">
        #{rank_levels_lis.join('')}
        <li class="rank_items__add rank_items__add--level"><button class="kobo-button kobo-button--small kobo-button--fullwidth">+</button></li>
        #{rank_constraint_message_li}
      </ul>
    </div>
    """
  mandatorySettingSelector = (uniqueName, currentValue) ->
    if currentValue is 'true' or currentValue is 'false'
      modifier = currentValue
    else
      modifier = 'custom'

    """
    <div class="card__settings__fields__field">
      <label>#{t('Mandatory response')}:</label>
      <span class="settings__input">
        <div class="radio">
          <label class="radio__row mandatory-setting__row mandatory-setting__row--true">
            <input
              class="radio__input js-mandatory-setting-radio"
              type="radio"
              name="#{uniqueName}"
              value="true" #{if modifier is 'true' then 'checked' else ''}
            >
            <span class="radio__label">#{t('Yes')}</span>
          </label>
          <label class="radio__row mandatory-setting__row mandatory-setting__row--false">
            <input
              class="radio__input js-mandatory-setting-radio"
              type="radio"
              name="#{uniqueName}"
              value="false" #{if modifier is 'false' then 'checked' else ''}
            >
            <span class="radio__label">#{t('No')}</span>
          </label>
          <label class="radio__row mandatory-setting__row mandatory-setting__row--custom">
            <input
              class="radio__input js-mandatory-setting-radio"
              type="radio"
              name="#{uniqueName}"
              value="custom" #{if modifier is 'custom' then 'checked' else ''}
            >
            <span class="radio__label">#{t('Custom logic')}</span>
            <label class="text-box text-box--on-white">
              <input
                type="text"
                class="text-box__input js-mandatory-setting-custom-text"
                value="#{currentValue}"
                placeholder="#{t('Mandatory when this formula is true')}"
              >
            </label>
          </label>
        </div>
      </span>
    </div>
    """

  paramsSettingsField = ->
    """
    <div class="card__settings__fields__field params-view__settings-wrapper">
      <label>#{t('Parameters')}:</label>
      <span class="settings__input">
        <div class="params-view"></div>
      </span>
    </div>
    """

  paramsSimple = ->
    """
    <div class="params-view__simple-wrapper">
      <div class="params-view"></div>
    </div>
    """

  selectQuestionExpansion = ->
    """
    <div class="card--selectquestion__expansion row__multioptions js-cancel-sort">
      <div class="list-view">
        <ul></ul>
      </div>
    </div>
    """

  expandChoiceList = ()->
    """
    <span class="card__buttons__multioptions js-toggle-row-multioptions js-cancel-select-row"><i class='right-and-down-caret' /></span>
    """

  rowErrorView = (atts)->
    """
    <div class="card card--error">
      #{t("Row could not be displayed:")} <pre>#{atts}</pre>
      <em>#{replaceSupportEmail(t("This question could not be imported. Please re-create it manually. Please contact us at help@kobotoolbox.org so we can fix this bug!"))}</em>
    </div>
    #{expandingSpacerHtml}
    """

  xlfRowView: xlfRowView
  expandChoiceList: expandChoiceList
  mandatorySettingSelector: mandatorySettingSelector
  paramsSettingsField: paramsSettingsField
  paramsSimple: paramsSimple
  selectQuestionExpansion: selectQuestionExpansion
  groupView: groupView
  rowErrorView: rowErrorView
  koboMatrixView: koboMatrixView
  scoreView: scoreView
  rankView: rankView
  groupSettingsView: groupSettingsView
  rowSettingsView: rowSettingsView<|MERGE_RESOLUTION|>--- conflicted
+++ resolved
@@ -30,18 +30,10 @@
       <section class="card__settings  row-extras row-extras--depr">
         <i class="card__settings-close fa fa-times js-toggle-card-settings"></i>
         <ul class="card__settings__tabs">
-<<<<<<< HEAD
           <li class="heading"><i class="fa fa-cog"></i> #{t("Settings")}</li>
           <li data-card-settings-tab-id="question-options" class="card__settings__tabs__tab--active">#{t("Question Options")}</li>
           <li data-card-settings-tab-id="skip-logic" class="">#{t("Skip Logic")}</li>
           <li data-card-settings-tab-id="validation-criteria" class="">#{t("Validation Criteria")}</li>
-          <li data-card-settings-tab-id="response-type" class="card__settings__tab--response-type">#{t("Response Type")}</li>
-=======
-          <li class="heading"><i class="fa fa-cog"></i> #{_t("Settings")}</li>
-          <li data-card-settings-tab-id="question-options" class="card__settings__tabs__tab--active">#{_t("Question Options")}</li>
-          <li data-card-settings-tab-id="skip-logic" class="">#{_t("Skip Logic")}</li>
-          <li data-card-settings-tab-id="validation-criteria" class="">#{_t("Validation Criteria")}</li>
->>>>>>> 53b58906
         </ul>
         <div class="card__settings__content">
           <ul class="card__settings__fields card__settings__fields--active card__settings__fields--question-options">
