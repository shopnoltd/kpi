--- conflicted
+++ resolved
@@ -154,11 +154,7 @@
 
           <Button
             type='frame'
-<<<<<<< HEAD
-            color='dark-red'
-=======
             color='red'
->>>>>>> 697f2043
             size='m'
             onClick={resetFilters}
             label={t('Reset')}
