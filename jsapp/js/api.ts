--- conflicted
+++ resolved
@@ -16,6 +16,8 @@
 //   500 // half second
 // );
 
+type FetchHttpMethod = 'GET' | 'PUT' | 'POST' | 'PATCH' | 'DELETE';
+
 interface FetchDataOptions {
   /**
    * By default we display an error toast notification when response is not good
@@ -33,25 +35,21 @@
    * `true` by default
    */
   prependRootUrl?: boolean;
+  /**
+   * Include the headers along with the response body, under the `headers` key.
+   * Useful if, for example, you need to determine the age of a cached response.
+   * **/
+  includeHeaders?: boolean;
 }
 
 const fetchData = async <T>(
   /**
    * If you have full url to be called, remember to use `prependRootUrl` option.
    */
-<<<<<<< HEAD
   path: string,
-  method: 'GET' | 'PUT' | 'POST' | 'PATCH' | 'DELETE',
+  method: FetchHttpMethod,
   data?: Json,
   options?: FetchDataOptions
-=======
-  prependRootUrl = true,
-  /**
-   * Include the headers along with the response body, under the `headers` key.
-   * Useful if, for example, you need to determine the age of a cached response.
-   * **/
-  includeHeaders = false
->>>>>>> eb1e7f36
 ) => {
   // Prepare options
   const defaults = {notifyAboutError: true, prependRootUrl: true};
@@ -80,12 +78,7 @@
   // there is no point adding anything to it.
   const url = prependRootUrl ? ROOT_URL + path : path;
 
-<<<<<<< HEAD
-  // Make the call :)
-  const response = await fetch(url, {
-=======
   const fetchOptions: RequestInit = {
->>>>>>> eb1e7f36
     method: method,
     headers,
   };
@@ -133,7 +126,7 @@
   }
 
   if (contentType && contentType.indexOf('application/json') !== -1) {
-    if (includeHeaders) {
+    if (options?.includeHeaders) {
       return {
         headers: response.headers,
         ...(await response.json()),
@@ -180,20 +173,8 @@
 ) => fetchData<T>(path, 'PUT', data, options);
 
 /** DELETE data to Kobo API at path, data is optional */
-<<<<<<< HEAD
-export const fetchDelete = async (
+export const fetchDelete = async <T>(
   path: string,
   data?: Json,
   options?: FetchDataOptions
-) => fetchData<unknown>(path, 'DELETE', data, options);
-=======
-export const fetchDelete = async (path: string, data?: Json) =>
-  fetchData<unknown>(path, 'DELETE', data);
-
-/** Fetch and return headers along with response body, data is optional */
-export const fetchWithHeaders = async <T>(
-  path: string,
-  method = 'GET',
-  data?: Json
-) => fetchData<T>(path, method, data, true, true);
->>>>>>> eb1e7f36
+) => fetchData<T>(path, 'DELETE', data, options);