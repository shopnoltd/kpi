/**
 * This is the application wrapper component. It renders all the common layout
 * parts (e.g. navigation)
 */

import React from 'react';
import PropTypes from 'prop-types';
import DocumentTitle from 'react-document-title';
import reactMixin from 'react-mixin';
import Reflux from 'reflux';
<<<<<<< HEAD
import {
  IndexRoute,
  IndexRedirect,
  Route,
  hashHistory,
  Router,
} from 'react-router';
import moment from 'moment';
import {actions} from './actions';
import {stores} from './stores';
import {surveyCompanionStore} from './surveyCompanionStore'; // importing it so it exists
import {envStore} from 'js/envStore'; // initializing it
import {dataInterface} from './dataInterface';
import {bem} from './bem';
import LoadingSpinner from 'js/components/common/loadingSpinner';
import mixins from './mixins';
import MainHeader from './components/header';
import Drawer from './components/drawer';
import {
  FormPage,
  LibraryAssetEditor,
} from './components/formEditors';
import MyLibraryRoute from 'js/components/library/myLibraryRoute';
import PublicCollectionsRoute from 'js/components/library/publicCollectionsRoute';
import AssetRoute from 'js/components/library/assetRoute';
import Reports from './components/reports/reports';
import FormLanding from './components/formLanding';
import FormSummary from './components/formSummary';
import FormSubScreens from './components/formSubScreens';
import FormViewTabs from './components/formViewTabs';
import IntercomHandler from './components/intercomHandler';
import PermValidator from './components/permissions/permValidator';
=======
import {hashHistory} from 'react-router';
import {stores} from 'js/stores';
import {surveyCompanionStore} from 'js/surveyCompanionStore'; // importing it so it exists
import {bem} from 'js/bem';
import mixins from 'js/mixins';
import MainHeader from 'js/components/header';
import Drawer from 'js/components/drawer';
import FormViewTabs from 'js/components/formViewTabs';
import IntercomHandler from 'js/components/intercomHandler';
import PermValidator from 'js/components/permissions/permValidator';
import {assign} from 'utils';
>>>>>>> a729d432
import BigModal from 'js/components/bigModal/bigModal';

export default class App extends React.Component {
  constructor(props) {
    super(props);
    this.state = assign({
      pageState: stores.pageState.state,
    });
  }

  componentDidMount() {
<<<<<<< HEAD
    this.listenTo(actions.permissions.getConfig.completed, this.onGetConfigCompleted);
    this.listenTo(actions.permissions.getConfig.failed, this.onGetConfigFailed);
    actions.permissions.getConfig();
=======
>>>>>>> a729d432
    hashHistory.listen(this.onRouteChange.bind(this));
  }

  onRouteChange() {
    // slide out drawer overlay on every page change (better mobile experience)
    if (this.state.pageState.showFixedDrawer) {
      stores.pageState.setState({showFixedDrawer: false});
    }

    // hide modal on every page change
    if (this.state.pageState.modal) {
      stores.pageState.hideModal();
    }
  }

  render() {
    var assetid = this.props.params.assetid || this.props.params.uid || null;

    const pageWrapperContentModifiers = [];
    if (this.isFormSingle()) {
      pageWrapperContentModifiers.push('form-landing');
    }
    if (this.isLibrarySingle()) {
      pageWrapperContentModifiers.push('library-landing');
    }

    const pageWrapperModifiers = {
      'fixed-drawer': this.state.pageState.showFixedDrawer,
      'in-formbuilder': this.isFormBuilder(),
      'is-modal-visible': Boolean(this.state.pageState.modal),
    };

    if (typeof this.state.pageState.modal === 'object') {
      pageWrapperModifiers[`is-modal-${this.state.pageState.modal.type}`] = true;
    }

    return (
      <DocumentTitle title='KoBoToolbox'>
        <React.Fragment>
          <PermValidator/>
          <IntercomHandler/>
          <div className='header-stretch-bg'/>
          <bem.PageWrapper m={pageWrapperModifiers} className='mdl-layout mdl-layout--fixed-header'>
            { this.state.pageState.modal &&
              <BigModal params={this.state.pageState.modal} />
            }

            { !this.isFormBuilder() &&
              <React.Fragment>
                <MainHeader assetid={assetid}/>
                <Drawer/>
              </React.Fragment>
            }

            <bem.PageWrapper__content className='mdl-layout__content' m={pageWrapperContentModifiers}>
              { !this.isFormBuilder() &&
                <React.Fragment>
                  <FormViewTabs type={'top'} show={this.isFormSingle()} />
                  <FormViewTabs type={'side'} show={this.isFormSingle()} />
                </React.Fragment>
              }
              {this.props.children}
            </bem.PageWrapper__content>
          </bem.PageWrapper>
        </React.Fragment>
      </DocumentTitle>
    );
  }
}

App.contextTypes = {router: PropTypes.object};

reactMixin(App.prototype, Reflux.connect(stores.pageState, 'pageState'));
reactMixin(App.prototype, mixins.contextRouter);<|MERGE_RESOLUTION|>--- conflicted
+++ resolved
@@ -8,40 +8,6 @@
 import DocumentTitle from 'react-document-title';
 import reactMixin from 'react-mixin';
 import Reflux from 'reflux';
-<<<<<<< HEAD
-import {
-  IndexRoute,
-  IndexRedirect,
-  Route,
-  hashHistory,
-  Router,
-} from 'react-router';
-import moment from 'moment';
-import {actions} from './actions';
-import {stores} from './stores';
-import {surveyCompanionStore} from './surveyCompanionStore'; // importing it so it exists
-import {envStore} from 'js/envStore'; // initializing it
-import {dataInterface} from './dataInterface';
-import {bem} from './bem';
-import LoadingSpinner from 'js/components/common/loadingSpinner';
-import mixins from './mixins';
-import MainHeader from './components/header';
-import Drawer from './components/drawer';
-import {
-  FormPage,
-  LibraryAssetEditor,
-} from './components/formEditors';
-import MyLibraryRoute from 'js/components/library/myLibraryRoute';
-import PublicCollectionsRoute from 'js/components/library/publicCollectionsRoute';
-import AssetRoute from 'js/components/library/assetRoute';
-import Reports from './components/reports/reports';
-import FormLanding from './components/formLanding';
-import FormSummary from './components/formSummary';
-import FormSubScreens from './components/formSubScreens';
-import FormViewTabs from './components/formViewTabs';
-import IntercomHandler from './components/intercomHandler';
-import PermValidator from './components/permissions/permValidator';
-=======
 import {hashHistory} from 'react-router';
 import {stores} from 'js/stores';
 import {surveyCompanionStore} from 'js/surveyCompanionStore'; // importing it so it exists
@@ -53,7 +19,6 @@
 import IntercomHandler from 'js/components/intercomHandler';
 import PermValidator from 'js/components/permissions/permValidator';
 import {assign} from 'utils';
->>>>>>> a729d432
 import BigModal from 'js/components/bigModal/bigModal';
 
 export default class App extends React.Component {
@@ -65,12 +30,6 @@
   }
 
   componentDidMount() {
-<<<<<<< HEAD
-    this.listenTo(actions.permissions.getConfig.completed, this.onGetConfigCompleted);
-    this.listenTo(actions.permissions.getConfig.failed, this.onGetConfigFailed);
-    actions.permissions.getConfig();
-=======
->>>>>>> a729d432
     hashHistory.listen(this.onRouteChange.bind(this));
   }
 
