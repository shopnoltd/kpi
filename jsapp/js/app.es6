--- conflicted
+++ resolved
@@ -73,7 +73,6 @@
   onGetConfigCompleted() {
     this.setState({isConfigReady: true});
   }
-<<<<<<< HEAD
   onRouteChange() {
     // slide out drawer overlay on every page change (better mobile experience)
     if (this.state.pageState.showFixedDrawer) {
@@ -85,18 +84,6 @@
       stores.pageState.hideModal();
     }
   }
-  _handleShortcuts(action) {
-    switch (action) {
-      case 'EDGE':
-        document.body.classList.toggle('hide-edge');
-        break;
-    }
-  }
-  getChildContext() {
-    return { shortcuts: shortcutManager };
-  }
-=======
->>>>>>> 8d5bbab2
   render() {
     var assetid = this.props.params.assetid || null;
 
