/*eslint no-unused-vars:0*/
import React from 'react/addons';
import Dropzone from './libs/dropzone';
import Select from 'react-select';
import alertify from 'alertifyjs';
import {Link} from 'react-router';
import mdl from './libs/rest_framework/material';
import TagsInput from 'react-tagsinput';
import ReactZeroClipboard from 'react-zeroclipboard';

import {dataInterface} from './dataInterface';
import stores from './stores';
import bem from './bem';
import actions from './actions';
import ui from './ui';
import ReactTooltip from 'react-tooltip';
import {
  formatTime,
  customConfirm,
  customConfirmAsync,
  customPromptAsync,
  log,
  t,
  assign,
  notify,
  isLibrary,
} from './utils';

var AssetTypeIcon = bem.create('asset-type-icon');

var mixins = {};

mixins.taggedAsset = {
  mixins: [
    React.addons.LinkedStateMixin
  ],
  tagChange (tags/*, changedTag*/) {
    var uid = this.props.uid || this.props.params.assetid;
    actions.resources.updateAsset(uid, {
      tag_string: tags.join(',')
    });
  },
  linkTagState () {
    // because onChange doesn't work when valueLink is specified.
    var that = this, ls = this.linkState('tags'), rc = ls.requestChange;
    ls.requestChange = function(...args) {
      that.tagChange(...args);
      rc.apply(this, args);
    };
    return ls;
  },
  adaptInputSize (e) {
    var l = e.target.value.length;
    e.target.size = l + 5;
  },
  renderTaggedAssetTags () {
    var transform = function(tag) {
      // Behavior should match KpiTaggableManager.add()
      return tag.trim().replace(/ /g, '-');
    };
    // react-tagsinput splits on tab (9) and enter (13) by default; we want to
    // split on comma (188) as well
    var addKeys = [9, 13, 188];
    return (
      <div>
        <TagsInput ref="tags" classNamespace="k"
          valueLink={this.linkTagState()} transform={transform} onKeyUp={this.adaptInputSize}
          addKeys={addKeys} placeholder={t('#tags +')}/>
      </div>
    );
  }
};

var dmix = {
  assetTypeRenderers: {
    block: {
      innerRender: function () {
        return (
            <bem.AssetView m={['type-block']}>
              {this.renderAncestors()}
              <ui.Panel margin='thin' className='ui-panel--overflowhidden'>
                <bem.AssetView__content>
                  {this.renderName()}
                  {this.renderTags()}
                  {this.renderParentCollection()}
                  <bem.AssetView__row m='meta'>
                    {this.renderUsers()}
                    {this.renderIsPublic()}
                    {this.renderRowCount()}
                    {this.renderRevisions()}
                    {this.renderDateCreated()}
                    {this.renderDateModified()}
                  </bem.AssetView__row>
                  <bem.AssetView__row m='buttons'>
                    {this.renderButtons({deployable: false})}
                    {this.renderLanguages()}
                  </bem.AssetView__row>
                </bem.AssetView__content>
              </ui.Panel>
            </bem.AssetView>
          );
      }
    },
    question: {
      innerRender: function () {
        return (
            <bem.AssetView m={['type-question']}>
              {this.renderAncestors()}
              <ui.Panel margin='thin'>
                <bem.AssetView__content>
                  {this.renderName()}
                  {this.renderTags()}
                  {this.renderParentCollection()}
                  <bem.AssetView__row m='meta'>
                    {this.renderUsers()}
                    {this.renderIsPublic()}
                    {this.renderRowCount()}
                    {this.renderRevisions()}
                    {this.renderDateCreated()}
                    {this.renderDateModified()}
                  </bem.AssetView__row>
                  <bem.AssetView__row m='buttons'>
                    {this.renderButtons({deployable: false})}
                    {this.renderLanguages()}
                  </bem.AssetView__row>
                </bem.AssetView__content>
              </ui.Panel>
            </bem.AssetView>
          );
      },
    },
    survey: {
      innerRender: function () {
        return (
            <bem.FormView
              m={this.state.activeTab == 'Form' ? 'scrollable' : ''} >
              {this.renderAncestors()}
              {this.renderHeader()}
              { this.state.activeTab == 'Form' ?
                <bem.FormView__wrapper m='form'>
                  <bem.FormView__row>
                    <bem.FormView__cell m='overview'>
                      <bem.FormView__label m='title'>
                        {t('Form Overview')}
                      </bem.FormView__label>
                      {this.renderDeployments()}
                    </bem.FormView__cell>
                  </bem.FormView__row>

                  { this.state.has_deployment ?
                    this.renderInstructions()
                  : null }
                </bem.FormView__wrapper>
              : null }


              { this.state.activeTab == 'Data' || this.state.activeTab == 'Settings' ?
                this.renderDataTabs()
              : null }

              <ReactTooltip effect="float" place="bottom" />
            </bem.FormView>
          );
      }
    }
  },
  renderAncestors () {},
  renderHeader () {

    return (
        <bem.FormView__header m={[
              this.state.name ? 'named' : 'untitled',
              this.state.showExpandedReport ? 'expandedReport' : ''
            ]}>
          { !this.state.showExpandedReport && 
            <bem.FormView__tabbar>
              <bem.FormView__tabs>
                <bem.FormView__tab className="is-edge" m='summary' >
                  {t('Summary')}
                </bem.FormView__tab>
                <bem.FormView__tab 
                  m='form' 
                  className={this.state.activeTab == 'Form' ? 'active' : ''} 
                  onClick={this.setActiveTab} 
                  data-id='Form'>
                    {t('Form')}
                </bem.FormView__tab>
                { this.state.deployment__identifier != undefined && this.state.deployment__active ?
                  <bem.FormView__tab 
                    m='data' 
                    className={this.state.activeTab == 'Data' ? 'active' : ''} 
                    onFocus={this.toggleDataPopover}
                    onBlur={this.toggleDataPopover} >
                    {t('Data')}

                    { (this.state.dataPopoverShowing) ? 
                      <bem.PopoverMenu ref='data-popover'>
                        {  
                          ['Report', 'Table', 'Gallery', 'Downloads', 'Map',  /*'Settings'*/].map((actn)=>{
                            return (
                              <bem.PopoverMenu__link
                                  m={[actn, this.state.activeSubTab == actn ? 'active' : '']} 
                                  data-id={actn}
                                  onClick={this.setActiveSubTab}
                                  >
                                <i />
                                {actn}
                              </bem.PopoverMenu__link>
                            );
                          }) 
                        }

                      </bem.PopoverMenu>
                    : null }
                  </bem.FormView__tab>

                : null }

                <bem.FormView__tab 
                  m='settings' 
                  className={this.state.activeTab == 'Settings' ? 'active' : ''} 
                  onClick={this.setActiveTab} 
                  data-id='Settings'>
                    {t('Settings')}
                </bem.FormView__tab>

              </bem.FormView__tabs>
            </bem.FormView__tabbar>
          }

          <bem.FormView__title>
            <bem.FormView__titleinner>
              <bem.FormView__name>
                <ui.AssetName {...this.state} />
              </bem.FormView__name>
              <bem.FormView__description className="is-edge">
                <span className="no-description">{t('Enter a Description...')}</span>
              </bem.FormView__description>
            </bem.FormView__titleinner>
          </bem.FormView__title>

          {this.state.showReportGraphSettings ?
            <ui.Modal open onClose={this.toggleReportGraphSettings} title={t('Global Graph Settings')}>
              <ui.Modal.Body>
                {this.renderReportGraphSettings()}
              </ui.Modal.Body>
            </ui.Modal>

          : null}

        </bem.FormView__header>
      );
  },
  renderEditPreviewButtons () {
    var downloadable = !!this.state.downloads[0],
        downloads = this.state.downloads;
    return (
        <bem.FormView__group m='buttons'>
          <bem.FormView__link m={['edit', {
              disabled: !this.state.userCanEdit,
                }]}
              href={this.makeHref('form-edit', {assetid: this.state.uid})}
              data-tip={t('Edit in Form Builder')}>
            <i className="k-icon-edit" />
          </bem.FormView__link>
          <bem.FormView__link m='preview'
            href={this.makeHref('form-preview-enketo', {assetid: this.state.uid})}
            data-tip={t('Preview')}>
            <i className="k-icon-view" />
          </bem.FormView__link>
          <bem.FormView__link m={'deploy'}
            onClick={this.deployAsset}
            data-tip={this.state.has_deployment ? t('redeploy') : t('deploy')}>
            <i className="k-icon-deploy" />
          </bem.FormView__link>
          <Dropzone fileInput onDropFiles={this.onDrop}
                  disabled={!this.state.userCanEdit}>
              <bem.FormView__link m={['upload', {
                disabled: !this.state.userCanEdit
                  }]}
                  data-tip={t('Replace with XLS')}>
                <i className="k-icon-replace" />
              </bem.FormView__link>
            </Dropzone>
            <bem.FormView__item m={'more-actions'}
              onFocus={this.toggleDownloads}
              onBlur={this.toggleDownloads}>
              <bem.FormView__button disabled={!downloadable}>
                <i className="k-icon-more-actions" />
              </bem.FormView__button>
              { (downloadable && this.state.downloadsShowing) ?
                <bem.PopoverMenu ref='dl-popover'>
                  <bem.PopoverMenu__item>
                    <i className="k-icon-download" />
                    {t('Download as')}
                  </bem.PopoverMenu__item>
                  {downloads.map((dl)=>{
                    return (
                        <bem.PopoverMenu__link m={`dl-${dl.format}`} href={dl.url}
                            key={`dl-${dl.format}`}>
                          {dl.format}
                        </bem.PopoverMenu__link>
                      );
                  })}
                  <bem.PopoverMenu__link onClick={this.saveCloneAs}>
                    <i className="k-icon-clone"/>
                    {t('Clone this project')}
                  </bem.PopoverMenu__link>

                </bem.PopoverMenu>
              : null }
            </bem.FormView__item>
        </bem.FormView__group>
      );
  },
  renderName () {
    return (
        <bem.AssetView__name m={[
              this.state.name ? 'named' : 'untitled'
            ]}>
          <AssetTypeIcon m={this.state.asset_type}><i /></AssetTypeIcon>
          <ui.AssetName {...this.state} />
        </bem.AssetView__name>
      );
  },
<<<<<<< HEAD
  renderExtraButtons () {
    return (
      <bem.FormView__extras>
        <button className="mdl-button mdl-js-button mdl-button--icon"
                id="form-header-extras">
          <i className="material-icons">more_vert</i>
        </button>

        <ul className="mdl-menu mdl-menu--bottom-right mdl-js-menu mdl-js-ripple-effect"
            htmlFor="form-header-extras">
          <li>
            <a className="mdl-menu__item" onClick={this.saveCloneAs}>
              {t('Clone this project')}
            </a>
          </li>

          <li>
            <a href={this.makeHref('form-sharing', {assetid: this.state.uid})} className="mdl-menu__item">
              <i />
              {t('Share this project')}
            </a>
          </li>

          <li>
            <a className="mdl-menu__item" onClick={this.deleteAsset}>
              <i />
              {t('Delete this project')}
            </a>
          </li>
        </ul>
      </bem.FormView__extras>
      );
  },
=======
  // renderExtraButtons () {
  //   return (
  //     <bem.FormView__extras>
  //       <button className="mdl-button mdl-js-button mdl-button--icon"
  //               id="form-header-extras">
  //         <i className="material-icons">more_vert</i>
  //       </button>

  //       <ul className="mdl-menu mdl-menu--bottom-right mdl-js-menu mdl-js-ripple-effect"
  //           htmlFor="form-header-extras">
  //         <li>
  //           <a className="mdl-menu__item" onClick={this.saveCloneAs}>
  //             {t('Clone this project')}
  //           </a>
  //         </li>

  //         <li>
  //           <a href={this.makeHref('form-sharing', {assetid: this.state.uid})} className="mdl-menu__item">
  //             <i />
  //             {t('Share this project')}
  //           </a>
  //         </li>

  //         <li>
  //           <a className="mdl-menu__item" onClick={this.deleteAsset}>
  //             <i />
  //             {t('Delete this project')}
  //           </a>
  //         </li>
  //       </ul> 
  //     </bem.FormView__extras>
  //     );
  // },
>>>>>>> 17adfaca
  renderDataTabs() {
    // setup iframe Urls for KC
    // TODO: do this in a better place, and more cleanly

    var deployment__identifier = this.state.deployment__identifier;
    var report__base = deployment__identifier.replace('/forms/', '/reports/');
    var iframeUrls = {
      Report: report__base+'/digest.html',
      Table: report__base+'/export.html',
      Gallery: deployment__identifier+'/photos',
      Map: deployment__identifier+'/map',
      Downloads: report__base+'/export/',
      Settings: deployment__identifier+'/form_settings',
    };

    return (
      <bem.FormView__wrapper m={['data', this.state.activeSubTab]}>
        {this.renderReportButtons()}
        <bem.FormView__cell m='iframe'>
          <iframe 
            src={iframeUrls[this.state.activeSubTab]}>
          </iframe>

        </bem.FormView__cell>
      </bem.FormView__wrapper>
      );
  },
  renderReportButtons () {
    return (
      <bem.FormView__reportButtons className="is-edge">
        <button className="mdl-button mdl-js-button"
                onClick={this.toggleReportGraphSettings}>
          {t('Graph Settings')}
        </button>

        <button className="mdl-button mdl-js-button"
                id="report-language">
          {t('Language')}
          <i className="fa fa-caret-down"></i>
        </button>

        <ul className="mdl-menu mdl-menu--bottom-right mdl-js-menu mdl-js-ripple-effect"
            htmlFor="report-language">
          <li>
            <a className="mdl-menu__item">
              {t('Test link 1')}
            </a>
          </li>
          <li>
            <a className="mdl-menu__item">
              {t('Test link 2')}
            </a>
          </li>
        </ul> 

        <button className="mdl-button mdl-js-button"
                id="report-groupby">
          {t('Group By')}
          <i className="fa fa-caret-down"></i>
        </button>

        <ul className="mdl-menu mdl-menu--bottom-right mdl-js-menu mdl-js-ripple-effect"
            htmlFor="report-groupby">
          <li>
            <a className="mdl-menu__item">
              {t('Test group link 1')}
            </a>
          </li>
          <li>
            <a className="mdl-menu__item">
              {t('Test group link 2')}
            </a>
          </li>
        </ul> 

        <button className="mdl-button mdl-js-button"
                id="report-viewall">
          {t('View All')}
          <i className="fa fa-caret-down"></i>
        </button>

        <ul className="mdl-menu mdl-menu--bottom-right mdl-js-menu mdl-js-ripple-effect"
            htmlFor="report-viewall">
          <li>
            <a className="mdl-menu__item">
              {t('Test view all 1')}
            </a>
          </li>
          <li>
            <a className="mdl-menu__item">
              {t('Test view all 2')}
            </a>
          </li>
        </ul> 

        <button className="mdl-button mdl-js-button mdl-button--icon report-button__expand"
                onClick={this.toggleExpandedReports} data-tip={t('Expand')}>
          <i className="k-icon-expand" />
        </button>

        <button className="mdl-button mdl-js-button mdl-button--icon report-button__print" data-tip={t('Print')}>
          <i className="k-icon-print" />
        </button>

      </bem.FormView__reportButtons>
    );
  },
  renderReportGraphSettings () {
    return (
      <bem.GraphSettings>
        <div className="mdl-tabs mdl-js-tabs mdl-js-ripple-effect">
          <div className="mdl-tabs__tab-bar">
              <a href="#graph-type" className="mdl-tabs__tab is-active">
                {t('Chart Type')}
              </a>
              <a href="#graph-colors" className="mdl-tabs__tab">
                {t('Colors')}
              </a>
              <a href="#graph-labels" className="mdl-tabs__tab">
                {t('Labels')}
              </a>
          </div>

          <div className="mdl-tabs__panel is-active" id="graph-type">
            <ul>
              <li>Vertical</li>
              <li>Donut</li>
              <li>Pie</li>
              <li>Line</li>
            </ul>
          </div>
          <div className="mdl-tabs__panel" id="graph-colors">
            Color presets go here
          </div>
          <div className="mdl-tabs__panel" id="graph-labels">
            <bem.FormView__label>
              {t('Data Labels')}
            </bem.FormView__label>

            <bem.FormView__label>
              {t('X Axis')}
            </bem.FormView__label>
          </div>
        </div>

        <bem.GraphSettings__buttons>
          <button className="mdl-button mdl-js-button"
                  onClick={this.toggleReportGraphSettings}>
            {t('Cancel')}
          </button>
          <button className="mdl-button mdl-js-button primary"
                  onClick={this.toggleReportGraphSettings}>
            {t('Done')}
          </button>
        </bem.GraphSettings__buttons>
      </bem.GraphSettings>
    );
  },
  renderParentCollection () {
    var value = null,
        opts = this.state.collectionOptionList;
    if (this.state.parent && opts && opts.length > 0) {
      opts.forEach((opt) => {
        if (this.state.parent.indexOf(opt.value) > 0) {
          value = opt.value;
          return false;
        }
      });
    }
    return (
        <bem.AssetView__parent m={'parent'}>
          <bem.AssetView__iconwrap><i /></bem.AssetView__iconwrap>
          <bem.AssetView__col m='date-modified'>
            <Select
              name='parent_collection'
              value={value}
              allowCreate={true}
              clearable={true}
              addLabelText={t('make new collection: "{label}"')}
              clearValueText={t('none')}
              searchPromptText={t('collection name')}
              placeholder={t('select parent collection')}
              options={this.state.collectionOptionList}
              onChange={this.onCollectionChange}
            />
          </bem.AssetView__col>
        </bem.AssetView__parent>
      );
  },
  onCollectionChange (nameOrId, items) {
    var uid = this.props.params.assetid;
    var item = items[0];
    if (!item) {
      dataInterface.patchAsset(uid, {
          parent: null,
        });
    } else if (item.create) {
      dataInterface.createCollection({
        name: item.value
      }).done((newCollection)=>{
        dataInterface.patchAsset(uid, {
          parent: `/collections/${newCollection.uid}/`,
        });
      });
    } else if (item) {
      dataInterface.patchAsset(uid, {
        parent: `/collections/${item.value}/`,
      });
    }
  },

  _renderTag (tag) {
    return (
        <bem.AssetView__tags__tag>{tag}</bem.AssetView__tags__tag>
      );
  },
  renderTags () {
    return (
        <bem.AssetView__tags>
          <bem.AssetView__iconwrap><i /></bem.AssetView__iconwrap>
          {
            this.renderTaggedAssetTags()
          }
        </bem.AssetView__tags>
      );
  },
  renderUsers () {
    var editorCount = Object.keys(this.state.access.change).length;
    var viewerCount = Object.keys(this.state.access.view).length;
    return (
      <bem.AssetView__col m='owner'>
        <bem.AssetView__label>
          {t('owner')}
        </bem.AssetView__label>
        <bem.AssetView__span m='val'>
          <bem.AssetView__span m='username'>
            {this.state.owner__username}
          </bem.AssetView__span>
          <bem.AssetView__span m='can-view'>
            { `${viewerCount} ${viewerCount === 1 ? t('viewer') : t('viewers')}` }
          </bem.AssetView__span>
          <bem.AssetView__span m='can-edit'>
            { `${editorCount} ${editorCount === 1 ? t('editor') : t('editors')}` }
          </bem.AssetView__span>
        </bem.AssetView__span>
      </bem.AssetView__col>
    );
  },
  renderIsPublic () {
    var is_public = this.state.access.isPublic,
        linkSharingM = ['status', `linksharing-${is_public ? 'on' : 'off'}`];
    return (
      <bem.AssetView__col m={linkSharingM}>
        <bem.AssetView__label>
          {t('status')}
        </bem.AssetView__label>
        <bem.AssetView__span m='val'>
          {
            is_public ? t('public') : t('private')
          }
        </bem.AssetView__span>
      </bem.AssetView__col>
      );
  },
  renderRowCount () {
    return (
      <bem.AssetView__col m='rowcount'>
        <bem.AssetView__label>
          {t('questions')}
        </bem.AssetView__label>
        <bem.AssetView__span m='val'>
          {this.state.summary.row_count}
        </bem.AssetView__span>
      </bem.AssetView__col>
      );
  },
  renderRevisions () {
    return (
      <bem.AssetView__col m='revisions'>
        <bem.AssetView__label>
          {t('revisions')}
        </bem.AssetView__label>
        <bem.AssetView__span m='val'>
          {this.state.version_count}
        </bem.AssetView__span>
      </bem.AssetView__col>
      );
  },
  renderDateCreated () {
    return (
      <bem.AssetView__col m='date-created'>
        <bem.AssetView__label>
          {t('created')}
        </bem.AssetView__label>
        <bem.AssetView__span m='val'>
          {formatTime(this.state.date_created)}
        </bem.AssetView__span>
      </bem.AssetView__col>
      );
  },
  renderDateModified () {
    return (
      <bem.AssetView__col m='date-modified'>
        <bem.AssetView__label>
          {t('modified')}
        </bem.AssetView__label>
        <bem.AssetView__span m='val'>
          {formatTime(this.state.date_modified)}
        </bem.AssetView__span>
      </bem.AssetView__col>
      );
  },
  renderLanguages () {
    var langs = this.state.summary.languages;
    var langCount = langs && langs.length;
    if (!langs) {
      return (
          <bem.AssetView__langs m={'null'}>
            <bem.AssetView__label>
              {t('no language information')}
            </bem.AssetView__label>
          </bem.AssetView__langs>
        );
    } else if (langCount === 0) {
      return (
          <bem.AssetView__langs m={'none'}>
            <bem.AssetView__label>
              {t('no translations')}
            </bem.AssetView__label>
          </bem.AssetView__langs>
        );
    }
    return (
        <bem.AssetView__langs>
          <bem.AssetView__label>
            {t('languages') + ': '}
          </bem.AssetView__label>
          <bem.AssetView__value>
            {this.state.summary.languages.length}
          </bem.AssetView__value>
          <bem.AssetView__colsubtext>
            {this.state.summary.languages.join(', ')}
          </bem.AssetView__colsubtext>
        </bem.AssetView__langs>
      );
  },
  renderInstructions () {
    // PM: local testing deployment links
    // var deployment__links = {
    //   offline_url: "https://enke.to/_/#self",
    //   url: "https://enke.to/::self",
    //   iframe_url: "https://enke.to/i/::self",
    //   preview_url: "https://enke.to/preview/::self"
    // };
    var deployment__links = this.state.deployment__links;

    var deployment__links_list = [];
    var label = undefined;
    var desc = undefined;
    var value = undefined;

    for (var key in deployment__links) {
      value = deployment__links[key];

      switch(key) {
        case 'offline_url':
          label = t('Online-Offline (multiple submission)');
          desc = t('This allows online and offline submissions and is the best option for collecting data in the field. ');
          break;
        case 'url':
          label = t('Online-Only (multiple submissions)');
          desc = t('This is the best option when entering many records at once on a computer, e.g. for transcribing paper records');
          break;
        case 'iframe_url':
          label = t('Embeddable web form code');
          desc = t('Use this html5 code snippet to integrate your form on your own website using smaller margins. ');
          value = '<iframe src="'+deployment__links[key]+'" width="800" height="600"></iframe>';
          break;
        case 'preview_url':
          label = t('View only');
          desc = t('Use this version fpr testing, getting feedback. Does not allow submitting data. ');
          break;
      }

      deployment__links_list.push(
        {
          key: key,
          value: value,
          label: label,
          desc: desc
        }
      );
    }

    var kc_server = document.createElement('a');
    kc_server.href = this.state.deployment__identifier;

    return (
      <bem.FormView__row m="collecting">
        <bem.FormView__cell m='collecting-webforms'>
          <bem.FormView__banner m="webforms">
            <bem.FormView__label m='white'>
              {t('Collecting Data with Web Forms')}
            </bem.FormView__label>
          </bem.FormView__banner>
          <a href="http://support.kobotoolbox.org/customer/en/portal/articles/1653790-collecting-data-through-web-forms"
             className="collect-link collect-link__web"
             target="_blank">
            {t('Learn more')}
            <i className="fa fa-arrow-right"></i>
          </a>
          <bem.FormView__item m={'collect'}
            onFocus={this.toggleCollectOptions}
            onBlur={this.toggleCollectOptions}>
            <bem.FormView__button m='collectOptions'>
              {this.state.selectedCollectOption.label != null ? t(this.state.selectedCollectOption.label) : t('Choose an option')}
              <i className="fa fa-caret-up" />
            </bem.FormView__button>
            {this.state.collectOptionsShowing ?
              <bem.PopoverMenu ref='collect-popover'>
                {deployment__links_list.map((c)=>{
                  return (
                      <bem.PopoverMenu__link  key={`c-${c.value}`}
                                              onClick={this.setSelectedCollectOption(c)}
                                              className={this.state.selectedCollectOption.value == c.value ? 'active' : null}>
                        <span className="label">{c.label}</span>
                        <span className="desc">{c.desc}</span>
                      </bem.PopoverMenu__link>
                    );
                })}
              </bem.PopoverMenu>
            : null }
          </bem.FormView__item>
          {this.state.selectedCollectOption.value ?
            <bem.FormView__item m={'collect-links'}>
              <ReactZeroClipboard text={this.state.selectedCollectOption.value} onAfterCopy={this.afterCopy}>
                <a className="copy">copy</a>
              </ReactZeroClipboard>
              {this.state.selectedCollectOption.key != 'iframe_url' ?
                <a href={this.state.selectedCollectOption.value} target="_blank" className="open">
                  {t('Open')}
                </a>
              : null }
            </bem.FormView__item>
          : null }
        </bem.FormView__cell>
        <bem.FormView__cell m='collecting-android'>
          <bem.FormView__banner m="android">
            <bem.FormView__label m='white'>
              {t('Collecting Data with Android App')}
            </bem.FormView__label>
          </bem.FormView__banner>
          <a href="http://support.kobotoolbox.org/customer/en/portal/articles/1653782-collecting-data-with-kobocollect-on-android"
             className="collect-link collect-link__android"
             target="_blank">
            {t('Learn more')}
            <i className="fa fa-arrow-right"></i>
          </a>

          <ol>
            <li>
              {t('Install')}
              &nbsp;
              <a href="https://play.google.com/store/apps/details?id=org.koboc.collect.android&hl=en" target="_blank">KoboCollect</a>
              &nbsp;
              {t('on your Android device.')}
            </li>
            <li>{t('Click on')} <i className="material-icons">more_vert</i> {t('to open settings.')}</li>
            <li>{t('Enter the server URL') + ' ' + kc_server.origin + ' ' + t('and your username and password')}</li>
            <li>{t('Open "Get Blank Form" and select this project. ')}</li>
            <li>{t('Open "Enter Data."')}</li>
          </ol>
        </bem.FormView__cell>
      </bem.FormView__row>
      );
  },
  afterCopy() {
    notify(t('copied to clipboard'));
  },
  toggleCollectOptions (evt) {
    var isBlur = evt.type === 'blur',
        $popoverMenu;
    if (isBlur) {
      $popoverMenu = $(this.refs['collect-popover'].getDOMNode());
      // if we setState and immediately hide popover then the
      // download links will not register as clicked
      $popoverMenu.fadeOut(250, () => {
        this.setState({
          collectOptionsShowing: false,
        });
      });
    } else {
      this.setState({
        collectOptionsShowing: true,
      });
    }
  },
  toggleDownloads (evt) {
    var isBlur = evt.type === 'blur',
        $popoverMenu;
    if (isBlur) {
      $popoverMenu = $(this.refs['dl-popover'].getDOMNode());
      // if we setState and immediately hide popover then the
      // download links will not register as clicked
      $popoverMenu.fadeOut(250, () => {
        this.setState({
          downloadsShowing: false,
        });
      });
    } else {
      this.setState({
        downloadsShowing: true,
      });
    }
  },
  toggleDataPopover (evt) {
    var isBlur = evt.type === 'blur',
        $popoverMenu;
    if (isBlur) {
      $popoverMenu = $(this.refs['data-popover'].getDOMNode());
      // if we setState and immediately hide popover then the
      // download links will not register as clicked
      $popoverMenu.fadeOut(250, () => {
        this.setState({
          dataPopoverShowing: false,
        });
      });
    } else {
      this.setState({
        dataPopoverShowing: true,
      });
    }
  },
  setSelectedCollectOption(c) {
    return function (e) {
      this.setState({
        selectedCollectOption: c,
      });
    }.bind(this)
  },
  renderButtons ({deployable}) {
    var downloadable = !!this.state.downloads[0],
        downloads = this.state.downloads;
    var baseName = isLibrary(this.context.router) ? 'library-' : '';

    return (
        <bem.AssetView__buttons>
          <bem.AssetView__buttoncol>
            <bem.AssetView__link m='preview' href={this.makeHref(`${baseName}form-preview-enketo`, {assetid: this.state.uid})}>
              <i />
              {t('preview')}
            </bem.AssetView__link>
          </bem.AssetView__buttoncol>
          <bem.AssetView__buttoncol>
            <bem.AssetView__link m={['edit', {
              disabled: !this.state.userCanEdit,
                }]} href={this.makeHref(`${baseName}form-edit`, {assetid: this.state.uid})}>
              <i />
              {t('edit')}
            </bem.AssetView__link>
          </bem.AssetView__buttoncol>
          <bem.AssetView__buttoncol
                onFocus={this.toggleDownloads}
                onBlur={this.toggleDownloads}>
            <bem.AssetView__button m={'download'}
                  disabled={!downloadable}>
              <i />
              {t('download')}
            </bem.AssetView__button>
            { (downloadable && this.state.downloadsShowing) ?
              <bem.PopoverMenu ref='dl-popover'>
                {downloads.map((dl)=>{
                  return (
                      <bem.PopoverMenu__link m={`dl-${dl.format}`} href={dl.url}
                          key={`dl-${dl.format}`}>
                        <i />
                        {t(`download-${dl.format}`)}
                      </bem.PopoverMenu__link>
                    );
                })}
              </bem.PopoverMenu>
            : null }
          </bem.AssetView__buttoncol>
          <bem.AssetView__buttoncol>
            <bem.AssetView__link m='clone' onClick={this.saveCloneAs}>
              <i />
              {t('clone')}
            </bem.AssetView__link>
          </bem.AssetView__buttoncol>
          <bem.AssetView__buttoncol>
            <bem.AssetView__link m='sharing' href={this.makeHref(`${baseName}form-sharing`, {assetid: this.state.uid})}>
              <i />
              {t('share')}
            </bem.AssetView__link>
          </bem.AssetView__buttoncol>
          { deployable ?
          <bem.AssetView__buttoncol>
            <bem.AssetView__button m={'deploy'}  onClick={this.deployAsset}>
              <i />
              {this.state.has_deployment ? t('redeploy') : t('deploy')}
            </bem.AssetView__button>
          </bem.AssetView__buttoncol>
          : null }

        </bem.AssetView__buttons>
      );
  },
  saveCloneAs (evt) {
    let version_id = evt.currentTarget.dataset.versionId;
    var baseName = isLibrary(this.context.router) ? 'library-' : '';
    customPromptAsync(t('new form name'))
      .then((value) => {
        let uid = this.props.params.assetid;
        actions.resources.cloneAsset({
          uid: uid,
          name: value,
          version_id: version_id,
        }, {
          onComplete: (asset) => {
            this.transitionTo(`${baseName}form-landing`, {
              assetid: asset.uid,
            });
          }
        });
      });
  },
  reDeployConfirm (asset, onComplete) {
    let dialog = alertify.dialog('confirm');
    let opts = {
      title: t('overwrite existing deployment on kobocat'),
      message: t('this form has already been deployed. are you sure you ' +
                 'want overwrite the existing deployment? this action ' +
                 'cannot be undone. consider deploying a clone instead.'),
      labels: {ok: t('ok'), cancel: t('cancel')},
      onok: (evt, val) => {
        let ok_button = dialog.elements.buttons.primary.firstChild;
        ok_button.disabled = true;
        ok_button.innerText = t('Deploying...');
        actions.resources.deployAsset(asset, true, dialog, {
          onComplete: () => {
            notify(t('redeployed form'));
            actions.resources.loadAsset({id: asset.uid});
            onComplete(asset);
          }
        });
        // keep the dialog open
        return false;
      },
      oncancel: () => {
        dialog.destroy();
      }
    };
    dialog.set(opts).show();
  },
  deployAsset (asset, onComplete) {
    if (!asset || asset.kind != 'asset') {
        if (this.state && this.state.kind == 'asset') {
          asset = this.state;
        } else {
          console.error(
            'Neither the arguments nor the state supplied an asset.');
          return;
        }
    }
    if (!asset.has_deployment) {
      // There's no existing deployment for this asset
      let deployment_alert = alertify.warning(t('deploying to kobocat...'), 60);
      actions.resources.deployAsset(asset, false, deployment_alert, {
        onComplete: () => {
          notify(t('deployed form'));
          actions.resources.loadAsset({id: asset.uid});
          onComplete(asset);
        }
      });
    } else {
      // We are about to overwrite(!) an existing deployment
      this.reDeployConfirm(asset, onComplete);
    }
  },
  deleteAsset (...args) {
    let uid = this.props.params.assetid;
    let aType = this.state.asset_type;
    let q_ = t('You are about to permanently delete this ___. Are you sure you want to continue?')
                .replace('___', t(aType));
    customConfirmAsync(q_)
      .done(() => {
        actions.resources.deleteAsset({uid: uid}, {
          onComplete: ()=> {
            this.transitionTo(aType === 'survey' ? 'forms' : 'library');
          }
        });
      });
  },
  toggleDeploymentHistory () {
    this.setState({
      historyExpanded: !this.state.historyExpanded,
    });
  },
  setActiveTab (evt) {
    var tabId = $(evt.target).data('id');
    this.setState({
      activeTab: tabId,
    });
    if (tabId == 'Settings') {
      this.setState({
        activeSubTab: tabId,
      });    
    }
  },
  setActiveSubTab (evt) {
    var clickedActionId = $(evt.target).closest('[data-id]').data('id');
    $(evt.target).closest('button').trigger('blur');
    this.setState({
      activeSubTab: clickedActionId,
      activeTab: 'Data'
    });
  },
  toggleReportGraphSettings () {
    this.setState({
      showReportGraphSettings: !this.state.showReportGraphSettings,
    });
  },
  toggleExpandedReports () {
    stores.pageState.setDrawerHidden(!this.state.showExpandedReport);
    this.setState({
      showExpandedReport: !this.state.showExpandedReport,
    });
  },
  renderDeployments () {
    // var deployed_versions = [
    //     {
    //       version_id: 1,
    //       date_deployed: 'June 1 2016',
    //     },
    //     {
    //       version_id: 2,
    //       date_deployed: 'June 1 2016',
    //     },
    //     {
    //       version_id: 3,
    //       date_deployed: 'June 1 2016',
    //     }
    // ];
    var dvcount = this.state.deployed_versions.length;
    return (
        <bem.FormView__group m="deployments">
          <bem.FormView__group m="headings">
            <bem.FormView__label m='version'>
              {t('Current Version')}
            </bem.FormView__label>
            <bem.FormView__label m='date'>
              {t('Modified Date')}
            </bem.FormView__label>
            <bem.FormView__label m='lang'>
              {t('Languages')}
            </bem.FormView__label>
            <bem.FormView__label m='questions'>
              {t('Questions')}
            </bem.FormView__label>
          </bem.FormView__group>
          <bem.FormView__group m="deploy-row">
            <bem.FormView__item m='version'>
              {dvcount > 0 ? `v${dvcount}` : ''}
              <span>
                &nbsp;
                {this.state.deployment__active ? t('(deployed)') : t('(undeployed draft)')}
              </span>
              {this.renderEditPreviewButtons()}
            </bem.FormView__item>
            <bem.FormView__item m='date'>
              {formatTime(this.state.date_modified)}
            </bem.FormView__item>
            <bem.FormView__item m='lang'>
              {this.state.summary.languages}
            </bem.FormView__item>
            <bem.FormView__item m='questions'>
              {this.state.summary.row_count}
            </bem.FormView__item>
          </bem.FormView__group>

          {this.state.deployed_versions.length > 0 &&
            <bem.FormView__group m={["history", this.state.historyExpanded ? 'historyExpanded' : 'historyHidden']}>
              <bem.FormView__group m="history-contents">
                <bem.FormView__label m='previous-versions'>
                  {t('Previous Versions')}
                </bem.FormView__label>

                {this.state.deployed_versions.map((item, n) => {
                  return (
                    <bem.FormView__group m="deploy-row">
                      <bem.FormView__item m='version'>
                        {`v${dvcount-n}`}
                        <bem.FormView__group m='buttons'>
                          <bem.FormView__link m='clone'
                              data-version-id={item.version_id}
                              data-tip={t('Clone as new project')}
                              onClick={this.saveCloneAs}>
                            <i className="k-icon-clone" />
                          </bem.FormView__link>
                        </bem.FormView__group>
                      </bem.FormView__item>
                      <bem.FormView__item m='date'>
                        {formatTime(item.date_deployed)}
                      </bem.FormView__item>

                      <bem.FormView__item m='lang'></bem.FormView__item>
                      <bem.FormView__item m='questions'></bem.FormView__item>
                    </bem.FormView__group>
                  );
                })}
              </bem.FormView__group>

              <bem.FormView__button onClick={this.toggleDeploymentHistory}>
                {this.state.historyExpanded ? t('Hide full history') : t('Show full history')}
              </bem.FormView__button>

            </bem.FormView__group>
          }
        </bem.FormView__group>
      );
  },
  onDrop (files) {
    if (files.length === 0) {
      return;
    } else if (files.length> 1) {
      var errMsg = t('Only 1 file can be uploaded in this case');
      alertify.error(errMsg);
      throw new Error(errMsg);
    }
    const VALID_ASSET_UPLOAD_FILE_TYPES = [
      'application/vnd.ms-excel',
      'application/vnd.openxmlformats-officedocument.spreadsheetml.sheet',
    ];
    var file = files[0];
    if (VALID_ASSET_UPLOAD_FILE_TYPES.indexOf(file.type) === -1) {
      var err = `Invalid filetype: '${file.type}'`;
      console.error(err);
      alertify.error(err);
    } else {
      this.dropFiles(files);
    }
  },
  summaryDetails () {
    return (
      <pre>
        <code>
          {this.state.asset_type}
          <br />
          {`[${Object.keys(this.state).join(', ')}]`}
          <br />
          {JSON.stringify(this.state.summary, null, 4)}
        </code>
      </pre>
      );
  },
  asJson(){
    return (
        <pre>
          <code>
            {JSON.stringify(this.state, null, 4)}
          </code>
        </pre>
      );
  },
  innerRender () {
    return (
      <ui.Panel>
        <bem.Loading>
          <bem.Loading__inner>
            <i />
            {t('loading...')}
          </bem.Loading__inner>
        </bem.Loading>
      </ui.Panel>
      );
  },
  _createPanel () {
    return this.innerRender();
  },
  isOwner() {
    if (!this.state.owner__username || !this.state.currentUsername) {
      return false;
    }
    return this.state.currentUsername === this.state.owner__username;
  },
  getCurrentUserPermissions ({access}, {currentUsername}) {
    var ownerUsername = access && access.ownerUsername;
    var isOwner = currentUsername === ownerUsername;
    var canEdit;
    var canView;
    canEdit = isOwner || access && access.change[currentUsername];
    canView = isOwner || access && access.view[currentUsername];
    return {
      userCanEdit: !!canEdit,
      userCanView: !!canView,
      isOwner: isOwner
    };
  },
  dmixSessionStoreChange (val) {
    var currentUsername = val && val.currentAccount && val.currentAccount.username;
    this.setState(assign({
        currentUsername: currentUsername
      },
      this.getCurrentUserPermissions(this.state, {currentUsername: currentUsername})
    ));
  },
  getInitialState () {

    return {
      userCanEdit: false,
      userCanView: true,
      historyExpanded: false,
      activeTab: 'Form',
      activeSubTab: 'Report',
      collectionOptionList: [],
      selectedCollectOption: {},
      showReportGraphSettings: false,
      currentUsername: stores.session.currentAccount && stores.session.currentAccount.username,
    };
  },
  dmixAssetStoreChange (data) {
    var uid = this.props.params.assetid || this.props.uid || this.props.params.uid,
      asset = data[uid];
    if (asset) {
      if (!this.extended_by_asset_type) {
        let library = isLibrary(this.context.router);
        let baseName = library ? 'library-' : '';

        stores.pageState.setHeaderBreadcrumb([
          {
            label: library ? t('Library') : t('Projects'),
            to: library ? 'library' : 'forms',
          },
          {
            label: t(`view-${asset.asset_type}`),
            to: `${baseName}form-landing`,
            params: {
              assetid: asset.uid,
            }
          }
        ]);

        var _mx = dmix.assetTypeRenderers[asset.asset_type];
        if ('asset_type' in asset && _mx) {
          assign(this, _mx, {
            extended_by_asset_type: true
          });
        }
      }
      this.setState(assign({},
          data[uid],
          this.getCurrentUserPermissions(data[uid], this.state)
        ));
    }
  },
  collectionStoreChange ({collectionList}) {
    this.setState({
      collectionOptionList:
        collectionList.map(function(c){
            return {
              value: c.uid,
              label: c.name || c.uid,
            };
          })
    });
  },
  componentDidMount () {
    this.listenTo(stores.session, this.dmixSessionStoreChange);
    this.listenTo(stores.asset, this.dmixAssetStoreChange);
    this.listenTo(stores.collections, this.collectionStoreChange);
    actions.resources.listCollections();

    var uid = this.props.params.assetid || this.props.uid || this.props.params.uid;
    if (this.props.randdelay && uid) {
      window.setTimeout(()=>{
        actions.resources.loadAsset({id: uid});
      }, Math.random() * 3000);
    } else if (uid) {
      actions.resources.loadAsset({id: uid});
    }
  },
  componentDidUpdate() {
    mdl.upgradeDom();
  }
};
mixins.dmix = dmix;

mixins.droppable = {
  _forEachDroppedFile (evt, file/*, params={}*/) {
    var isLibrary = isLibrary(this.context.router);
    var baseName = isLibrary ? 'library-' : '';
    dataInterface.postCreateBase64EncodedImport(assign({
        base64Encoded: evt.target.result,
        name: file.name,
        library: isLibrary,
        lastModified: file.lastModified,
      }, this.state.url ? {
        destination: this.state.url,
      } : null
    )).then((data)=> {
      window.setTimeout((()=>{
        dataInterface.getImportDetails({
          uid: data.uid,
        }).done((importData/*, status, jqxhr*/) => {
          if (importData.status === 'complete') {
            var assetData = importData.messages.updated || importData.messages.created;
            var assetUid = assetData && assetData.length > 0 && assetData[0].uid,
                isCurrentPage = this.state.uid === assetUid;

            if (!assetUid) {
              alertify.error(t('Could not redirect to asset.'));
            } else if (isCurrentPage) {
              actions.resources.loadAsset({id: assetUid});
            } else {
              this.transitionTo(`${baseName}form-landing`, {assetid: assetUid});
            }
          }
          // If the import task didn't complete immediately, inform the user accordingly.
          else if (importData.status === 'processing') {
            alertify.warning(t('Your library assets have uploaded and are being processed. This may take a few moments.'));
          } else if (importData.status === 'created') {
            alertify.warning(t('Your library assets have uploaded and are queued for processing. This may take a few moments.'));
          } else if (importData.status === 'error')  {
            var error_message= `<strong>Import Error.</strong><br><code><strong>${importData.messages.error_type}</strong><br>${importData.messages.error}</code>`
            alertify.error(t(error_message));
          } else {
            alertify.error(t('Import Failure.'));
          }
        }).fail((failData)=>{
          alertify.error(t('Import Failed.'));
          log('import failed', failData);
        });
      }), 2500);
    }).fail((jqxhr)=> {
      log('Failed to create import: ', jqxhr);
      alertify.error(t('Failed to create import.'));
    });
  },
  dropFiles (files, params={}) {
    files.map((file) => {
      var reader = new FileReader();
      reader.onload = (e)=>{
        var f = this.forEachDroppedFile || this._forEachDroppedFile;
        f.call(this, e, file, params);
      };
      reader.readAsDataURL(file);
    });
  }
};

mixins.ancestorBreadcrumb = {
  componentDidMount () {
  },
  // getInitialState () {
  //   return {}
  // },
  renderAncestorBreadcrumb (ancestors) {
    return (
        <ui.Breadcrumb>
          {ancestors.map(this._breadcrumbItem)}
        </ui.Breadcrumb>
      );
  },
  ancestorListToParams (ancestorList) {
    return ancestorList.reduce(function(arr, ancestor) {
      arr.push(
        {
          children: ancestor.name,
          to: 'collection-page',
          params: {
            uid: ancestor.uid
          }
        }
      );
      return arr;
    }, [
      {
        children: t('collections'),
        to: 'collections'
      }
    ]);
  },
  _breadcrumbItem (item) {
    return (
        <ui.BreadcrumbItem>
          <Link {...item} />
        </ui.BreadcrumbItem>
      );
  },
};


mixins.collectionList = {
  getInitialState () {
    // initial state is a copy of "stores.collections.initialState"
    return assign({}, stores.collections.initialState);
  },
  listCollections () {
    actions.resources.listCollections();
  },
  componentDidMount () {
    this.listenTo(stores.collections, this.collectionsChanged);
  },
  collectionsChanged (collections) {
    this.setState(collections);
  },
};

mixins.cmix = {
  componentDidMount () {
    this.listenTo(stores.session, this.cmixSessionStoreChange);
    if (this.props.searchParams) {
      this.listenTo(stores.assetSearch, this.assetSearchChange);
    }
    if (this.props.listAssetsParams) {
      this.listenTo(stores.allAssets, this.allAssetsSearchChange);
    }
    if (this.props.uid) {
      this.listenTo(stores.collectionAssets, this.collectionAssetsChange);
      actions.resources.readCollection.failed.listen(this.collectionAssetsFailed);
      actions.resources.readCollection({uid: this.props.uid});
    } else {
      actions.resources.listAssets();
    }
  },
  cmixSessionStoreChange () {

  },
  getInitialState () {
    return {
      searchPlaceholder: 'search',
      expandAddOptions: false
    };
  },
  allAssetsSearchChange () {

  },
  collectionAssetsFailed (reqDetails, request, errcode, errmessage) {
    if (reqDetails.uid === this.props.uid) {
      this.setState({
        loadError: `${errmessage}`
      });
    }
  },
  collectionAssetsChange (/*data*/) {
  },
  assetSearchChange (/*data*/) {
  },
  panelName (placeholder) {
    if (!this.state.name) {
      return (
          <bem.ListView__attr m={['name', 'placeholder']}>
            {placeholder}
          </bem.ListView__attr>
        );
    }
    return (
        <bem.ListView__attr m='name'>
          {this.state.name}
        </bem.ListView__attr>
      );
  },
  panelSearchBar () {
    return (
        <bem.ListView__search>
          <ui.SmallInputBox placeholder={this.state.searchPlaceholder} />
          <bem.ListView__searchcriteria>
            <bem.ListView__searchcriterion>
              <label>
                <input type='checkbox' />
                {t('my forms')}
              </label>
            </bem.ListView__searchcriterion>
            <bem.ListView__searchcriterion>
              <label>
                <input type='radio' />
                {t('shared with me')}
              </label>
            </bem.ListView__searchcriterion>
            <bem.ListView__searchcriterion>
              <label>
                <input type='radio' />
                {t('public')}
              </label>
            </bem.ListView__searchcriterion>
          </bem.ListView__searchcriteria>
        </bem.ListView__search>
      );
  },
  expandAddOptions () {
    this.setState({
      expandAddOptions: !this.state.expandAddOptions
    });
  },
  panelButtons () {
    return (
        <bem.ListView__headerbutton m={{
          add: true,
          expanded: this.state.addOptionsExpanded
        }} onClick={this.expandAddOptions}>
          <i />
        </bem.ListView__headerbutton>
      );
  },
  panelContents () {
    if (this.state.loadError) {
      return (
          <bem.Message m='error'>
            <strong>{t('error loading data')}</strong>
            <br />
            {this.state.loadError}
          </bem.Message>
        );
    } else if (this.state.results) {
      return (
          <bem.Message m='loaded'>
            <strong>{t('results loaded')}</strong>
            <br />
            {this.state.results.length}
          </bem.Message>
        );
    } else {
      return (
          <bem.Message m='loading'>
            <i />
            {t('loading')}
          </bem.Message>
        );

    }
  },
  _createPanel () {
    return (
        <bem.ListView>
          <ui.Panel margin='thin'>
            {this.panelName(this.props.name)}
            {this.panelButtons()}
            {this.panelSearchBar()}
            {
              this.panelContents()
            }
          </ui.Panel>
        </bem.ListView>
      );
  }
};

mixins.clickAssets = {
  onActionButtonClick (evt) {
    var data = evt.actionIcon ? evt.actionIcon.dataset : evt.currentTarget.dataset;
    var assetType = data.assetType,
        action = data.action,
        // disabled = data.disabled === 'true',
        uid = stores.selectedAsset.uid,
        result;
    this.baseName = isLibrary(this.context.router) ? 'library-' : '';
    // var click = this.click;
    if (action === 'new') {
      result = this.click.asset.new.call(this);
    } else if (this.click[assetType] && this.click[assetType][action]) {
      result = this.click[assetType][action].call(this, uid, evt);
    }
    if (result !== false) {
      evt.preventDefault();
    }
  },
  click: {
    collection: {
      sharing: function(uid/*, evt*/){
        this.transitionTo('collection-sharing', {assetid: uid});
      },
      view: function(uid/*, evt*/){
        this.transitionTo('collection-page', {uid: uid});
      },
      delete: function(uid/*, evt*/){
        var q_ = t('Warning! You are about to delete this collection with all its questions and blocks. Are you sure you want to continue?');
        customConfirmAsync(q_)
          .done(function(){
            actions.resources.deleteCollection({uid: uid});
          });
      },
    },
    asset: {
      new: function(/*uid, evt*/){
        this.transitionTo('new-form');
      },
      view: function(uid/*, evt*/){
        this.transitionTo(`${this.baseName}form-landing`, {assetid: uid});
      },
      clone: function(uid/*, evt*/){
        customPromptAsync(t('new name?'))
          .then((value) => {
            actions.resources.cloneAsset({
              uid: uid,
              name: value,
            }, {
              onComplete: (asset) => {
                this.refreshSearch && this.refreshSearch();
              }
            });
          });
      },
      download: function(uid/*, evt*/){
        this.transitionTo(`${this.baseName}form-download`, {assetid: uid});
      },
      edit: function (uid) {
        this.transitionTo(`${this.baseName}form-edit`, {assetid: uid});
      },
      delete: function(uid/*, evt*/){
        var q_ = t('You are about to permanently delete this form. Are you sure you want to continue?');
        customConfirmAsync(q_)
          .done(function(){
            actions.resources.deleteAsset({uid: uid});
          });
      },
      deploy: function(uid){
        let asset = stores.selectedAsset.asset;
        dmix.deployAsset(asset, () => {
          // this callback is a kludge and here because I can't figure out how
          // to call `transitionTo()` from within `deployAsset()`
          this.transitionTo(`${this.baseName}form-landing`, {assetid: uid});
        });
      },
    }
  },
};

export default mixins;<|MERGE_RESOLUTION|>--- conflicted
+++ resolved
@@ -7,7 +7,7 @@
 import mdl from './libs/rest_framework/material';
 import TagsInput from 'react-tagsinput';
 import ReactZeroClipboard from 'react-zeroclipboard';
-
+ 
 import {dataInterface} from './dataInterface';
 import stores from './stores';
 import bem from './bem';
@@ -25,11 +25,11 @@
   notify,
   isLibrary,
 } from './utils';
-
+ 
 var AssetTypeIcon = bem.create('asset-type-icon');
-
+ 
 var mixins = {};
-
+ 
 mixins.taggedAsset = {
   mixins: [
     React.addons.LinkedStateMixin
@@ -70,7 +70,7 @@
     );
   }
 };
-
+ 
 var dmix = {
   assetTypeRenderers: {
     block: {
@@ -146,18 +146,18 @@
                       {this.renderDeployments()}
                     </bem.FormView__cell>
                   </bem.FormView__row>
-
+ 
                   { this.state.has_deployment ?
                     this.renderInstructions()
                   : null }
                 </bem.FormView__wrapper>
               : null }
-
-
+ 
+ 
               { this.state.activeTab == 'Data' || this.state.activeTab == 'Settings' ?
                 this.renderDataTabs()
               : null }
-
+ 
               <ReactTooltip effect="float" place="bottom" />
             </bem.FormView>
           );
@@ -166,7 +166,7 @@
   },
   renderAncestors () {},
   renderHeader () {
-
+ 
     return (
         <bem.FormView__header m={[
               this.state.name ? 'named' : 'untitled',
@@ -192,7 +192,7 @@
                     onFocus={this.toggleDataPopover}
                     onBlur={this.toggleDataPopover} >
                     {t('Data')}
-
+ 
                     { (this.state.dataPopoverShowing) ? 
                       <bem.PopoverMenu ref='data-popover'>
                         {  
@@ -209,13 +209,13 @@
                             );
                           }) 
                         }
-
+ 
                       </bem.PopoverMenu>
                     : null }
                   </bem.FormView__tab>
-
+ 
                 : null }
-
+ 
                 <bem.FormView__tab 
                   m='settings' 
                   className={this.state.activeTab == 'Settings' ? 'active' : ''} 
@@ -223,11 +223,11 @@
                   data-id='Settings'>
                     {t('Settings')}
                 </bem.FormView__tab>
-
+ 
               </bem.FormView__tabs>
             </bem.FormView__tabbar>
           }
-
+ 
           <bem.FormView__title>
             <bem.FormView__titleinner>
               <bem.FormView__name>
@@ -238,16 +238,16 @@
               </bem.FormView__description>
             </bem.FormView__titleinner>
           </bem.FormView__title>
-
+ 
           {this.state.showReportGraphSettings ?
             <ui.Modal open onClose={this.toggleReportGraphSettings} title={t('Global Graph Settings')}>
               <ui.Modal.Body>
                 {this.renderReportGraphSettings()}
               </ui.Modal.Body>
             </ui.Modal>
-
+ 
           : null}
-
+ 
         </bem.FormView__header>
       );
   },
@@ -306,7 +306,7 @@
                     <i className="k-icon-clone"/>
                     {t('Clone this project')}
                   </bem.PopoverMenu__link>
-
+ 
                 </bem.PopoverMenu>
               : null }
             </bem.FormView__item>
@@ -323,79 +323,10 @@
         </bem.AssetView__name>
       );
   },
-<<<<<<< HEAD
-  renderExtraButtons () {
-    return (
-      <bem.FormView__extras>
-        <button className="mdl-button mdl-js-button mdl-button--icon"
-                id="form-header-extras">
-          <i className="material-icons">more_vert</i>
-        </button>
-
-        <ul className="mdl-menu mdl-menu--bottom-right mdl-js-menu mdl-js-ripple-effect"
-            htmlFor="form-header-extras">
-          <li>
-            <a className="mdl-menu__item" onClick={this.saveCloneAs}>
-              {t('Clone this project')}
-            </a>
-          </li>
-
-          <li>
-            <a href={this.makeHref('form-sharing', {assetid: this.state.uid})} className="mdl-menu__item">
-              <i />
-              {t('Share this project')}
-            </a>
-          </li>
-
-          <li>
-            <a className="mdl-menu__item" onClick={this.deleteAsset}>
-              <i />
-              {t('Delete this project')}
-            </a>
-          </li>
-        </ul>
-      </bem.FormView__extras>
-      );
-  },
-=======
-  // renderExtraButtons () {
-  //   return (
-  //     <bem.FormView__extras>
-  //       <button className="mdl-button mdl-js-button mdl-button--icon"
-  //               id="form-header-extras">
-  //         <i className="material-icons">more_vert</i>
-  //       </button>
-
-  //       <ul className="mdl-menu mdl-menu--bottom-right mdl-js-menu mdl-js-ripple-effect"
-  //           htmlFor="form-header-extras">
-  //         <li>
-  //           <a className="mdl-menu__item" onClick={this.saveCloneAs}>
-  //             {t('Clone this project')}
-  //           </a>
-  //         </li>
-
-  //         <li>
-  //           <a href={this.makeHref('form-sharing', {assetid: this.state.uid})} className="mdl-menu__item">
-  //             <i />
-  //             {t('Share this project')}
-  //           </a>
-  //         </li>
-
-  //         <li>
-  //           <a className="mdl-menu__item" onClick={this.deleteAsset}>
-  //             <i />
-  //             {t('Delete this project')}
-  //           </a>
-  //         </li>
-  //       </ul> 
-  //     </bem.FormView__extras>
-  //     );
-  // },
->>>>>>> 17adfaca
   renderDataTabs() {
     // setup iframe Urls for KC
     // TODO: do this in a better place, and more cleanly
-
+ 
     var deployment__identifier = this.state.deployment__identifier;
     var report__base = deployment__identifier.replace('/forms/', '/reports/');
     var iframeUrls = {
@@ -406,7 +337,7 @@
       Downloads: report__base+'/export/',
       Settings: deployment__identifier+'/form_settings',
     };
-
+ 
     return (
       <bem.FormView__wrapper m={['data', this.state.activeSubTab]}>
         {this.renderReportButtons()}
@@ -414,7 +345,7 @@
           <iframe 
             src={iframeUrls[this.state.activeSubTab]}>
           </iframe>
-
+ 
         </bem.FormView__cell>
       </bem.FormView__wrapper>
       );
@@ -426,13 +357,13 @@
                 onClick={this.toggleReportGraphSettings}>
           {t('Graph Settings')}
         </button>
-
+ 
         <button className="mdl-button mdl-js-button"
                 id="report-language">
           {t('Language')}
           <i className="fa fa-caret-down"></i>
         </button>
-
+ 
         <ul className="mdl-menu mdl-menu--bottom-right mdl-js-menu mdl-js-ripple-effect"
             htmlFor="report-language">
           <li>
@@ -446,13 +377,13 @@
             </a>
           </li>
         </ul> 
-
+ 
         <button className="mdl-button mdl-js-button"
                 id="report-groupby">
           {t('Group By')}
           <i className="fa fa-caret-down"></i>
         </button>
-
+ 
         <ul className="mdl-menu mdl-menu--bottom-right mdl-js-menu mdl-js-ripple-effect"
             htmlFor="report-groupby">
           <li>
@@ -466,13 +397,13 @@
             </a>
           </li>
         </ul> 
-
+ 
         <button className="mdl-button mdl-js-button"
                 id="report-viewall">
           {t('View All')}
           <i className="fa fa-caret-down"></i>
         </button>
-
+ 
         <ul className="mdl-menu mdl-menu--bottom-right mdl-js-menu mdl-js-ripple-effect"
             htmlFor="report-viewall">
           <li>
@@ -486,16 +417,16 @@
             </a>
           </li>
         </ul> 
-
+ 
         <button className="mdl-button mdl-js-button mdl-button--icon report-button__expand"
                 onClick={this.toggleExpandedReports} data-tip={t('Expand')}>
           <i className="k-icon-expand" />
         </button>
-
+ 
         <button className="mdl-button mdl-js-button mdl-button--icon report-button__print" data-tip={t('Print')}>
           <i className="k-icon-print" />
         </button>
-
+ 
       </bem.FormView__reportButtons>
     );
   },
@@ -514,7 +445,7 @@
                 {t('Labels')}
               </a>
           </div>
-
+ 
           <div className="mdl-tabs__panel is-active" id="graph-type">
             <ul>
               <li>Vertical</li>
@@ -530,13 +461,13 @@
             <bem.FormView__label>
               {t('Data Labels')}
             </bem.FormView__label>
-
+ 
             <bem.FormView__label>
               {t('X Axis')}
             </bem.FormView__label>
           </div>
         </div>
-
+ 
         <bem.GraphSettings__buttons>
           <button className="mdl-button mdl-js-button"
                   onClick={this.toggleReportGraphSettings}>
@@ -602,7 +533,7 @@
       });
     }
   },
-
+ 
   _renderTag (tag) {
     return (
         <bem.AssetView__tags__tag>{tag}</bem.AssetView__tags__tag>
@@ -747,15 +678,15 @@
     //   preview_url: "https://enke.to/preview/::self"
     // };
     var deployment__links = this.state.deployment__links;
-
+ 
     var deployment__links_list = [];
     var label = undefined;
     var desc = undefined;
     var value = undefined;
-
+ 
     for (var key in deployment__links) {
       value = deployment__links[key];
-
+ 
       switch(key) {
         case 'offline_url':
           label = t('Online-Offline (multiple submission)');
@@ -775,7 +706,7 @@
           desc = t('Use this version fpr testing, getting feedback. Does not allow submitting data. ');
           break;
       }
-
+ 
       deployment__links_list.push(
         {
           key: key,
@@ -785,10 +716,10 @@
         }
       );
     }
-
+ 
     var kc_server = document.createElement('a');
     kc_server.href = this.state.deployment__identifier;
-
+ 
     return (
       <bem.FormView__row m="collecting">
         <bem.FormView__cell m='collecting-webforms'>
@@ -850,7 +781,7 @@
             {t('Learn more')}
             <i className="fa fa-arrow-right"></i>
           </a>
-
+ 
           <ol>
             <li>
               {t('Install')}
@@ -936,7 +867,7 @@
     var downloadable = !!this.state.downloads[0],
         downloads = this.state.downloads;
     var baseName = isLibrary(this.context.router) ? 'library-' : '';
-
+ 
     return (
         <bem.AssetView__buttons>
           <bem.AssetView__buttoncol>
@@ -995,7 +926,7 @@
             </bem.AssetView__button>
           </bem.AssetView__buttoncol>
           : null }
-
+ 
         </bem.AssetView__buttons>
       );
   },
@@ -1171,14 +1102,14 @@
               {this.state.summary.row_count}
             </bem.FormView__item>
           </bem.FormView__group>
-
+ 
           {this.state.deployed_versions.length > 0 &&
             <bem.FormView__group m={["history", this.state.historyExpanded ? 'historyExpanded' : 'historyHidden']}>
               <bem.FormView__group m="history-contents">
                 <bem.FormView__label m='previous-versions'>
                   {t('Previous Versions')}
                 </bem.FormView__label>
-
+ 
                 {this.state.deployed_versions.map((item, n) => {
                   return (
                     <bem.FormView__group m="deploy-row">
@@ -1196,18 +1127,18 @@
                       <bem.FormView__item m='date'>
                         {formatTime(item.date_deployed)}
                       </bem.FormView__item>
-
+ 
                       <bem.FormView__item m='lang'></bem.FormView__item>
                       <bem.FormView__item m='questions'></bem.FormView__item>
                     </bem.FormView__group>
                   );
                 })}
               </bem.FormView__group>
-
+ 
               <bem.FormView__button onClick={this.toggleDeploymentHistory}>
                 {this.state.historyExpanded ? t('Hide full history') : t('Show full history')}
               </bem.FormView__button>
-
+ 
             </bem.FormView__group>
           }
         </bem.FormView__group>
@@ -1299,7 +1230,7 @@
     ));
   },
   getInitialState () {
-
+ 
     return {
       userCanEdit: false,
       userCanView: true,
@@ -1319,7 +1250,7 @@
       if (!this.extended_by_asset_type) {
         let library = isLibrary(this.context.router);
         let baseName = library ? 'library-' : '';
-
+ 
         stores.pageState.setHeaderBreadcrumb([
           {
             label: library ? t('Library') : t('Projects'),
@@ -1333,7 +1264,7 @@
             }
           }
         ]);
-
+ 
         var _mx = dmix.assetTypeRenderers[asset.asset_type];
         if ('asset_type' in asset && _mx) {
           assign(this, _mx, {
@@ -1363,7 +1294,7 @@
     this.listenTo(stores.asset, this.dmixAssetStoreChange);
     this.listenTo(stores.collections, this.collectionStoreChange);
     actions.resources.listCollections();
-
+ 
     var uid = this.props.params.assetid || this.props.uid || this.props.params.uid;
     if (this.props.randdelay && uid) {
       window.setTimeout(()=>{
@@ -1378,7 +1309,7 @@
   }
 };
 mixins.dmix = dmix;
-
+ 
 mixins.droppable = {
   _forEachDroppedFile (evt, file/*, params={}*/) {
     var isLibrary = isLibrary(this.context.router);
@@ -1400,7 +1331,7 @@
             var assetData = importData.messages.updated || importData.messages.created;
             var assetUid = assetData && assetData.length > 0 && assetData[0].uid,
                 isCurrentPage = this.state.uid === assetUid;
-
+ 
             if (!assetUid) {
               alertify.error(t('Could not redirect to asset.'));
             } else if (isCurrentPage) {
@@ -1441,7 +1372,7 @@
     });
   }
 };
-
+ 
 mixins.ancestorBreadcrumb = {
   componentDidMount () {
   },
@@ -1482,8 +1413,8 @@
       );
   },
 };
-
-
+ 
+ 
 mixins.collectionList = {
   getInitialState () {
     // initial state is a copy of "stores.collections.initialState"
@@ -1499,7 +1430,7 @@
     this.setState(collections);
   },
 };
-
+ 
 mixins.cmix = {
   componentDidMount () {
     this.listenTo(stores.session, this.cmixSessionStoreChange);
@@ -1518,7 +1449,7 @@
     }
   },
   cmixSessionStoreChange () {
-
+ 
   },
   getInitialState () {
     return {
@@ -1527,7 +1458,7 @@
     };
   },
   allAssetsSearchChange () {
-
+ 
   },
   collectionAssetsFailed (reqDetails, request, errcode, errmessage) {
     if (reqDetails.uid === this.props.uid) {
@@ -1620,7 +1551,7 @@
             {t('loading')}
           </bem.Message>
         );
-
+ 
     }
   },
   _createPanel () {
@@ -1638,7 +1569,7 @@
       );
   }
 };
-
+ 
 mixins.clickAssets = {
   onActionButtonClick (evt) {
     var data = evt.actionIcon ? evt.actionIcon.dataset : evt.currentTarget.dataset;
@@ -1718,5 +1649,5 @@
     }
   },
 };
-
+ 
 export default mixins;