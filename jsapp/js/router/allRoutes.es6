--- conflicted
+++ resolved
@@ -6,12 +6,7 @@
 import permConfig from 'js/components/permissions/permConfig';
 import LoadingSpinner from 'js/components/common/loadingSpinner';
 import {isRootRoute, redirectToLogin} from 'js/router/routerUtils';
-<<<<<<< HEAD
-import RequireAuth from 'js/router/requireAuth';
-import PermProtectedRoute from 'js/router/permProtectedRoute';
 import InvalidatedPassword from 'js/router/invalidatedPassword.component';
-=======
->>>>>>> b417f530
 import sessionStore from 'js/stores/session';
 import router from './router';
 
@@ -85,7 +80,6 @@
       // redirect is async, continue showing loading
       return <LoadingSpinner />;
     }
-<<<<<<< HEAD
 
     if (
       sessionStore.isLoggedIn &&
@@ -94,354 +88,7 @@
       return <InvalidatedPassword />;
     }
 
-    return (
-      <HistoryRouter history={history}>
-        <Tracking />
-        <Routes>
-          <Route path={ROUTES.ROOT} element={<App />}>
-            <Route path={ROUTES.ROOT} element={<Navigate to={ROUTES.FORMS} replace />} />
-            <Route path={ROUTES.ACCOUNT_ROOT}>{accountRoutes()}</Route>
-            <Route path={ROUTES.PROJECTS_ROOT}>{projectsRoutes()}</Route>
-            <Route path={ROUTES.LIBRARY}>
-              <Route
-                path=''
-                element={<Navigate to={ROUTES.MY_LIBRARY} replace />}
-              />
-              <Route
-                path={ROUTES.MY_LIBRARY}
-                element={
-                  <RequireAuth>
-                    <MyLibraryRoute />
-                  </RequireAuth>
-                }
-              />
-              <Route
-                path={ROUTES.PUBLIC_COLLECTIONS}
-                element={
-                  <RequireAuth>
-                    <PublicCollectionsRoute />
-                  </RequireAuth>
-                }
-              />
-              <Route
-                path={ROUTES.NEW_LIBRARY_ITEM}
-                element={
-                  <RequireAuth>
-                    <LibraryAssetEditor />
-                  </RequireAuth>
-                }
-              />
-              <Route
-                path={ROUTES.LIBRARY_ITEM}
-                element={
-                  <PermProtectedRoute
-                    requiredPermissions={[PERMISSIONS_CODENAMES.view_asset]}
-                    protectedComponent={AssetRoute}
-                  />
-                }
-              />
-              <Route
-                path={ROUTES.EDIT_LIBRARY_ITEM}
-                element={
-                  <PermProtectedRoute
-                    requiredPermissions={[PERMISSIONS_CODENAMES.change_asset]}
-                    protectedComponent={LibraryAssetEditor}
-                  />
-                }
-              />
-              <Route
-                path={ROUTES.NEW_LIBRARY_CHILD}
-                element={
-                  <PermProtectedRoute
-                    requiredPermissions={[PERMISSIONS_CODENAMES.change_asset]}
-                    protectedComponent={LibraryAssetEditor}
-                  />
-                }
-              />
-              <Route
-                path={ROUTES.LIBRARY_ITEM_JSON}
-                element={
-                  <PermProtectedRoute
-                    requiredPermissions={[PERMISSIONS_CODENAMES.view_asset]}
-                    protectedComponent={FormJson}
-                  />
-                }
-              />
-              <Route
-                path={ROUTES.LIBRARY_ITEM_XFORM}
-                element={
-                  <PermProtectedRoute
-                    requiredPermissions={[PERMISSIONS_CODENAMES.view_asset]}
-                    protectedComponent={FormXform}
-                  />
-                }
-              />
-            </Route>
-            <Route path={ROUTES.FORMS}>
-              <Route
-                index
-                element={
-                  <RequireAuth>
-                    <FormsSearchableList />
-                  </RequireAuth>
-                }
-              />
-              <Route path={ROUTES.FORM}>
-                <Route
-                  path=''
-                  element={<Navigate to={'./landing'} replace />}
-                />
-
-                <Route
-                  path={ROUTES.FORM_SUMMARY}
-                  element={
-                    <PermProtectedRoute
-                      requiredPermissions={[
-                        PERMISSIONS_CODENAMES.view_asset
-                      ]}
-                      protectedComponent={FormSummary}
-                    />
-                  }
-                />
-
-                <Route
-                  path={ROUTES.FORM_LANDING}
-                  element={
-                    <PermProtectedRoute
-                      requiredPermissions={[
-                        PERMISSIONS_CODENAMES.view_asset
-                      ]}
-                      protectedComponent={FormLanding}
-                    />
-                  }
-                />
-
-                <Route path={ROUTES.FORM_DATA}>
-                  <Route
-                    path=''
-                    element={<Navigate to={'./table'} replace />}
-                  />
-                  <Route
-                    path={ROUTES.FORM_REPORT}
-                    element={
-                      <PermProtectedRoute
-                        requiredPermissions={[
-                          PERMISSIONS_CODENAMES.view_submissions
-                        ]}
-                        protectedComponent={Reports}
-                      />
-                    }
-                  />
-                  <Route
-                    path={ROUTES.FORM_REPORT_OLD}
-                    element={
-                      <PermProtectedRoute
-                        protectedComponent={FormSubScreens}
-                        requiredPermissions={[
-                          PERMISSIONS_CODENAMES.view_submissions
-                        ]}
-                      />
-                    }
-                  />
-                  <Route
-                    path={ROUTES.FORM_TABLE}
-                    element={
-                      <PermProtectedRoute
-                        protectedComponent={FormSubScreens}
-                        requiredPermissions={[
-                          PERMISSIONS_CODENAMES.view_submissions
-                        ]}
-                      />
-                    }
-                  />
-                  <Route
-                    path={ROUTES.FORM_DOWNLOADS}
-                    element={
-                      <PermProtectedRoute
-                        protectedComponent={FormSubScreens}
-                        requiredPermissions={[
-                          PERMISSIONS_CODENAMES.view_submissions
-                        ]}
-                      />
-                    }
-                  />
-                  <Route
-                    path={ROUTES.FORM_GALLERY}
-                    element={
-                      <PermProtectedRoute
-                        protectedComponent={FormSubScreens}
-                        requiredPermissions={[
-                          PERMISSIONS_CODENAMES.view_submissions
-                        ]}
-                      />
-                    }
-                  />
-                  <Route
-                    path={ROUTES.FORM_MAP}
-                    element={
-                      <PermProtectedRoute
-                        protectedComponent={FormSubScreens}
-                        requiredPermissions={[
-                          PERMISSIONS_CODENAMES.view_submissions
-                        ]}
-                      />
-                    }
-                  />
-                  <Route
-                    path={ROUTES.FORM_MAP_BY}
-                    element={
-                      <PermProtectedRoute
-                        protectedComponent={FormSubScreens}
-                        requiredPermissions={[
-                          PERMISSIONS_CODENAMES.view_submissions
-                        ]}
-                      />
-                    }
-                  />
-                  <Route
-                    path={ROUTES.FORM_PROCESSING}
-                    element={
-                      <PermProtectedRoute
-                      requiredPermissions={[PERMISSIONS_CODENAMES.view_submissions]}
-                        protectedComponent={SingleProcessingRoute}
-                      />
-                    }
-                  />
-                </Route>
-
-                <Route path={ROUTES.FORM_SETTINGS}>
-                  <Route
-                    index
-                    element={
-                      <PermProtectedRoute
-                        protectedComponent={FormSubScreens}
-                        requiredPermissions={[
-                          PERMISSIONS_CODENAMES.change_metadata_asset,
-                          PERMISSIONS_CODENAMES.change_asset
-                        ]}
-                      />
-                    }
-                  />
-                  <Route
-                    path={ROUTES.FORM_MEDIA}
-                    element={
-                      <PermProtectedRoute
-                        protectedComponent={FormSubScreens}
-                        requiredPermissions={[PERMISSIONS_CODENAMES.change_asset]}
-                      />
-                    }
-                  />
-                  <Route
-                    path={ROUTES.FORM_SHARING}
-                    element={
-                      <PermProtectedRoute
-                        protectedComponent={FormSubScreens}
-                        requiredPermissions={[PERMISSIONS_CODENAMES.manage_asset]}
-                      />
-                    }
-                  />
-                  <Route
-                    path={ROUTES.FORM_RECORDS}
-                    element={
-                      <PermProtectedRoute
-                        protectedComponent={FormSubScreens}
-                        requiredPermissions={[PERMISSIONS_CODENAMES.manage_asset]}
-                      />
-                    }
-                  />
-                  <Route
-                    path={ROUTES.FORM_REST}
-                    element={
-                      <PermProtectedRoute
-                        protectedComponent={FormSubScreens}
-                        requiredPermissions={[PERMISSIONS_CODENAMES.change_asset, PERMISSIONS_CODENAMES.view_submissions]}
-                        requireAll
-                      />
-                    }
-                  />
-                  <Route
-                    path={ROUTES.FORM_REST_HOOK}
-                    element={
-                      <PermProtectedRoute
-                        protectedComponent={FormSubScreens}
-                        requiredPermissions={[PERMISSIONS_CODENAMES.manage_asset]}
-                      />
-                    }
-                  />
-                  <Route
-                    path={ROUTES.FORM_KOBOCAT}
-                    element={
-                      <PermProtectedRoute
-                        protectedComponent={FormSubScreens}
-                        requiredPermissions={[PERMISSIONS_CODENAMES.manage_asset]}
-                      />
-                    }
-                  />
-                </Route>
-
-                <Route
-                  path={ROUTES.FORM_JSON}
-                  element={
-                    <PermProtectedRoute
-                      protectedComponent={FormJson}
-                      requiredPermissions={[PERMISSIONS_CODENAMES.view_asset]}
-                    />
-                  }
-                />
-                <Route
-                  path={ROUTES.FORM_XFORM}
-                  element={
-                    <PermProtectedRoute
-                      protectedComponent={FormXform}
-                      requiredPermissions={[PERMISSIONS_CODENAMES.view_asset]}
-                    />
-                  }
-                />
-                <Route
-                  path={ROUTES.FORM_EDIT}
-                  element={
-                    <PermProtectedRoute
-                      protectedComponent={FormPage}
-                      requiredPermissions={[PERMISSIONS_CODENAMES.view_asset]}
-                    />
-                  }
-                />
-                {/**
-                 * TODO change this HACKFIX to a better solution
-                 *
-                 * Used to force refresh form sub routes. It's some kine of a weird
-                 * way of introducing a loading screen during sub route refresh.
-                 * See: https://github.com/kobotoolbox/kpi/issues/3925
-                 **/}
-                <Route
-                  path={ROUTES.FORM_RESET}
-                  element={
-                    <PermProtectedRoute
-                      protectedComponent={FormSubScreens}
-                      requiredPermissions={[
-                        PERMISSIONS_CODENAMES.view_submissions
-                      ]}
-                    />
-                  }
-                />
-              </Route>
-              <Route path='*' component={FormNotFound} />
-            </Route>
-            <Route
-              path='*'
-              element={
-                <Suspense fallback={null}>
-                  <SectionNotFound />
-                </Suspense>
-              }
-            />
-          </Route>
-        </Routes>
-      </HistoryRouter>
-    );
-=======
     return <RouterProvider router={router} />;
->>>>>>> b417f530
   }
 };
 
