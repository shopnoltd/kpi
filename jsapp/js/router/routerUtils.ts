--- conflicted
+++ resolved
@@ -8,18 +8,9 @@
  * of defined ROUTES.
  */
 
-<<<<<<< HEAD
 import {ROUTES, PATHS, PROJECTS_ROUTES} from 'js/router/routerConstants';
 import session from '../stores/session';
-// import {redirectDocument} from 'react-router';
 import {when} from 'mobx';
-=======
-import {
-  ROUTES,
-  PATHS,
-} from 'js/router/routerConstants';
-import {PROJECTS_ROUTES} from 'js/projects/routes';
->>>>>>> fa444632
 
 /**
  * Returns login url with a `next` parameter - after logging in, the  app will
@@ -45,7 +36,6 @@
   return route.length > 1 ? route[1] : '';
 }
 
-<<<<<<< HEAD
 /**
  * Redirects to `getLoginUrl()` if a page that requires authentication
  * is naviagated to
@@ -61,8 +51,6 @@
 //   return null;
 // };
 
-=======
->>>>>>> fa444632
 /*
  * A list of functions that match routes defined in constants
  */
