--- conflicted
+++ resolved
@@ -14,19 +14,9 @@
   PATHS,
 } from 'js/router/routerConstants';
 
-<<<<<<< HEAD
-export function redirectToLogin(): void {
-  window.location.replace(getLoginUrl());
-}
-
-/**
- * Returns login url with a `next` parameter - after logging in, the
- * app will redirect to the next url
-=======
 /**
  * Returns login url with a `next` parameter - after logging in, the  app will
  * redirect to the next url.
->>>>>>> db625c04
  */
 export function getLoginUrl(): string {
   let url = PATHS.LOGIN;
