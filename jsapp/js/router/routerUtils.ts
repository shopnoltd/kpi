--- conflicted
+++ resolved
@@ -8,17 +8,12 @@
  * of defined ROUTES.
  */
 
-<<<<<<< HEAD
-import {ROUTES, PATHS} from 'js/router/routerConstants';
-import {PROJECTS_ROUTES} from 'js/projects/routes';
+import {ROUTES, PATHS, PROJECTS_ROUTES} from 'js/router/routerConstants';
 import sessionStore from 'js/stores/session';
 import envStore from 'js/envStore';
-=======
-import {ROUTES, PATHS, PROJECTS_ROUTES} from 'js/router/routerConstants';
-import session from '../stores/session';
-import {when} from 'mobx';
+// import session from '../stores/session';
+// import {when} from 'mobx';
 // import {redirectDocument} from 'react-router';
->>>>>>> 605a5de0
 
 /**
  * Returns login url with a `next` parameter - after logging in, the  app will
