import React from 'react';
import autoBind from 'react-autobind';
import Reflux from 'reflux';
import alertify from 'alertifyjs';
import reactMixin from 'react-mixin';
import Select from 'react-select';
import enketoHandler from 'js/enketoHandler';
import {dataInterface} from 'js/dataInterface';
import {actions} from 'js/actions';
import mixins from 'js/mixins';
import {bem} from 'js/bem';
import {t, notify, launchPrinting} from 'js/utils';
import {stores} from 'js/stores';
import ui from 'js/ui';
import icons from '../../../xlform/src/view.icons';
import {
  VALIDATION_STATUSES_LIST,
  MODAL_TYPES
} from 'js/constants';

class Submission extends React.Component {
  constructor(props) {
    super(props);
    let translations = this.props.asset.content.translations,
        translationOptions = [];

    if (translations.length > 1) {
      translationOptions = translations.map((trns, i) => {
        return {
          value: trns,
          label: trns || t('Unnamed language')
        };
      });
    }

    this.state = {
      submission: {},
      loading: true,
      error: false,
      previous: -1,
      next: -1,
      sid: props.sid,
      showBetaFieldsWarning: false,
      isEditLoading: false,
      promptRefresh: false,
      translationIndex: 0,
      translationOptions: translationOptions
    };

    autoBind(this);
  }

  componentDidMount() {
    this.getSubmission(this.props.asset.uid, this.state.sid);
    this.listenTo(actions.resources.updateSubmissionValidationStatus.completed, this.refreshSubmissionValidationStatus);
    this.listenTo(actions.resources.removeSubmissionValidationStatus.completed, this.refreshSubmissionValidationStatus);
  }

  refreshSubmissionValidationStatus(result, sid) {
    if (result && result.uid) {
      this.state.submission._validation_status = result;
    } else {
      this.state.submission._validation_status = {};
    }
    this.setState({submission: this.state.submission});
  }

  isSubmissionEditable() {
    return this.props.asset.deployment__active && !this.state.isEditLoading;
  }

  getSubmission(assetUid, sid) {
    dataInterface.getSubmission(assetUid, sid).done((data) => {
      var prev = -1, next = -1;

      if (this.props.ids && sid) {
        const c = this.props.ids.findIndex(k => k==sid);
        let tableInfo = this.props.tableInfo || false;
        if (this.props.ids[c - 1])
          prev = this.props.ids[c - 1];
        if (this.props.ids[c + 1])
          next = this.props.ids[c + 1];

        // table submissions pagination
        if (tableInfo) {
          const nextAvailable = tableInfo.resultsTotal > (tableInfo.currentPage + 1) * tableInfo.pageSize;
          if (c + 1 === this.props.ids.length && nextAvailable) {
            next = -2;
          }

          if (tableInfo.currentPage > 0 && prev == -1)
            prev = -2;
        }
      }

      const survey = this.props.asset.content.survey;
      const betaQuestions = ['begin_kobomatrix'];
      const hasBetaQuestion = survey.find(q => betaQuestions.includes(q.type)) || false;

      this.setState({
        submission: data,
        loading: false,
        next: next,
        previous: prev,
        hasBetaQuestion: hasBetaQuestion
      });
    }).fail((error)=>{
      if (error.responseText)
        this.setState({error: error.responseText, loading: false});
      else if (error.statusText)
        this.setState({error: error.statusText, loading: false});
      else
        this.setState({error: t('Error: could not load data.'), loading: false});
    });
  }

  componentWillReceiveProps(nextProps) {
    this.setState({
      sid: nextProps.sid,
      promptRefresh: false
    });

    this.getSubmission(nextProps.asset.uid, nextProps.sid);
  }

  deleteSubmission() {
    let dialog = alertify.dialog('confirm');
    let opts = {
      title: t('Delete submission?'),
      message: `${t('Are you sure you want to delete this submission?')} ${t('This action cannot be undone')}.`,
      labels: {ok: t('Delete'), cancel: t('Cancel')},
      onok: (evt, val) => {
        dataInterface.deleteSubmission(this.props.asset.uid, this.props.sid).done((data) => {
          stores.pageState.hideModal();
          notify(t('submission deleted'));
        });
      },
      oncancel: () => {
        dialog.destroy();
      }
    };
    dialog.set(opts).show();
  }

  launchEditSubmission() {
    this.setState({
      promptRefresh: true,
      isEditLoading: true
    });
    enketoHandler.editSubmission(this.props.asset.uid, this.props.sid).then(
      () => {this.setState({isEditLoading: false});},
      () => {this.setState({isEditLoading: false});}
    );
  }

  renderAttachment(filename, type) {
    const s = this.state.submission, originalFilename = filename;
    var attachmentUrl = null;

    // Match filename with full filename in attachment list
    // TODO: find a better way to do this, this works but seems inefficient
    s._attachments.some(function(a) {
      if (a.filename.includes(filename)) {
        filename = a.filename;
      }
    });

    var kc_server = document.createElement('a');
    kc_server.href = this.props.asset.deployment__identifier;
    // if this has more components than /{username}/forms/{uid}, it's safe to assume kobocat is running under a
    // KOBOCAT_ROOT_URI_PREFIX
    const kc_prefix = kc_server.pathname.split('/').length > 4 ? '/' + kc_server.pathname.split('/')[1] : '';
    var kc_base = `${kc_server.origin}${kc_prefix}`;

    // build media attachment URL using the KC endpoint
    attachmentUrl = `${kc_base}/attachment/original?media_file=${encodeURI(filename)}`;

    if (type === 'image') {
      return <img src={attachmentUrl} />
    } else {
      return <a href={attachmentUrl} target='_blank'>{originalFilename}</a>
    }
  }

  triggerRefresh() {
    this.getSubmission(this.props.asset.uid, this.props.sid);
    this.setState({
      promptRefresh: false
    });
  }

  switchSubmission(evt) {
    this.setState({ loading: true});
    const sid = evt.target.getAttribute('data-sid');
    stores.pageState.showModal({
      type: MODAL_TYPES.SUBMISSION,
      sid: sid,
      asset: this.props.asset,
      ids: this.props.ids,
      tableInfo: this.props.tableInfo || false
    });
  }

  prevTablePage() {
    this.setState({ loading: true});

    stores.pageState.showModal({
      type: MODAL_TYPES.SUBMISSION,
      sid: false,
      page: 'prev'
    });
  }

  nextTablePage() {
    this.setState({ loading: true});

    stores.pageState.showModal({
      type: MODAL_TYPES.SUBMISSION,
      sid: false,
      page: 'next'
    });
  }

  validationStatusChange(evt) {
    if (evt.value === null) {
      actions.resources.removeSubmissionValidationStatus(this.props.asset.uid, this.state.sid);
    } else {
      actions.resources.updateSubmissionValidationStatus(this.props.asset.uid, this.state.sid, {'validation_status.uid': evt.value});
    }
  }

  languageChange(e) {
    let index = this.state.translationOptions.findIndex(x => x==e);
    this.setState({
      translationIndex: index || 0
    });
  }

  responseDisplayHelper(q, s, overrideValue = false, name) {
    if (!q) return false;
    const choices = this.props.asset.content.choices;
    let translationIndex = this.state.translationIndex;

    var submissionValue = s[name];

    if (overrideValue)
      submissionValue = overrideValue;

    switch(q.type) {
      case 'select_one': {
        const choice = choices.find(x => x.list_name == q.select_from_list_name && x.name === submissionValue);
        if (choice && choice.label && choice.label[translationIndex])
          return choice.label[translationIndex];
        else
          return submissionValue;
      }
      case 'select_multiple': {
        var responses = submissionValue.split(' ');
        var list = responses.map((r)=> {
          const choice = choices.find(x => x.list_name == q.select_from_list_name && x.name === r);
          if (choice && choice.label && choice.label[translationIndex])
            return <li key={r}>{choice.label[translationIndex]}</li>;
          else
            return <li key={r}>{r}</li>;
        })
        return <ul>{list}</ul>;
      }
      case 'image':
      case 'audio':
      case 'video': {
        return this.renderAttachment(submissionValue, q.type);
      }
      case 'begin_repeat': {
        const list = submissionValue.map((r) => {
          const stringified = JSON.stringify(r);
          return <li key={stringified}>{stringified}</li>
        });
        return <ul>{list}</ul>
      }
      default: {
        return submissionValue;
      }
    }
  }
  renderRows() {
    const s = this.state.submission,
          survey = this.props.asset.content.survey,
          translationIndex = this.state.translationIndex,
          _this = this;
    const openedGroups = [];
    const groupTypes = ['begin_score', 'begin_rank', 'begin_group'];
    const groupTypesEnd = ['end_score', 'end_rank', 'end_group'];

    const getGroupedName = (name) => {
      if (openedGroups.length === 0) {
        return name;
      }
      return `${openedGroups.join('/')}/${name}`;
    }

    return survey.map((q)=> {
      var name = q.name || q.$autoname || q.$kuid;

      if (q.type === 'begin_repeat') {
        let groupedName = getGroupedName(name);

        return (
          <tr key={`row-${groupedName}`}>
            <td colSpan='3' className='submission--repeat-group'>
              <h4>
                {t('Repeat group: ')}
                {q.label && q.label[translationIndex] ? q.label[translationIndex] : t('Unlabelled')}
              </h4>
              {s[groupedName] && s[groupedName].map((repQ, i)=> {
                var response = [];
                for (var pN in repQ) {
                  var qName = pN.split('/').pop(-1);
                  const subQ = survey.find(x => x.name == qName || x.$autoname == qName);

                  if (subQ) {
                    const icon = icons._byId[subQ.type];
                    var type = q.type;
                    if (icon)
                      type = <i className={`fa fa-${icon.attributes.faClass}`} title={q.type}/>
                    response.push(
                      <tr key={`row-${pN}`}>
                        <td className='submission--question-type'>{type}</td>
                        <td className='submission--question'>
                          {subQ.label && subQ.label[translationIndex]}
                        </td>
                        <td className='submission--response'>
                          {_this.responseDisplayHelper(subQ, s, repQ[pN], pN)}
                        </td>
                      </tr>
                    );
                  }
                }
                return (
                  <table key={`repeat-${i}`}>
                    <tbody>
                      {response}
                    </tbody>
                  </table>
                );
              })}
            </td>
          </tr>
        );
      }

      if (q.type === 'end_repeat')
        return false;

      if (groupTypes.includes(q.type)) {
        openedGroups.push(name);
        return (
          <tr key={`row-${name}`}>
            <td colSpan='3' className='submission--group'>
              <h4>
                {q.label && q.label[translationIndex] ? q.label[translationIndex] : t('Unlabelled group')}
              </h4>
            </td>
          </tr>
        );
      }

      if (groupTypesEnd.includes(q.type)) {
        openedGroups.pop(openedGroups.indexOf(name));
        return (
          <tr key={`row-${name}-end`}>
            <td colSpan='3' className='submission--end-group'/>
          </tr>
        );
      }

      let groupedName = getGroupedName(name);

      if (q.label == undefined || s[groupedName] == undefined) { return false;}

      const response = this.responseDisplayHelper(q, s, false, groupedName);
      const icon = icons._byId[q.type];
      var type = q.type;
      if (icon)
        type = <i className={`fa fa-${icon.attributes.faClass}`} title={q.type}/>

      return (
        <tr key={`row-${groupedName}`}>
          <td className='submission--question-type'>{type}</td>
          <td className='submission--question'>{q.label[translationIndex] || t('Unlabelled')}</td>
          <td className='submission--response'>{response}</td>
        </tr>
      );
    });
  }
  render () {
    if (this.state.loading) {
      return (
        <bem.Loading>
          <bem.Loading__inner>
            <i />
            {t('loading...')}
          </bem.Loading__inner>
        </bem.Loading>
      );
    }

    if (this.state.error) {
      return (
        <ui.Panel>
          <bem.Loading>
            <bem.Loading__inner>
              {this.state.error}
            </bem.Loading__inner>
          </bem.Loading>
        </ui.Panel>
        )
    }

    const s = this.state.submission;
    let translationOptions = this.state.translationOptions;

    return (
      <bem.FormModal>
        {this.state.hasBetaQuestion &&
          <div className='submission--warning'>
            <i className='k-icon-alert' />
            <span>{t('Responses from a Question Matrix are not displayed in this screen.')}</span>
          </div>
        }

        {this.state.promptRefresh &&
          <div className='submission--warning'>
            <p>{t('Click on the button below to load the most recent data for this submission. ')}</p>
            <a onClick={this.triggerRefresh} className='mdl-button mdl-button--raised mdl-button--colored'>
              {t('Refresh submission')}
            </a>
          </div>
        }

        {this.props.asset.deployment__active &&
          <bem.FormModal__group>
            {translationOptions.length > 1 &&
              <div className='switch--label-language'>
                <label>{t('Language:')}</label>
                <Select
                  isClearable={false}
                  value={translationOptions[this.state.translationIndex]}
                  options={translationOptions}
                  onChange={this.languageChange}
                  className='kobo-select'
                  classNamePrefix='kobo-select'
                  menuPlacement='auto'
                />
              </div>
            }
            <div className='switch--validation-status'>
              <label>{t('Validation status:')}</label>
              <Select
                isDisabled={!this.userCan('validate_submissions', this.props.asset)}
                isClearable={false}
                value={s._validation_status && s._validation_status.uid ? s._validation_status : false}
                options={VALIDATION_STATUSES_LIST}
                onChange={this.validationStatusChange}
                className='kobo-select'
                classNamePrefix='kobo-select'
                menuPlacement='auto'
              />
            </div>
          </bem.FormModal__group>
        }
        <bem.FormModal__group>
          <div className='submission-pager'>
            {this.state.previous > -1 &&
              <a onClick={this.switchSubmission}
                    className='mdl-button mdl-button--colored'
                    data-sid={this.state.previous}>
                <i className='k-icon-prev' />
                {t('Previous')}
              </a>
            }

            {this.state.previous == -2 &&
              <a onClick={this.prevTablePage}
                    className='mdl-button mdl-button--colored'>
                <i className='k-icon-prev' />
                {t('Previous')}
              </a>
            }


            {this.state.next > -1 &&
              <a onClick={this.switchSubmission}
                    className='mdl-button mdl-button--colored'
                    data-sid={this.state.next}>
                {t('Next')}
                <i className='k-icon-next' />
              </a>
            }

            {this.state.next == -2 &&
              <a onClick={this.nextTablePage}
                    className='mdl-button mdl-button--colored'>
                {t('Next')}
                <i className='k-icon-next' />
              </a>
            }
          </div>

          <div className='submission-actions'>
            {this.userCan('change_submissions', this.props.asset) &&
              <a
                onClick={this.launchEditSubmission.bind(this)}
                className='mdl-button mdl-button--raised mdl-button--colored'
                disabled={!this.isSubmissionEditable()}
              >
                {this.state.isEditLoading && t('Loading…')}
                {!this.state.isEditLoading && t('Edit')}
              </a>
            }

<<<<<<< HEAD
            {this.userCan('delete_submissions', this.props.asset) &&
=======
            <button className='mdl-button mdl-button--icon report-button__print'
                    onClick={launchPrinting}
                    data-tip={t('Print')}>
              <i className='k-icon-print' />
            </button>

            {this.userCan('change_submissions', this.props.asset) &&
>>>>>>> 8730905f
              <a
                onClick={this.deleteSubmission}
                className='mdl-button mdl-button--icon mdl-button--colored mdl-button--danger right-tooltip'
                data-tip={t('Delete submission')}
              >
                <i className='k-icon-trash' />
              </a>
            }
          </div>
        </bem.FormModal__group>
        <table>
          <thead>
          <tr>
            <th className='submission--question-type'>{t('Type')}</th>
            <th className='submission--question'>{t('Question')}</th>
            <th className='submission--response'>{t('Response')}</th>
          </tr>
          </thead>
          <tbody>
            {this.renderRows()}
            <tr key={'row-meta'}>
              <td colSpan='3' className='submission--end-group'/>
            </tr>

            {s.start &&
              <tr>
                <td/>
                <td>{t('start')}</td>
                <td>{s.start}</td>
              </tr>
            }
            {s.end &&
              <tr>
                <td/>
                <td>{t('end')}</td>
                <td>{s.end}</td>
              </tr>
            }
            {s.__version__ &&
              <tr>
                <td/>
                <td>{t('__version__')}</td>
                <td>{s.__version__}</td>
              </tr>
            }
            {s['meta/instanceID'] &&
              <tr>
                <td/>
                <td>{t('instanceID')}</td>
                <td>{s['meta/instanceID']}</td>
              </tr>
            }

          </tbody>
        </table>
      </bem.FormModal>
    );
  }
};

reactMixin(Submission.prototype, Reflux.ListenerMixin);
reactMixin(Submission.prototype, mixins.permissions);

export default Submission;<|MERGE_RESOLUTION|>--- conflicted
+++ resolved
@@ -518,17 +518,13 @@
               </a>
             }
 
-<<<<<<< HEAD
-            {this.userCan('delete_submissions', this.props.asset) &&
-=======
             <button className='mdl-button mdl-button--icon report-button__print'
                     onClick={launchPrinting}
                     data-tip={t('Print')}>
               <i className='k-icon-print' />
             </button>
 
-            {this.userCan('change_submissions', this.props.asset) &&
->>>>>>> 8730905f
+            {this.userCan('delete_submissions', this.props.asset) &&
               <a
                 onClick={this.deleteSubmission}
                 className='mdl-button mdl-button--icon mdl-button--colored mdl-button--danger right-tooltip'
