--- conflicted
+++ resolved
@@ -16,11 +16,8 @@
 import {
   VALIDATION_STATUSES_LIST,
   MODAL_TYPES,
-<<<<<<< HEAD
   GROUP_TYPES_BEGIN,
   GROUP_TYPES_END
-=======
->>>>>>> a98066f6
 } from 'js/constants';
 
 const DETAIL_NOT_FOUND = '{\"detail\":\"Not found.\"}';
