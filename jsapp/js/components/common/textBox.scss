--- conflicted
+++ resolved
@@ -90,7 +90,6 @@
     }
   }
 
-<<<<<<< HEAD
   .text-box__input {
     width: 100%;
     padding: 4px 10px;
@@ -103,11 +102,12 @@
       transition: border-color 0.3s;
       border-bottom-color: colors.$kobo-blue;
     }
-=======
+  }
+
   .text-box__error {
     font-size: 13px;
     font-weight: 400;
     font-style: normal;
->>>>>>> 42380912
   }
+
 }