@use "scss/_colors";
@use "scss/sizes";
@use "scss/libs/_mdl";
@use "scss/_variables";

$z-modal-backdrop: 1101;
$z-enketo-iframe-icon: 1100;
$z-modal-x: 10;

// -----------------------------------------------------------------------------
// common modal parts
// -----------------------------------------------------------------------------

.modal__backdrop {
  position: fixed;
  height: 100%;
  width: 100%;
  z-index: $z-modal-backdrop;
  top: 0px;
  left: 0px;
  background-color: rgba(colors.$kobo-gray-24, 0.4) !important;
}

.modal {
  @include mdl.box-shadow-top;

  align-items: stretch;
  display: flex;
  position: absolute;
  left: 50%;
  top: 50%;
  transform: translate(-50%, -50%);
  min-width: 40%;
  max-width: 90%;
  max-height: 95%;
  overflow-x: auto;
  visibility: hidden;

  &.modal--open {
    visibility: visible;
  }

  &.modal--large {
    height: 80%;
    width: 80%;
    max-width: 1240px;

    &.modal--large-shorter {
      max-width: 960px;
    }

    .modal__content {
      height: 100%;
      width: 100%;
      display: flex;
      flex-direction: column;
    }

    .modal__body {
      flex-grow: 1;
      display: flex;
      flex-direction: column;

      .enketo-holder {
        flex-grow: 1;
        display: flex;
        flex-direction: column;
      }

      iframe {
        flex-grow: 1;
        border: 1px solid white;
        width: 100%;
      }

      .modal__footer {
        margin-bottom: 30px;
      }
    }
  }
}

.modal__body {
  // we use margin for bottom to make it stack with modal__footer
  padding: 30px 30px 0;
  margin-bottom: 30px;

  // in some cases adding custom footer requires it to be inside modal__body and
  // then padding is not needed (it is partially needed when in .modal--large)
  .modal__footer {
    padding: 0;
  }
}

.modal__content {
  overflow: auto;
  background-color: colors.$kobo-white;
  width: 100%;
}

.modal__tabs {
  background: colors.$kobo-blue;
  color: colors.$kobo-white;
}

.modal__header {
  min-height: 70px;
  background: colors.$kobo-blue;
  color: colors.$kobo-white;
  display: flex;
  justify-content: space-between;
}

.modal__title {
  margin: 0px;
  padding: 24px 30px;
  font-size: 18px;
  line-height: 22px;
}

.modal__x {
  z-index: $z-modal-x;
  color: colors.$kobo-gray-55;
  background-color: inherit;
  padding: 8px;
  margin: 11px 15px 11px 11px;
  border-radius: 50%;
  font-size: 20px;
  cursor: pointer;

  i {
    display: block;
    font-size: 24px;
  }

  &:hover {opacity: 0.7;}
}

.modal__done {
  @extend .modal__x;
  padding: 24px;
  margin: 0px;
  font-size: 18px;
  font-weight: 600;
  color: colors.$kobo-blue;
}

// NOTE: Subheader element is weirdly positioned because it is inside a padded
// containter but has to appear as if it was outside of it.
// Unfortunately we can't rely on `overflow: hidden` being there, so negative
// margins hack isn't good enough. Other hacks are no good too.
.modal__subheader {
  background: colors.$kobo-gray-96;
  padding: 20px 30px;
  margin: -30px -30px 20px;
  color: colors.$kobo-gray-40;

  i {
    margin: 5px 10px 10px 3px;
    font-size: 24px;
    float: left;
  }
}

.modal__footer {
  padding: 0 30px 30px;
  margin-top: 20px;
  text-align: right;

  &::before,
  &::after {
    content: '';
    display: table;
    clear: both;
  }

  &:first-child {
    margin-top: 0;
    margin-bottom: 20px;
  }

  button:not(:first-of-type) {
    margin-left: 10px;
  }
}

.modal__hr {
  margin: 20px -30px;
  border: 0;
  background-color: colors.$kobo-gray-92;
  height: 1px;
}

// -----------------------------------------------------------------------------
// custom parts and overrides
// -----------------------------------------------------------------------------

.modal.modal-submission {
  .modal__header {
    background-color: colors.$kobo-gray-96;
    color: mdl.$layout-text-color;
  }

  .form-modal {
    text-align: right;
    padding-bottom: 20px;
  }

  .mdl-button--raised + .mdl-button--icon {
    margin-left: 30px;
    overflow: visible;
  }

  .form-modal__group {
    display: flex;
    justify-content: space-between;
    margin-bottom: 20px;

    .submission-modal-dropdowns:only-child {
      width: 100%;
    }

    .submission-modal-dropdowns {
      width: 50%;
      display: flex;
      justify-content: space-between;

      .switch--label-language,
      .switch--validation-status {
        width: 45%;
        text-align: left;

        label, .kobo-select {
          display: inline-block;
          vertical-align: middle;
        }

        label {
          margin-right: 12px;
        }
      }

      .switch--validation-status {
        width: 100%;
        text-align: right;
        .kobo-select {
          text-align: left;
        }
      }

      .switch--label-language + .switch--validation-status {
        width: 50%;
      }

      .kobo-select input {
        min-width: 100px;
      }

      .kobo-select {
        min-width: 120px;
      }
    }
  }

  .submission-pager {
    a {
      display: inline-block;
      cursor: pointer;

      &:first-child {
        padding-left: 0;
      }

      .k-icon {
        display: inline-block;
        vertical-align: middle;
      }
    }
  }

  .submission-actions {
    .checkbox {
      display: inline-block;
      vertical-align: middle;
      margin-right: 40px;
    }

    .checkbox__label {
      white-space: nowrap;
    }

    .mdl-button--icon {
      padding-left: 6px;
      padding-right: 6px;

      &:not(:first-child) {
        margin-left: 10px;
      }
    }
  }

  .submission-duplicate__actions {
    @extend .submission-actions;
    margin: auto;
    a {
      width: 120px;
    }
  }

  .submission-duplicate__button {
    margin-left: 12px;
  }

  .submission-duplicate__text {
    max-width: 60%;
    text-align: center;
    margin: auto;
    margin-bottom: 24px;
  }

  .submission-duplicate__header {
    @extend .submission-duplicate__text;
    margin-bottom: 12px;
    color: colors.$kobo-blue;
  }

  .submission--warning {
    margin-bottom: 30px;
    padding: 10px;
    background: colors.$kobo-gray-96;
    text-align: center;
    line-height: 1em;
  }
}

$modal-media-preview-header-height: sizes.$x60;

.modal.modal-media-preview {
  border-radius: 6px;
  min-width: 25%;

  .modal__content {
    background-color: colors.$kobo-gray-98;
    overflow: hidden;
  }

  .modal__header {
    min-height: 0;
    padding: 16px;
    background-color: colors.$kobo-white;
    color: colors.$kobo-gray-24;
    height: $modal-media-preview-header-height;

    .modal__x {
      padding: 0;
      margin: 2px 0 0 0;
    }

    .table-media-preview-header {
      width: 100%;
      display: flex;
      justify-content: space-between;
<<<<<<< HEAD
      align-items: center;
      font-size: 14px;
=======
      font-size: variables.$base-font-size;
>>>>>>> 429088a4
      font-weight: 600;
      margin-right: 12px;

      .table-media-preview-header__title {
        display: flex;
        align-items: center;
        margin-right: 6px;

        i.k-icon {
          color: colors.$kobo-gray-65;
          margin-right: 6px;
          font-size: 20px;
        }
      }

      .kobo-light-button {
        border-width: 2px;
        line-height: 12px;

        i.k-icon {
          margin-right: -3px;
        }

        i.k-icon-download {
          font-weight: 800;
          margin-left: 3px;
        }

        &:not(:last-child) {
          margin-right: 12px;
        }
      }
    }
  }

  .modal__body {
    padding: 0;
    margin: 0;
    max-height: 600px;
    height: calc(100% - #{$modal-media-preview-header-height});
    overflow: auto;
  }
}

.enketo-holder {
  // resets modal window paddings
  margin: -30px -30px;

  .enketo-loading-message {
    p {
      text-align: center;
      font-weight: 600;
    }

    .k-icon {
      color: colors.$kobo-blue;
      font-size: 24px;
    }
  }

  .touch & {
    width: 94%;
    left: 3%;
    margin-left: 0px;
    -webkit-overflow-scrolling: touch;
    overflow-y: scroll;
  }
}

.enketo-iframe-icon {
  color: colors.$kobo-white;
  background-image: url("~/jquery-ui/themes/humanity/images/ui-icons_ffffff_256x240.png");
  background-color: colors.$kobo-gray-65;
  background-position: -81px -129px;
  position: absolute;
  right: 6px;
  top: 6px;
  border-radius: 3px;
  z-index: $z-enketo-iframe-icon;
  width: 15px;
  height: 15px;
  cursor: pointer;
}

.project-settings {
  // make sure it doesn't get too small (but only inside modal)
  .modal & {
    width: 100%;

    @media screen and (min-width: 768px) {
      min-width: 600px;
    }
  }

  .form-view & {
    margin-bottom: 30px;
  }

  .intro {
    margin-bottom: 20px;
    text-align: left;
  }

  .form-modal__item[disabled] {
    pointer-events: none;
  }

  // override two columns to rows
  &.project-settings--narrow {
    .form-modal__item--sector,
    .form-modal__item--country {
      width: 100%;
      float: none;

      .kobo-select {
        margin-right: 0;
      }
    }
  }

  $buttons-spacing: 10px;

  .form-modal__item--form-source-buttons {
    margin: 0 auto;
    max-width: 500px;

    button {
      display: inline-block;
      vertical-align: top;
      border: none;
      background: colors.$kobo-gray-96;
      border-radius: 6px;
      color: colors.$kobo-gray-40;
      cursor: pointer;
      margin: 0.5*$buttons-spacing;
      padding: $buttons-spacing;
      width: calc(50% - #{$buttons-spacing});
      min-height: 120px;
      box-shadow: 0 2px 4px 0 rgba(0, 0, 0, 0.25);

      @media screen and (min-width: 768px) {
        margin: $buttons-spacing;
        padding: 2*$buttons-spacing;
        width: calc(50% - #{2*$buttons-spacing});
      }

      i {
        display: block;
        margin: 3px auto;
        font-size: 34px;
        color: currentColor;
      }

      &:hover {
        color: colors.$kobo-gray-24;
        background-color: colors.$kobo-gray-92;
      }

      &:active {
        // makes the shadow smaller and moves button down by small bit
        // to make it look pressed-in
        transform: translateY(1px);
        box-shadow: 0 1px 3px 0 rgba(0, 0, 0, 0.25);
      }
    }
  }
  .dropzone {
    background: colors.$kobo-gray-96;
    padding: 30px;
    border: 2px dashed colors.$kobo-gray-92;
    cursor: pointer;
    border-radius: 6px;
    text-align: center;

    i {
      display: block;
      margin: 5px auto;
      font-size: 52px;
      opacity: 0.5;
    }

    .loading {
      font-size: inherit;
    }

    .loading i {
      font-size: 36px;
      margin-top: 20px;
      margin-bottom: 16px;
    }

    &:hover {border-color: colors.$kobo-blue;}
    &.dropzone-active {border-color: colors.$kobo-blue;}
    &.dropzone-reject {border-color: colors.$kobo-red;}
  }
}

@media screen and (min-height: 600px) {
  // on bigger screens make templates-list scrollable to always display back/next buttons
  .project-settings.project-settings--choose-template {
    .templates-list {
      max-height: 380px;
      overflow-y: auto;
    }
  }
}

.form-modal__item--http-headers {
  .form-modal__item--http-header-row {
    margin-top: 10px;

    input[type="text"] {
      width: calc(50% - 20px);
      background-color: rgba(colors.$kobo-gray-24, 0.05);
      padding-left: 5px;
      padding-right: 5px;

      &:not(:first-child) {
        margin-left: 10px;
      }
    }
  }

  .http-header-row-remove {
    height: 30px;
    min-height: 30px;
    line-height: 30px;
    width: 30px;
    vertical-align: top;
    padding: 0;
    &:hover {color: colors.$kobo-red;}

    .k-icon {
      font-size: 1.2em;
      vertical-align: middle;
    }
  }
}

.form-modal--translation-settings {
  @media (min-width: 600px) {
    min-width: 500px;
  }

  .form-view__cell--label {
    padding-bottom: 10px;
  }

  .form-view__cell--translation-note {
    padding-bottom: 20px;

    p {
      margin: 0;
    }
  }
  .form-view__cell--translation {
    display: flex;
    justify-content: space-between;
    align-items: center;
    border-top: 1px solid colors.$kobo-gray-92;
    padding: 6px 0px;

    .form-view__cell--translation-name {
      display: flex;
      flex-direction: row;
      align-items: center;
    }

    .form-view__cell--translation-name .form-view__icon-button {
      opacity: 0;
      visibility: hidden;
      transition: 250ms;
    }

    &:hover .form-view__cell--translation-name .form-view__icon-button {
      opacity: 1;
      visibility: visible;

      // Hide the on hover button completely if disabled
      &:disabled {
        display: none;
      }
    }

    .form-view__icon-button.right-tooltip {
      &:disabled {
        color: colors.$kobo-gray-65;
      }
    }
  }

  .form-view__cell--translation-actions {
    white-space: nowrap;
  }

  .form-view__label--default-language {
    display: inline;
    font-weight: 700;
    margin-left: 6px;
  }

  .form-view__cell--add-language {
    padding-top: 20px;
    text-align: right;
    border-top: 1px solid colors.$kobo-gray-92;
  }

  .form-view__cell--add-language-form,
  .form-view__cell--update-language-form {
    background: colors.$kobo-gray-96;
    padding: 15px;
    position: relative;

    .form-view__link--close {
      position: absolute;
      right: 0px;
      top: 6px;

      i {
        font-size: 18px;
        margin: 3px;
      }
    }
  }

  .form-view__cell--add-language-form {
    margin-top: 20px;
  }

  .form-view__form--add-language-fields {
    display: flex;
    justify-content: space-between;

    .form-view__cell {
      &:not(:first-child) {margin-left: 10px;}
      &.form-view__cell--lang-name {flex: 3;}
      &.form-view__cell--lang-code {flex: 2;}
      &.form-view__cell--submit-button {padding-top: 10px;}
    }
  }
}

.form-modal--translation-table {
  // assumption: parent is display flex
  flex: 1;
  height: 100%;
  display: flex;
  flex-direction: column;
  width: 100%;
  margin: 0;

  .translation-table-container {
    flex: 1;
    overflow-y: auto;
    border: 1px solid colors.$kobo-gray-92;
  }

  .form-view__cell--add-language-form,
  .form-view__cell--update-language-form {
    background: colors.$kobo-gray-96;
    padding: 15px;
    position: relative;

    .form-view__link--close {
      position: absolute;
      right: 0px;
      top: 6px;

      i {
        font-size: 18px;
        margin: 3px;
      }
    }
  }

  .form-view__cell--update-language-form {
    max-width: 70%;
    margin-left: auto;
  }

  .form-view__form--add-language-fields {
    display: flex;
    justify-content: space-between;

    .form-view__cell {
      &:not(:first-child) {margin-left: 10px;}
      &.form-view__cell--lang-name {flex: 3;}
      &.form-view__cell--lang-code {flex: 2;}
      &.form-view__cell--submit-button {padding-top: 10px;}
    }
  }

  .ReactTable {
    width: 100%;

    .rt-thead.-header {
      box-shadow: none;
      border-bottom: 2px solid colors.$kobo-gray-92;
    }

    .rt-thead > .rt-tr,
    .rt-tr-group > .rt-tr {
      .rt-td {
        white-space: normal;

        .rt-td--disabled {
          color: colors.$kobo-gray-65;
        }
      }
      > .rt-th:first-child,
      > .rt-td:first-child {
        min-width: 30%;
        color: colors.$kobo-gray-40;
      }

      > .rt-th:last-child,
      > .rt-td:last-child {
        min-width: 70%;
      }
      .translation {
        padding: 0px;
        color: colors.$kobo-gray-40;
        textarea {
          background: colors.$kobo-lime;
          display: block;
          padding: 10px;
          border: none;
          width: 100%;
          height: 100% !important;
          color: colors.$kobo-gray-24;
          &:focus {
            background: colors.$kobo-white;
          }
          &:disabled {
            color: colors.$kobo-gray-65;
            background-color: colors.$kobo-gray-96;
          }
        }
      }
    }
  }
}

.form-view__cell--encrypt-key {
  padding-bottom: 12px;
}

.encrypt-help {
  color: colors.$kobo-gray-40;
  background: transparent;
  border: 0;
  font-size: 28px;
  vertical-align: middle;
  cursor: pointer;
}

.remove-encryption {
  float: right;
}
@media screen and (max-width: 480px) {
  .table-media-preview-header {
    margin-right: 0 !important;
    display: block !important;

    .table-media-preview-header__title {
      display: flex;
    }

    .kobo-light-button {
      display: block;
      width: 90%;
      margin-left: auto;
      margin-right: auto;
      margin-top: 12px;
    }
  }
}

@media screen and (max-width: 767px) {
  .modal.modal--open {
    min-width: 90%;
    max-width: 90%;
  }
}

@media screen and (max-width: 1175px) {
  .form-media__upload-url {
    width: 100%;
  }
}

@media screen and (max-width: 597px) {
  .form-media__upload-url {
    width: 100%;
    padding-left: 0px;
    label.text-box {
      width: 100%;
    }
    button {
      width: 100%;
      margin-left: 0px !important;
      margin-top: 12px;
    }
  }
}<|MERGE_RESOLUTION|>--- conflicted
+++ resolved
@@ -360,12 +360,8 @@
       width: 100%;
       display: flex;
       justify-content: space-between;
-<<<<<<< HEAD
       align-items: center;
-      font-size: 14px;
-=======
       font-size: variables.$base-font-size;
->>>>>>> 429088a4
       font-weight: 600;
       margin-right: 12px;
 
