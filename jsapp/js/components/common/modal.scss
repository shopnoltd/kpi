--- conflicted
+++ resolved
@@ -455,11 +455,7 @@
     margin-top: 10px;
 
     input[type="text"] {
-<<<<<<< HEAD
-      background-color: rgba(colors.$kobo-gray-24, 0.05);
-=======
       background-color: rgba(colors.$kobo-gray-800, 0.05);
->>>>>>> 697f2043
       padding: 5px;
     }
   }
@@ -508,11 +504,7 @@
   .form-view__cell--add-language {
     padding-top: 20px;
     text-align: right;
-<<<<<<< HEAD
-    border-top: 1px solid colors.$kobo-gray-92;
-=======
     border-top: 1px solid colors.$kobo-gray-300;
->>>>>>> 697f2043
   }
 
   .form-view__cell--add-language-form {
@@ -621,11 +613,7 @@
 
   .form-view__cell--add-language-form,
   .form-view__cell--update-language-form {
-<<<<<<< HEAD
-    background: colors.$kobo-gray-96;
-=======
     background: colors.$kobo-gray-200;
->>>>>>> 697f2043
     padding: 15px;
     position: relative;
 
