--- conflicted
+++ resolved
@@ -94,13 +94,8 @@
 
   &:hover,
   &.k-select__option--selected {
-<<<<<<< HEAD
-    color: colors.$kobo-gray-24;
-    background-color: colors.$kobo-gray-96;
-=======
     color: colors.$kobo-gray-800;
     background-color: colors.$kobo-gray-200;
->>>>>>> 697f2043
   }
 
   &:focus-visible {
