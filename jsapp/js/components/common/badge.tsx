--- conflicted
+++ resolved
@@ -6,11 +6,12 @@
 import Icon from './icon';
 import type {IconSize} from './icon';
 
-<<<<<<< HEAD
-export type BadgeColor = 'cloud' | 'light-amber' | 'light-blue' | 'light-red' |'light-teal';
-=======
-export type BadgeColor = 'light-storm' | 'light-amber' | 'light-blue' | 'light-teal';
->>>>>>> 21b1fb41
+export type BadgeColor =
+  | 'light-storm'
+  | 'light-amber'
+  | 'light-blue'
+  | 'light-red'
+  | 'light-teal';
 export type BadgeSize = 'l' | 'm' | 's';
 
 export const BadgeToIconMap: Map<BadgeSize, IconSize> = new Map();
@@ -27,18 +28,20 @@
 
 export default function Badge(props: BadgeProps) {
   return (
-    <div className={classNames([
-      styles.root,
-      styles[`color-${props.color}`],
-      styles[`size-${props.size}`],
-    ])}>
-      {props.icon &&
+    <div
+      className={classNames([
+        styles.root,
+        styles[`color-${props.color}`],
+        styles[`size-${props.size}`],
+      ])}
+    >
+      {props.icon && (
         <Icon
           size={ButtonToIconMap.get(props.size)}
           classNames={[styles.icon]}
           name={props.icon}
         />
-      }
+      )}
       <label className={styles.label}>{props.label}</label>
     </div>
   );
