import React from 'react';
import PropTypes from 'prop-types';
import reactMixin from 'react-mixin';
import autoBind from 'react-autobind';
import Reflux from 'reflux';
import {actions} from '../actions';
import {bem} from '../bem';
import {stores} from '../stores';
import mixins from '../mixins';
import DocumentTitle from 'react-document-title';
import SharingForm from './permissions/sharingForm';
import ProjectSettings from './modalForms/projectSettings';
import ConnectProjects from 'js/components/dataAttachments/connectProjects';
import FormMedia from './modalForms/formMedia';
import DataTable from 'js/components/submissions/table';
import ProjectDownloads from 'js/components/projectDownloads/projectDownloads';
import {PROJECT_SETTINGS_CONTEXTS} from '../constants';
import FormMap from './map';
import RESTServices from './RESTServices';
import LoadingSpinner from 'js/components/common/loadingSpinner';
import AccessDeniedMessage from 'js/components/common/accessDeniedMessage';
import {ROUTES} from 'js/constants.es6';

export class FormSubScreens extends React.Component {
  constructor(props){
    super(props);
    this.state = {};
    autoBind(this);
  }
  componentDidMount () {
    this.listenTo(stores.asset, this.dmixAssetStoreChange);
    var uid = this.props.params.assetid || this.props.uid || this.props.params.uid;
    if (uid) {
      actions.resources.loadAsset({id: uid});
    }
  }
  render () {
    let permAccess = this.userCan('view_submissions', this.state) || this.userCanPartially('view_submissions', this.state);

    if (!this.state.permissions)
      return false;

    if ((this.props.location.pathname == `/forms/${this.state.uid}/settings` || this.props.location.pathname == `/forms/${this.state.uid}/settings/sharing`) &&
        // TODO: Once "Manage Project" permission is added, remove "Edit Form" access here
        !this.userCan('change_asset', this.state)) {
      return (<AccessDeniedMessage/>);
    }

    if (this.props.location.pathname == `/forms/${this.state.uid}/settings/rest` && !permAccess) {
      return (<AccessDeniedMessage/>);
    }

    var iframeUrl = '';
    var report__base = '';
    var deployment__identifier = '';

    if (this.state.uid != undefined) {
      if (this.state.deployment__identifier != undefined) {
        deployment__identifier = this.state.deployment__identifier;
        report__base = deployment__identifier.replace('/forms/', '/reports/');
      }
      switch(this.props.location.pathname) {
        case ROUTES.FORM_TABLE.replace(':uid', this.state.uid):
          return <DataTable asset={this.state} />;
        case ROUTES.FORM_GALLERY.replace(':uid', this.state.uid):
          iframeUrl = deployment__identifier+'/photos';
          break;
        case ROUTES.FORM_MAP.replace(':uid', this.state.uid):
          return <FormMap asset={this.state} />;
        case ROUTES.FORM_MAP_BY
            .replace(':uid', this.state.uid)
            .replace(':viewby', this.props.params.viewby):
          return <FormMap asset={this.state} viewby={this.props.params.viewby}/>;
        case ROUTES.FORM_DOWNLOADS.replace(':uid', this.state.uid):
          return <ProjectDownloads asset={this.state}/>;
        case ROUTES.FORM_SETTINGS.replace(':uid', this.state.uid):
          return this.renderSettingsEditor();
        case ROUTES.FORM_MEDIA.replace(':uid', this.state.uid):
          return this.renderUpload();
        case ROUTES.FORM_SHARING.replace(':uid', this.state.uid):
          return this.renderSharing();
        case ROUTES.FORM_RECORDS.replace(':uid', this.state.uid):
          return this.renderRecords();
        case ROUTES.FORM_REST.replace(':uid', this.state.uid):
          return <RESTServices asset={this.state} />;
        case ROUTES.FORM_REST_HOOK
            .replace(':uid', this.state.uid)
            .replace(':hook', this.props.params.hookUid):
          return <RESTServices asset={this.state} hookUid={this.props.params.hookUid}/>;
        case ROUTES.FORM_KOBOCAT.replace(':uid', this.state.uid):
          iframeUrl = deployment__identifier+'/form_settings';
          break;
        case ROUTES.FORM_RESET.replace(':uid', this.state.uid):
          return this.renderReset();
      }
    }

    var docTitle = this.state.name || t('Untitled');

    return (
        <DocumentTitle title={`${docTitle} | KoboToolbox`}>
          <bem.FormView>
            <bem.FormView__cell m='iframe'>
              <iframe src={iframeUrl} />
            </bem.FormView__cell>
          </bem.FormView>
        </DocumentTitle>
      );
  }
  renderSettingsEditor() {
    var docTitle = this.state.name || t('Untitled');
    return (
        <DocumentTitle title={`${docTitle} | KoboToolbox`}>
          <bem.FormView m='form-settings'>
            <ProjectSettings
              context={PROJECT_SETTINGS_CONTEXTS.EXISTING}
              formAsset={this.state}
            />
          </bem.FormView>
        </DocumentTitle>
    );
  }
<<<<<<< HEAD
=======
  renderProjectDownloads() {
    var docTitle = this.state.name || t('Untitled');
    return (
      <DocumentTitle title={`${docTitle} | KoboToolbox`}>
        <React.Fragment>
          {!stores.session.isLoggedIn &&
            <AccessDeniedMessage/>
          }
          {stores.session.isLoggedIn &&
            <bem.FormView className='project-downloads'>
              <ProjectExportsCreator asset={this.state} />
              <ProjectExportsList asset={this.state} />
            </bem.FormView>
          }
        </React.Fragment>
      </DocumentTitle>
    );
  }
>>>>>>> 225a824d
  renderSharing() {
    const uid = this.props.params.assetid || this.props.params.uid;
    return (
      <bem.FormView m='form-settings-sharing'>
        <SharingForm uid={uid} />
      </bem.FormView>
    );
  }
  renderRecords() {
    return (
      <bem.FormView className='connect-projects'>
        <ConnectProjects asset={this.state}/>
      </bem.FormView>
    );
  }
  renderReset() {
    return (<LoadingSpinner/>);
  }

  renderUpload() {
    return (
      <FormMedia asset={this.state}/>
    );
  }
}

reactMixin(FormSubScreens.prototype, Reflux.ListenerMixin);
reactMixin(FormSubScreens.prototype, mixins.dmix);
reactMixin(FormSubScreens.prototype, mixins.permissions);
reactMixin(FormSubScreens.prototype, mixins.contextRouter);

FormSubScreens.contextTypes = {
  router: PropTypes.object
};

export default FormSubScreens;<|MERGE_RESOLUTION|>--- conflicted
+++ resolved
@@ -120,27 +120,6 @@
         </DocumentTitle>
     );
   }
-<<<<<<< HEAD
-=======
-  renderProjectDownloads() {
-    var docTitle = this.state.name || t('Untitled');
-    return (
-      <DocumentTitle title={`${docTitle} | KoboToolbox`}>
-        <React.Fragment>
-          {!stores.session.isLoggedIn &&
-            <AccessDeniedMessage/>
-          }
-          {stores.session.isLoggedIn &&
-            <bem.FormView className='project-downloads'>
-              <ProjectExportsCreator asset={this.state} />
-              <ProjectExportsList asset={this.state} />
-            </bem.FormView>
-          }
-        </React.Fragment>
-      </DocumentTitle>
-    );
-  }
->>>>>>> 225a824d
   renderSharing() {
     const uid = this.props.params.assetid || this.props.params.uid;
     return (
