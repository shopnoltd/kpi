--- conflicted
+++ resolved
@@ -134,15 +134,11 @@
     return (
         <DocumentTitle title={`${docTitle} | KoboToolbox`}>
           <bem.FormView m='form-settings'>
-<<<<<<< HEAD
-            <ProjectSettingsEditor asset={this.state} />
-=======
             <ProjectSettings
               context={PROJECT_SETTINGS_CONTEXTS.EXISTING}
               formAsset={this.state}
               iframeUrl={iframeUrl}
             />
->>>>>>> 99be58c1
           </bem.FormView>
         </DocumentTitle>
     );
