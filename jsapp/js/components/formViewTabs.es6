--- conflicted
+++ resolved
@@ -16,24 +16,14 @@
 export function getFormDataTabs(assetUid, isLoggedIn) {
   return [
     {
-<<<<<<< HEAD
+      label: t('Table'),
+      icon: 'k-icon-table', path: ROUTES.FORM_TABLE.replace(':uid', assetUid),
+    },
+    {
       label: t('Reports'),
       icon: 'k-icon-report', path: ROUTES.FORM_REPORT.replace(':uid', assetUid),
     },
     {
-=======
->>>>>>> b7a48caf
-      label: t('Table'),
-      icon: 'k-icon-table', path: ROUTES.FORM_TABLE.replace(':uid', assetUid),
-    },
-    {
-<<<<<<< HEAD
-=======
-      label: t('Reports'),
-      icon: 'k-icon-report', path: ROUTES.FORM_REPORT.replace(':uid', assetUid),
-    },
-    {
->>>>>>> b7a48caf
       label: t('Gallery'),
       icon: 'k-icon-photo-gallery', path: ROUTES.FORM_GALLERY.replace(':uid', assetUid),
     },
@@ -203,11 +193,7 @@
                 data-path={item.path}
                 onClick={this.triggerRefresh}
               >
-<<<<<<< HEAD
                 <i className={`k-icon ${item.icon}`} />
-=======
-                <i className={item.icon} />
->>>>>>> b7a48caf
                 {item.label}
               </Link>
             );
