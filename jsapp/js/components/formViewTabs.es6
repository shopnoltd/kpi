import React from 'react';
import PropTypes from 'prop-types';
import reactMixin from 'react-mixin';
import autoBind from 'react-autobind';
import Reflux from 'reflux';
import {bem} from '../bem';
import {stores} from '../stores';
import { Link, hashHistory } from 'react-router';
import mixins from '../mixins';
import assetUtils from 'js/assetUtils';
import {
  PERMISSIONS_CODENAMES,
  ROUTES,
} from 'js/constants';
import {assign} from 'utils';

class FormViewTabs extends Reflux.Component {
  constructor(props){
    super(props);
    this.state = {};
    autoBind(this);
  }
  componentDidMount() {
    this.listenTo(stores.asset, this.assetLoad);
  }
  assetLoad(data) {
    var assetid = this.currentAssetID();
    var asset = data[assetid];
    this.setState(assign({
        asset: asset,
        assetid: assetid
      }
    ));
  }
  triggerRefresh (evt) {
    if ($(evt.target).hasClass('active')) {
      hashHistory.push(`/forms/${this.state.assetid}/reset`);

      var path = evt.target.getAttribute('data-path');
      window.setTimeout(function(){
        hashHistory.push(path);
      }, 50);

      evt.preventDefault();
    }
  }
  renderTopTabs () {
    if (this.state.asset === undefined)
      return false;

    let a = this.state.asset;

    return (
      <bem.FormView__toptabs>
        { a.deployment__identifier != undefined && a.has_deployment && (this.userCan('view_submissions', a) || this.userCan('partial_submissions', a)) &&
          <Link
            to={ROUTES.FORM_SUMMARY.replace(':uid', this.state.assetid)}
            className='form-view__tab'
            activeClassName='active'>
            {t('Summary')}
          </Link>
        }
        <Link
          to={ROUTES.FORM_LANDING.replace(':uid', this.state.assetid)}
          className='form-view__tab'
          activeClassName='active'>
          {t('Form')}
        </Link>
        { a.deployment__identifier != undefined && a.has_deployment && a.deployment__submission_count > 0 && (this.userCan('view_submissions', a) || this.userCan('partial_submissions', a)) &&
          <Link
            to={ROUTES.FORM_DATA.replace(':uid', this.state.assetid)}
            className='form-view__tab'
            activeClassName='active'>
            {t('Data')}
          </Link>
        }
        {this.userCan('change_asset', a) &&
          <Link
            to={ROUTES.FORM_SETTINGS.replace(':uid', this.state.assetid)}
            className='form-view__tab'
            activeClassName='active'>
            {t('Settings')}
          </Link>
        }
        <Link
          to={ROUTES.FORMS}
          className='form-view__link form-view__link--close'>
          <i className='k-icon-close' />
        </Link>

      </bem.FormView__toptabs>
    );
  }
  renderFormSideTabs() {
    var sideTabs = [];

    if (
      this.state.asset &&
      this.state.asset.has_deployment &&
      this.isActiveRoute(ROUTES.FORM_DATA.replace(':uid', this.state.assetid))
    ) {
      sideTabs = [
<<<<<<< HEAD
        {
          label: t("Reports"),
          icon: "k-icon-report",
          path: ROUTES.FORM_REPORT.replace(':uid', this.state.assetid),
        },
        {
          label: t("Table"),
          icon: "k-icon-table",
          path: ROUTES.FORM_TABLE.replace(':uid', this.state.assetid),
        },
        {
          label: t("Gallery"),
          icon: "k-icon-photo-gallery",
          path: ROUTES.FORM_GALLERY.replace(':uid', this.state.assetid),
        },
        {
          label: t("Downloads"),
          icon: "k-icon-download",
          path: ROUTES.FORM_DOWNLOADS.replace(':uid', this.state.assetid),
        },
        {
          label: t("Map"),
          icon: "k-icon-map-view",
          path: ROUTES.FORM_MAP.replace(':uid', this.state.assetid),
        },
=======
        {label: t('Table'), icon: 'k-icon-table', path: `/forms/${this.state.assetid}/data/table`},
        {label: t('Reports'), icon: 'k-icon-report', path: `/forms/${this.state.assetid}/data/report`},
        {label: t('Gallery'), icon: 'k-icon-photo-gallery', path: `/forms/${this.state.assetid}/data/gallery`},
        {label: t('Downloads'), icon: 'k-icon-download', path: `/forms/${this.state.assetid}/data/downloads`},
        {label: t('Map'), icon: 'k-icon-map-view', path: `/forms/${this.state.assetid}/data/map`},
>>>>>>> a7f47210
      ];
    }

    if (
      this.state.asset &&
      this.isActiveRoute(ROUTES.FORM_SETTINGS.replace(':uid', this.state.assetid))
    ) {
      sideTabs = [];

      sideTabs.push({
        label: t("General"),
        icon: "k-icon-settings",
        path: ROUTES.FORM_SETTINGS.replace(':uid', this.state.assetid),
      });

      if (
        mixins.permissions.userCan(
          PERMISSIONS_CODENAMES.change_asset,
          this.state.asset
        )
      ) {
        sideTabs.push({
          label: t("Media"),
          icon: "k-icon-photo-gallery",
          path: ROUTES.FORM_MEDIA.replace(':uid', this.state.assetid),
        });
      }

      sideTabs.push({
        label: t("Sharing"),
        icon: "k-icon-user-share",
        path: ROUTES.FORM_SHARING.replace(':uid', this.state.assetid),
      });

      sideTabs.push({
        label: t("Connect Projects"),
        icon: "k-icon-attach",
        path: ROUTES.FORM_RECORDS.replace(':uid', this.state.assetid),
      });

      if (
        this.state.asset.deployment__active &&
        mixins.permissions.userCan(
          PERMISSIONS_CODENAMES.view_submissions,
          this.state.asset
        ) &&
        mixins.permissions.userCan(
          PERMISSIONS_CODENAMES.change_asset,
          this.state.asset
        )
      ) {
        sideTabs.push({
          label: t("REST Services"),
          icon: "k-icon-data-sync",
          path: ROUTES.FORM_REST.replace(':uid', this.state.assetid),
        });
      }
    }

    if (sideTabs.length > 0) {
      return (
        <bem.FormView__sidetabs>
          { sideTabs.map((item, ind) =>
            <Link
              to={item.path}
              key={ind}
              activeClassName='active'
              onlyActiveOnIndex
              className='form-view__tab'
              data-path={item.path}
              onClick={this.triggerRefresh}>
                <i className={`k-icon ${item.icon}`} />
                <label className='form-view__tab-label'>
                  {item.label}
                </label>
            </Link>
          )}
        </bem.FormView__sidetabs>
      );
    }

    return false;
  }
  render() {
    if (!this.props.show)
      return false;
    if (this.props.type == 'top') {
      return (
        this.renderTopTabs()
      );
    }
    if (this.props.type == 'side') {
      return (
        this.renderFormSideTabs()
      );
    }
  }

};

reactMixin(FormViewTabs.prototype, Reflux.ListenerMixin);
reactMixin(FormViewTabs.prototype, mixins.contextRouter);
reactMixin(FormViewTabs.prototype, mixins.permissions);

FormViewTabs.contextTypes = {
  router: PropTypes.object
};

export default FormViewTabs;<|MERGE_RESOLUTION|>--- conflicted
+++ resolved
@@ -100,17 +100,17 @@
       this.isActiveRoute(ROUTES.FORM_DATA.replace(':uid', this.state.assetid))
     ) {
       sideTabs = [
-<<<<<<< HEAD
+        {
+          label: t("Table"),
+          icon: "k-icon-table",
+          path: ROUTES.FORM_TABLE.replace(':uid', this.state.assetid),
+        },
         {
           label: t("Reports"),
           icon: "k-icon-report",
           path: ROUTES.FORM_REPORT.replace(':uid', this.state.assetid),
         },
-        {
-          label: t("Table"),
-          icon: "k-icon-table",
-          path: ROUTES.FORM_TABLE.replace(':uid', this.state.assetid),
-        },
+
         {
           label: t("Gallery"),
           icon: "k-icon-photo-gallery",
@@ -126,13 +126,6 @@
           icon: "k-icon-map-view",
           path: ROUTES.FORM_MAP.replace(':uid', this.state.assetid),
         },
-=======
-        {label: t('Table'), icon: 'k-icon-table', path: `/forms/${this.state.assetid}/data/table`},
-        {label: t('Reports'), icon: 'k-icon-report', path: `/forms/${this.state.assetid}/data/report`},
-        {label: t('Gallery'), icon: 'k-icon-photo-gallery', path: `/forms/${this.state.assetid}/data/gallery`},
-        {label: t('Downloads'), icon: 'k-icon-download', path: `/forms/${this.state.assetid}/data/downloads`},
-        {label: t('Map'), icon: 'k-icon-map-view', path: `/forms/${this.state.assetid}/data/map`},
->>>>>>> a7f47210
       ];
     }
 
