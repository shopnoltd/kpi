--- conflicted
+++ resolved
@@ -20,40 +20,7 @@
     Reflux.ListenerMixin,
     mixins.contextRouter
   ],
-<<<<<<< HEAD
-  getInitialState() {
-    var dataTabs = ['form-reports', 'form-data-report', 'form-data-table', 'form-data-gallery', 'form-data-downloads', 'form-data-map', 'form-data-map-filtered'];
-    var formTabs = ['form-landing', 'form-collect-web', 'form-collect-android'];
-    var settingsTabs = ['form-settings', 'form-settings-sharing', 'form-settings-kobocat'];
-    return {
-      dataTabs: dataTabs,
-      formTabs: formTabs,
-      settingsTabs: settingsTabs
-    };
-  },
-  componentWillMount() {
-    this.setStates();
-  },
-  componentWillReceiveProps() {
-    this.setStates();
-  },
-  setStates() {
-    var currentParams = this.context.router.getCurrentParams();
-    this.setState(assign(currentParams));
-
-    var currentRoutes = this.context.router.getCurrentRoutes();
-    var activeRoute = currentRoutes[currentRoutes.length - 1];
-    // hacky fix to undefined route name for FormLanding
-    if (activeRoute.path == '/forms/:assetid')
-      activeRoute.name = 'form-landing';
-    this.setState({
-      activeRoute: activeRoute.path,
-      activeRouteName: activeRoute.name
-    });
-
-=======
   componentDidMount() {
->>>>>>> f6c49a42
     this.listenTo(stores.asset, this.assetLoad);
   },
   assetLoad(data) {
