--- conflicted
+++ resolved
@@ -20,26 +20,22 @@
   PERMISSIONS_CODENAMES
 } from 'js/constants';
 
-<<<<<<< HEAD
 const PARTIAL_PLACEHOLDER = t('Enter usernames separated by spaces');
+const USERNAMES_SEPARATOR = ',';
 
 // used for validity rules
 const CHECKBOX_PERM_PAIRS = new Map([
-  ['formView', PERMISSIONS_CODENAMES.get('view_asset')],
-  ['formEdit', PERMISSIONS_CODENAMES.get('change_asset')],
-  ['submissionsAdd', PERMISSIONS_CODENAMES.get('add_submissions')],
-  ['submissionsAddPartial', PERMISSIONS_CODENAMES.get('partial_submissions')],
-  ['submissionsView', PERMISSIONS_CODENAMES.get('view_submissions')],
-  ['submissionsViewPartial', PERMISSIONS_CODENAMES.get('partial_submissions')],
-  ['submissionsEdit', PERMISSIONS_CODENAMES.get('change_submissions')],
-  ['submissionsEditPartial', PERMISSIONS_CODENAMES.get('partial_submissions')],
-  ['submissionsValidate', PERMISSIONS_CODENAMES.get('validate_submissions')],
-  ['submissionsValidatePartial', PERMISSIONS_CODENAMES.get('partial_submissions')],
+  ['formView', PERMISSIONS_CODENAMES.view_asset],
+  ['formEdit', PERMISSIONS_CODENAMES.change_asset],
+  ['submissionsAdd', PERMISSIONS_CODENAMES.add_submissions],
+  ['submissionsAddPartial', PERMISSIONS_CODENAMES.partial_submissions],
+  ['submissionsView', PERMISSIONS_CODENAMES.view_submissions],
+  ['submissionsViewPartial', PERMISSIONS_CODENAMES.partial_submissions],
+  ['submissionsEdit', PERMISSIONS_CODENAMES.change_submissions],
+  ['submissionsEditPartial', PERMISSIONS_CODENAMES.partial_submissions],
+  ['submissionsValidate', PERMISSIONS_CODENAMES.validate_submissions],
+  ['submissionsValidatePartial', PERMISSIONS_CODENAMES.partial_submissions],
 ]);
-=======
-const PARTIAL_PLACEHOLDER = t('Enter usernames separated by commas');
-const USERNAMES_SEPARATOR = ',';
->>>>>>> ec4d2571
 
 /**
  * Form for adding/changing user permissions for surveys.
@@ -83,20 +79,18 @@
       // submissions edit
       submissionsEdit: false,
       submissionsEditDisabled: false,
-<<<<<<< HEAD
       submissionsEditPartial: false,
       submissionsEditPartialDisabled: false,
       submissionsEditPartialUsers: [],
       // submissions validate
-=======
-      submissionsDelete: false,
-      submissionsDeleteDisabled: false,
->>>>>>> ec4d2571
       submissionsValidate: false,
       submissionsValidateDisabled: false,
       submissionsValidatePartial: false,
       submissionsValidatePartialDisabled: false,
       submissionsValidatePartialUsers: [],
+      // submissions delete
+      submissionsDelete: false,
+      submissionsDeleteDisabled: false,
     };
 
     this.applyPropsData();
@@ -153,7 +147,6 @@
    * @returns {Object} updated state
    */
   applyValidityRules(stateObj) {
-<<<<<<< HEAD
     // enable all checkboxes before applying rules
     CHECKBOX_PERM_PAIRS.forEach((pairPermission, pairCheckbox) => {
       stateObj[`${pairCheckbox}Disabled`] = false;
@@ -210,59 +203,6 @@
       });
     });
   }
-=======
-    // reset disabling before checks
-    stateObj.formViewDisabled = false;
-    stateObj.submissionsViewDisabled = false;
-    stateObj.submissionsViewPartialDisabled = false;
-    stateObj.submissionsDeleteDisabled = false;
-    stateObj.submissionsEditDisabled = false;
-    stateObj.submissionsValidateDisabled = false;
-
-    // checking these options implies having `formView` checked
-    if (
-      stateObj.formEdit ||
-      stateObj.submissionsView ||
-      stateObj.submissionsViewPartial ||
-      stateObj.submissionsAdd ||
-      stateObj.submissionsEdit ||
-      stateObj.submissionsValidate
-    ) {
-      stateObj.formView = true;
-      stateObj.formViewDisabled = true;
-    }
-
-    // checking these options implies having `submissionsView` checked
-    if (
-      stateObj.submissionsDelete ||
-      stateObj.submissionsEdit ||
-      stateObj.submissionsValidate
-    ) {
-      stateObj.submissionsView = true;
-      stateObj.submissionsViewDisabled = true;
-    }
-
-    // checking `submissionsViewPartial` disallows checking two other options
-    if (stateObj.submissionsViewPartial) {
-      stateObj.submissionsDelete = false;
-      stateObj.submissionsDeleteDisabled = true;
-      stateObj.submissionsEdit = false;
-      stateObj.submissionsEditDisabled = true;
-      stateObj.submissionsValidate = false;
-      stateObj.submissionsValidateDisabled = true;
-    }
-
-    // checking these options disallows checking `submissionsViewPartial`
-    if (
-      stateObj.submissionsDelete ||
-      stateObj.submissionsEdit ||
-      stateObj.submissionsValidate
-    ) {
-      stateObj.submissionsViewPartial = false;
-      stateObj.submissionsViewPartialDisabled = true;
-      stateObj.submissionsViewPartialUsers = [];
-    }
->>>>>>> ec4d2571
 
   /**
    * Single callback for all checkboxes to keep the complex connections logic
@@ -305,22 +245,13 @@
     }
   }
 
-<<<<<<< HEAD
   onInputKeyPress(key, evt) {
     if (key === KEY_CODES.get('ENTER')) {
-=======
-  /**
-   * Enables Enter key on input.
-   */
-  onInputKeyPress(key, evt) {
-    if (key === KEY_CODES.ENTER) {
->>>>>>> ec4d2571
       evt.currentTarget.blur();
       evt.preventDefault(); // prevent submitting form
     }
   }
 
-<<<<<<< HEAD
   /**
    * Generic function for updating partial users text input
    */
@@ -328,10 +259,6 @@
     const newState = this.state;
     newState[prop] = users.split(' ');
     this.setState(newState);
-=======
-  onSubmissionsViewPartialUsersChange(users) {
-    this.setState({submissionsViewPartialUsers: users.trim().split(USERNAMES_SEPARATOR)});
->>>>>>> ec4d2571
   }
 
   /**
@@ -386,7 +313,6 @@
     });
   }
 
-<<<<<<< HEAD
   getCheckboxPermissionPair(checkboxName) {
     return CHECKBOX_PERM_PAIRS.get(checkboxName);
   }
@@ -419,13 +345,6 @@
   getContradictoryPermissions(permCodename) {
     const permDef = permConfig.getPermissionByCodename(
       PERMISSIONS_CODENAMES.get(permCodename)
-=======
-  getLabel(permCodename) {
-    return this.props.assignablePerms.get(
-      permConfig.getPermissionByCodename(
-        PERMISSIONS_CODENAMES[permCodename]
-      ).url
->>>>>>> ec4d2571
     );
     if (permDef) {
       return permDef.contradictory;
@@ -445,15 +364,8 @@
   }
 
   isAssignable(permCodename) {
-<<<<<<< HEAD
     const permDef = permConfig.getPermissionByCodename(
-      PERMISSIONS_CODENAMES.get(permCodename)
-=======
-    return this.props.assignablePerms.has(
-      permConfig.getPermissionByCodename(
-        PERMISSIONS_CODENAMES[permCodename]
-      ).url
->>>>>>> ec4d2571
+      PERMISSIONS_CODENAMES[permCodename]
     );
     if (!permDef) {
       return false;
@@ -466,7 +378,6 @@
    * Blocks submitting non-ready form.
    */
   isSubmitEnabled() {
-<<<<<<< HEAD
     let isAnyCheckboxChecked = false;
     CHECKBOX_PERM_PAIRS.forEach((pairPermission, pairCheckbox) => {
       if (this.state[pairCheckbox] === true) {
@@ -474,19 +385,6 @@
       }
     });
 
-=======
-    const isAnyCheckboxChecked = (
-      this.state.formView ||
-      this.state.formEdit ||
-      this.state.submissionsView ||
-      this.state.submissionsViewPartial ||
-      this.state.submissionsAdd ||
-      this.state.submissionsDelete ||
-      this.state.submissionsEdit ||
-      this.state.submissionsValidate
-    );
-    const isPartialValid = this.state.submissionsViewPartial ? this.state.submissionsViewPartialUsers.length !== 0 : true;
->>>>>>> ec4d2571
     return (
       isAnyCheckboxChecked &&
       this.isPartialValid('submissionsViewPartial') &&
@@ -517,11 +415,8 @@
       username: this.state.username,
     };
 
-<<<<<<< HEAD
     // use CHECKBOX_PERM_PAIRS on a loop for this
 
-=======
->>>>>>> ec4d2571
     if (this.isAssignable('view_asset')) {output.formView = this.state.formView;}
     if (this.isAssignable('change_asset')) {output.formEdit = this.state.formEdit;}
     if (this.isAssignable('add_submissions')) {output.submissionsAdd = this.state.submissionsAdd;}
@@ -545,11 +440,8 @@
 
     const formData = this.getFormData();
 
-<<<<<<< HEAD
     // update perm parser
 
-=======
->>>>>>> ec4d2571
     const parsedUser = permParser.parseFormData(formData);
 
     if (parsedUser.length > 0) {
@@ -637,13 +529,8 @@
               {this.state.submissionsViewPartial === true &&
                 <TextBox
                   placeholder={PARTIAL_PLACEHOLDER}
-<<<<<<< HEAD
-                  value={this.state.submissionsViewPartialUsers.join(' ')}
+                  value={this.state.submissionsViewPartialUsers.join(USERNAMES_SEPARATOR)}
                   onChange={this.onPartialUsersChange.bind(this, 'submissionsViewPartialUsers')}
-=======
-                  value={this.state.submissionsViewPartialUsers.join(USERNAMES_SEPARATOR)}
-                  onChange={this.onSubmissionsViewPartialUsersChange}
->>>>>>> ec4d2571
                   errors={this.state.submissionsViewPartial && this.state.submissionsViewPartialUsers.length === 0}
                   onKeyPress={this.onInputKeyPress}
                 />
@@ -672,7 +559,7 @@
               {this.state.submissionsAddPartial === true &&
                 <TextBox
                   placeholder={PARTIAL_PLACEHOLDER}
-                  value={this.state.submissionsAddPartialUsers.join(' ')}
+                  value={this.state.submissionsAddPartialUsers.join(USERNAMES_SEPARATOR)}
                   onChange={this.onPartialUsersChange.bind(this, 'submissionsAddPartialUsers')}
                   errors={this.state.submissionsAddPartial && this.state.submissionsAddPartialUsers.length === 0}
                   onKeyPress={this.onInputKeyPress}
@@ -690,7 +577,6 @@
             />
           }
 
-<<<<<<< HEAD
           {this.isAssignable('partial_submissions') &&
             <div className='user-permissions-editor__sub-row'>
               <Checkbox
@@ -703,14 +589,15 @@
               {this.state.submissionsEditPartial === true &&
                 <TextBox
                   placeholder={PARTIAL_PLACEHOLDER}
-                  value={this.state.submissionsEditPartialUsers.join(' ')}
+                  value={this.state.submissionsEditPartialUsers.join(USERNAMES_SEPARATOR)}
                   onChange={this.onPartialUsersChange.bind(this, 'submissionsEditPartialUsers')}
                   errors={this.state.submissionsEditPartial && this.state.submissionsEditPartialUsers.length === 0}
                   onKeyPress={this.onInputKeyPress}
                 />
               }
             </div>
-=======
+          }
+
           {this.isAssignable('delete_submissions') &&
             <Checkbox
               checked={this.state.submissionsDelete}
@@ -718,7 +605,6 @@
               onChange={this.onCheckboxChange.bind(this, 'submissionsDelete')}
               label={this.getLabel('delete_submissions')}
             />
->>>>>>> ec4d2571
           }
 
           {this.isAssignable('validate_submissions') &&
@@ -742,7 +628,7 @@
               {this.state.submissionsValidatePartial === true &&
                 <TextBox
                   placeholder={PARTIAL_PLACEHOLDER}
-                  value={this.state.submissionsValidatePartialUsers.join(' ')}
+                  value={this.state.submissionsValidatePartialUsers.join(USERNAMES_SEPARATOR)}
                   onChange={this.onPartialUsersChange.bind(this, 'submissionsValidatePartialUsers')}
                   errors={this.state.submissionsValidatePartial && this.state.submissionsValidatePartialUsers.length === 0}
                   onKeyPress={this.onInputKeyPress}
