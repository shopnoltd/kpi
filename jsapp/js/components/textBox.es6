/**
 * A text box generic component.
 *
 * Properties:
 * - type <string>: one of AVAILABLE_TYPES, defaults to DEFAULT_TYPE
 * - value <string>: required
 * - onChange <function>: required
 * - errors <string[]> or <string> or <boolean>: for visual error indication and displaying error messages
 * - label <string>
 * - placeholder <string>
 * - description <string>
 * - readOnly <boolean>
 *
 * TODO: would be best to move it to `jsapp/js/components/generic` directory.
 */

import React from 'react';
import autoBind from 'react-autobind';
<<<<<<< HEAD
import {bem} from '../bem';
=======
import TextareaAutosize from 'react-autosize-textarea';
import bem from '../bem';
>>>>>>> 73c9388a

class TextBox extends React.Component {
  constructor(props){
    super(props);
    this.AVAILABLE_TYPES = [
      'text-multiline',
      'text',
      'email',
      'password',
      'url'
    ];
    this.DEFAULT_TYPE = 'text';
    autoBind(this);
  }

  onChange(evt) {
    if (this.props.readOnly) {
      return;
    }
    this.props.onChange(evt.currentTarget.value);
  }

  onBlur(evt) {
    if (typeof this.props.onBlur === 'function') {
      this.props.onBlur(evt.currentTarget.value);
    }
  }

  onKeyPress(evt) {
    if (typeof this.props.onKeyPress === 'function') {
      this.props.onKeyPress(evt.key, evt);
    }
  }

  render() {
    let modifiers = [];

    let errors = [];
    if (Array.isArray(this.props.errors)) {
      errors = this.props.errors;
    } else if (typeof this.props.errors === 'string' && this.props.errors.length > 0) {
      errors.push(this.props.errors);
    }
    if (errors.length > 0 || this.props.errors === true) {
      modifiers.push('error');
    }

    let type = this.DEFAULT_TYPE;
    if (this.props.type && this.AVAILABLE_TYPES.indexOf(this.props.type) !== -1) {
      type = this.props.type;
    } else if (this.props.type) {
      throw new Error(`Unknown TextBox type: ${this.props.type}!`);
    }

    const inputProps = {
      value: this.props.value,
      placeholder: this.props.placeholder,
      onChange: this.onChange,
      onBlur: this.onBlur,
      onKeyPress: this.onKeyPress,
      readOnly: this.props.readOnly
    };

    return (
      <bem.TextBox m={modifiers}>
        {this.props.label &&
          <bem.TextBox__label>
            {this.props.label}
          </bem.TextBox__label>
        }

        {this.props.type === 'text-multiline' &&
          <TextareaAutosize
            className='text-box__input'
            {...inputProps}
          />
        }
        {this.props.type !== 'text-multiline' &&
          <bem.TextBox__input
            type={type}
            {...inputProps}
          />
        }

        {this.props.description &&
          <bem.TextBox__description>
            {this.props.description}
          </bem.TextBox__description>
        }

        {errors.length > 0 &&
          <bem.TextBox__error>
            {errors.join('\n')}
          </bem.TextBox__error>
        }
      </bem.TextBox>
    );
  }
}

export default TextBox;<|MERGE_RESOLUTION|>--- conflicted
+++ resolved
@@ -16,12 +16,8 @@
 
 import React from 'react';
 import autoBind from 'react-autobind';
-<<<<<<< HEAD
 import {bem} from '../bem';
-=======
 import TextareaAutosize from 'react-autosize-textarea';
-import bem from '../bem';
->>>>>>> 73c9388a
 
 class TextBox extends React.Component {
   constructor(props){
