import React from 'react';
import PropTypes from 'prop-types';
import reactMixin from 'react-mixin';
import autoBind from 'react-autobind';
import Reflux from 'reflux';
import editableFormMixin from '../editorMixins/editableForm';
import {
  update_states,
  ROUTES,
} from 'js/constants';
import mixins from '../mixins';
<<<<<<< HEAD
import {update_states} from 'js/constants';
import moment from 'moment';
import Checkbox from './checkbox';
import {bem} from '../bem';
import DocumentTitle from 'react-document-title';
import {dataInterface} from '../dataInterface';
import {
  log,
  redirectTo,
  formatTime,
} from 'utils';
import {
  ROOT_URL,
  update_states,
  ASSET_TYPES
} from 'js/constants';

const newFormMixins = [
    Reflux.ListenerMixin,
    editableFormMixin
];

export class ProjectDownloads extends React.Component {
  constructor(props){
    super(props);
    this.state = {
      type: 'xls',
      lang: '_default',
      hierInLabels: false,
      groupSep: '/',
      // If there's only one version, the resulting file will be the same
      // regardless of whether this is true or false, but we'll use this to
      // report if the export was "multi-versioned" later
      fieldsFromAllVersions: this.props.asset.deployed_versions.count > 1,
      exports: false,
      formSubmitDisabled: false
    };

    autoBind(this);
  }
  handleChange (e, attr) {
    let val;
    if (e.target) {
      if (e.target.type === 'checkbox') {
        val = e.target.checked;
      } else {
        val = e.target.value;
      }
    } else {
      // react-select just passes a string
      val = e;
    }
    this.setState({[attr]: val});
  }
  typeChange (e) {this.handleChange(e, 'type');}
  langChange (e) {this.handleChange(e, 'lang');}
  fieldFromAllVersionsChange (e) {this.handleChange(e, 'fieldsFromAllVersions');}
  hierInLabelsChange (e) {this.handleChange(e, 'hierInLabels');}
  groupSepChange (e) {this.handleChange(e, 'groupSep');}
  handleSubmit (e) {
    e.preventDefault();
    this.setState({
      formSubmitDisabled: true
    });

    setTimeout(function() {
      if(!this._calledComponentWillUnmount)
        this.setState({'formSubmitDisabled': false});
    }.bind(this), 5000);

    if (this.state.type.indexOf('_legacy') < 0) {
      if (['xls', 'csv', 'spss_labels'].includes(this.state.type)) {
        let postData = {
          source: this.props.asset.url,
          type: this.state.type,
          fields_from_all_versions: this.state.fieldsFromAllVersions
        };
        if (['xls', 'csv'].includes(this.state.type)) {
          // Only send extra parameters when necessary
          Object.assign(postData, {
            lang: this.state.lang,
            hierarchy_in_labels: this.state.hierInLabels,
            group_sep: this.state.groupSep
          });
        }
        dataInterface.createExport(postData).done((data) => {
          // TODO: have the backend pass this URL in the asset, so there is no
          // need to requestExports first
          $.ajax({url: data.url}).then(() => {
            // this.checkForFastExport(data.url);
            this.getExports();
          }).fail((taskFail) => {
            alertify.error(t('Failed to retrieve the export task.'));
            log('export task retrieval failed', taskFail);
          });
        }).fail((failData) => {
          alertify.error(t('Failed to create the export.'));
          log('export creation failed', failData);
        });
      } else {
        const url = this.props.asset.deployment__data_download_links[this.state.type];
        redirectTo(url);
      }
    }
  }

  componentDidMount() {
    let translations = this.props.asset.content.translations;
    if (translations.length > 1) {
      this.setState({lang: translations[0]});
    }
    this.getExports();
  }

  componentWillUnmount() {
    clearInterval(this.pollingInterval);
  }

  refreshExport(url) {
    $.ajax({url: url}).then((taskData) => {
      if (taskData.status !== 'created' && taskData.status !== 'processing') {
        this.getExports();
      }
    });
  }

  // checkForFastExport(exportUrl) {
  //   // Save the user some time and an extra click if their export completes
  //   // very quickly
  //   const maxChecks = 3;
  //   const checkDelay = 500;

  //   let checksDone = 0;
  //   let checkInterval;
  //   let checkFunc = () => {
  //     $.ajax({url: exportUrl}).then((data) => {
  //       if(++checksDone >= maxChecks || (data.status !== 'created' &&
  //                                        data.status !== 'processing'))
  //       {
  //         clearInterval(checkInterval);
  //         if(data.status === 'complete') {
  //           redirectTo(data.result);
  //         }
  //       }
  //     });
  //   };
  //   checkInterval = setInterval(checkFunc, checkDelay);
  // }

  getExports() {
    clearInterval(this.pollingInterval);

    dataInterface.getAssetExports(this.props.asset.uid).done((data)=>{
      if (data.count > 0) {
        data.results.reverse();
        data.results.map((result) => {
          if (result.data.type === 'spss_labels') {
            // Some old SPSS exports may have a meaningless `lang` attribute --
            // disregard it
            result.data.langDescription = '';
            return;
          }
          switch(result.data.lang) {
            case '_default':
            case null: // The value of `formpack.constants.UNTRANSLATED`,
                       // which shouldn't be revealed here, but just in case...
              result.data.langDescription = t('Default');
              break;
            case '_xml':
            case false: // `formpack.constants.UNSPECIFIED_TRANSLATION`
              // Exports previously used `xml` (no underscore) for this, which
              // works so long as the form has no language called `xml`. In
              // reality, we shouldn't bank on that:
              // https://en.wikipedia.org/wiki/Malaysian_Sign_Language
              result.data.langDescription = t('XML');
              break;
            default:
              result.data.langDescription = result.data.lang;
          }
        });
        this.setState({exports: data.results});

        // Start a polling Interval if there is at least one export is not yet complete
        data.results.every((item) => {
          if(item.status === 'created' || item.status === 'processing'){
            this.pollingInterval = setInterval(this.refreshExport, 4000, item.url);
            return false;
          } else {
            return true;
          }
        });
      } else {
        this.setState({exports: false});
      }
    });
  }

  deleteExport(evt) {
    let el = $(evt.target).closest('[data-euid]').get(0);
    let euid = el.getAttribute('data-euid');

    let dialog = alertify.dialog('confirm');
    let opts = {
      title: t('Delete export?'),
      message: t('Are you sure you want to delete this export? This action is not reversible.'),
      labels: {ok: t('Delete'), cancel: t('Cancel')},
      onok: () => {
        dataInterface.deleteAssetExport(euid).then(()=> {
          this.getExports();
        }).fail((jqxhr)=> {
          alertify.error(t('Failed to delete export.'));
        });
      },
      oncancel: () => {dialog.destroy();}
    };
    dialog.set(opts).show();

  }

  render () {
    let translations = this.props.asset.content.translations;
    let dvcount = this.props.asset.deployed_versions.count;
    var docTitle = this.props.asset.name || t('Untitled');
    return (
      <DocumentTitle title={`${docTitle} | KoboToolbox`}>
        <bem.FormView m='form-data-downloads'>
          <bem.FormView__row>
              <bem.FormView__cell m='label'>
                {t('Download Data')}
              </bem.FormView__cell>
              <bem.FormView__cell m={['box', 'padding']}>
                <bem.FormModal__form onSubmit={this.handleSubmit}>
                  {[
                    <bem.FormModal__item key={'t'} m='export-type'>
                      <label htmlFor='type'>{t('Select export type')}</label>
                      <select name='type' value={this.state.type}
                          onChange={this.typeChange}>
                        <option value='xls'>{t('XLS')}</option>
                        <option value='xls_legacy'>{t('XLS (legacy)')}</option>
                        <option value='csv'>{t('CSV')}</option>
                        <option value='csv_legacy'>{t('CSV (legacy)')}</option>
                        <option value='zip_legacy'>{t('Media Attachments (ZIP)')}</option>
                        <option value='kml_legacy'>{t('GPS coordinates (KML)')}</option>
                        <option value='spss_labels'>{t('SPSS Labels')}</option>
                      </select>
                    </bem.FormModal__item>
                  , ['xls', 'csv', 'spss_labels'].includes(this.state.type) ? [
                      ['xls', 'csv'].includes(this.state.type) ? [
                        <bem.FormModal__item key={'x'} m='export-format'>
                          <label htmlFor='lang'>{t('Value and header format')}</label>
                          <select name='lang' value={this.state.lang}
                              onChange={this.langChange}>
                            <option value='_xml'>{t('XML values and headers')}</option>
                            { translations.length < 2 &&
                              <option value='_default'>{t('Labels')}</option>
                            }
                            {
                              translations && translations.map((t, i) => {
                                if (t) {
                                  return <option value={t} key={i}>{t}</option>;
                                }
                              })
                            }
                          </select>
                        </bem.FormModal__item>,
                        <bem.FormModal__item key={'h'} m='export-group-headers'>
                          <Checkbox
                            checked={this.state.hierInLabels}
                            onChange={this.hierInLabelsChange}
                            label={t('Include groups in headers')}
                          />
                        </bem.FormModal__item>,

                        <bem.FormModal__item key={'g'}>
                          <label htmlFor='group_sep'>{t('Group separator')}</label>
                          <input type='text' name='group_sep'
                            value={this.state.groupSep}
                            onChange={this.groupSepChange}
                          />
                        </bem.FormModal__item>
                      ] : null,
                      dvcount > 1 ?
                        <bem.FormModal__item key={'v'} m='export-fields-from-all-versions'>
                          <Checkbox
                            checked={this.state.fieldsFromAllVersions}
                            onChange={this.fieldFromAllVersionsChange}
                            label={t('Include fields from all ___ deployed versions').replace('___', dvcount)}
                          />
                        </bem.FormModal__item>
                      : null
                    ] : null
                  , this.state.type.indexOf('_legacy') > 0 ?
                    <bem.FormModal__item m='downloads' key={'d'}>
                      <iframe src={
                          this.props.asset.deployment__data_download_links[
                            this.state.type]
                      } />
                    </bem.FormModal__item>
                  :
                    <bem.FormModal__item key={'s'} m='export-submit'>
                      <input type='submit'
                        value={t('Export')}
                        className='kobo-button kobo-button--blue'
                        disabled={this.state.formSubmitDisabled}/>
                    </bem.FormModal__item>
                  ]}
                </bem.FormModal__form>
              </bem.FormView__cell>
          </bem.FormView__row>
          {this.state.exports && !this.state.type.endsWith('_legacy') &&
            <bem.FormView__row>
                <bem.FormView__cell m='label'>
                  {t('Exports')}
                </bem.FormView__cell>
                <bem.FormView__cell m={['box', 'exports-table']}>
                  <bem.FormView__group m={['items', 'headings']}>
                    <bem.FormView__label m='type'>{t('Type')}</bem.FormView__label>
                    <bem.FormView__label m='date'>{t('Created')}</bem.FormView__label>
                    <bem.FormView__label m='lang'>{t('Language')}</bem.FormView__label>
                    <bem.FormView__label m='include-groups'>{t('Include Groups')}</bem.FormView__label>
                    <bem.FormView__label m='multi-versioned'>{t('Multiple Versions')}</bem.FormView__label>
                    <bem.FormView__label />
                  </bem.FormView__group>
                  {this.state.exports.map((item, n) => {
                    let timediff = moment().diff(moment(item.date_created), 'seconds');
                    return (
                      <bem.FormView__group m='items' key={item.uid}
                        className={timediff < 45 ? 'recent' : ''}>
                        <bem.FormView__label m='type'>
                          {item.data.type == 'spss_labels' ? 'spss' : item.data.type}
                        </bem.FormView__label>
                        <bem.FormView__label m='date'>
                          {formatTime(item.date_created)}
                        </bem.FormView__label>
                        <bem.FormView__label m='lang'>
                          {item.data.langDescription}
                        </bem.FormView__label>
                        <bem.FormView__label m='include-groups'>
                          {
                            // When not present, assume the default of "No"
                            item.data.hierarchy_in_labels === 'true' ? t('Yes') : t('No')
                          }
                        </bem.FormView__label>
                        <bem.FormView__label m='multi-versioned'>
                          {
                            // Old exports won't have this field, and we should
                            // assume they *were* multi-versioned
                            item.data.fields_from_all_versions === 'false' ? t('No') : t('Yes')
                          }
                        </bem.FormView__label>
                        <bem.FormView__label m='action'>
                          {item.status == 'complete' &&
                            <a className='form-view__link form-view__link--export-download'
                              href={item.result} data-tip={t('Download')}>
                              <i className='k-icon-download' />
                            </a>
                          }
                          {item.status == 'error' &&
                            <span data-tip={item.messages.error}>
                              {t('Export Failed')}
                            </span>
                          }
                          {item.status != 'error' && item.status != 'complete' &&
                            <span className='animate-processing'>{t('processing...')}</span>
                          }
                          <a className='form-view__link form-view__link--export-delete'
                            onClick={this.deleteExport} data-euid={item.uid} data-tip={t('Delete')}>
                            <i className='k-icon-trash' />
                          </a>

                        </bem.FormView__label>
                      </bem.FormView__group>
                    );
                  })}
                </bem.FormView__cell>
            </bem.FormView__row>
          }
        </bem.FormView>
      </DocumentTitle>
    );
  }
}

export class AddToLibrary extends React.Component {
  constructor(props) {
    super(props);
    this.state = {
      asset_updated: update_states.UP_TO_DATE,
      multioptionsExpanded: true,
      surveyAppRendered: false,
      name: '',
      kind: 'asset',
      asset: false,
      editorState: 'new',
      backRoute: '/library'
    };

    if (this.props.location.pathname === '/library/new/template') {
      this.state.desiredAssetType = ASSET_TYPES.template.id;
    }

    autoBind(this);
  }
}

newFormMixins.forEach(function(mixin) {
  reactMixin(AddToLibrary.prototype, mixin);
});

let existingFormMixins = [
    Reflux.ListenerMixin,
    editableFormMixin
];

let contextTypes = {
  router: PropTypes.object
};
>>>>>>> 7ca25409... Removed Support for Excel Analyser
=======

/**
 * These are the components that are used for Form Builder routes.
 */
>>>>>>> dc05720e

export class FormPage extends React.Component {
  constructor(props) {
    super(props);
    this.state = {
      asset_updated: update_states.UP_TO_DATE,
      multioptionsExpanded: true,
      surveyAppRendered: false,
      name: '',
      isNewAsset: false,
      backRoute: ROUTES.FORMS,
    };
    autoBind(this);
  }
}
reactMixin(FormPage.prototype, Reflux.ListenerMixin);
reactMixin(FormPage.prototype, editableFormMixin);
reactMixin(FormPage.prototype, mixins.permissions);
FormPage.contextTypes = {router: PropTypes.object};

export class LibraryAssetEditor extends React.Component {
  constructor(props) {
    super(props);
    this.state = {
      asset_updated: update_states.UP_TO_DATE,
      multioptionsExpanded: true,
      surveyAppRendered: false,
      name: '',
      isNewAsset: true,
      backRoute: ROUTES.LIBRARY,
    };
    autoBind(this);

    if (this.props.route.path === ROUTES.EDIT_LIBRARY_ITEM) {
      this.state.isNewAsset = false;
    }

    if (this.props.route.path === ROUTES.NEW_LIBRARY_ITEM) {
      this.state.asset = false;
    }

    if (this.props.route.path === ROUTES.NEW_LIBRARY_CHILD) {
      this.state.asset = false;
      this.state.parentAsset = this.props.params.uid;
      this.state.backRoute = ROUTES.LIBRARY_ITEM.replace(':uid', this.props.params.uid);
    }

    if (this.props.location.query.back) {
      this.state.backRoute = this.props.location.query.back;
    }
  }
}
reactMixin(LibraryAssetEditor.prototype, Reflux.ListenerMixin);
reactMixin(LibraryAssetEditor.prototype, editableFormMixin);
LibraryAssetEditor.contextTypes = {router: PropTypes.object};<|MERGE_RESOLUTION|>--- conflicted
+++ resolved
@@ -9,431 +9,10 @@
   ROUTES,
 } from 'js/constants';
 import mixins from '../mixins';
-<<<<<<< HEAD
-import {update_states} from 'js/constants';
-import moment from 'moment';
-import Checkbox from './checkbox';
-import {bem} from '../bem';
-import DocumentTitle from 'react-document-title';
-import {dataInterface} from '../dataInterface';
-import {
-  log,
-  redirectTo,
-  formatTime,
-} from 'utils';
-import {
-  ROOT_URL,
-  update_states,
-  ASSET_TYPES
-} from 'js/constants';
-
-const newFormMixins = [
-    Reflux.ListenerMixin,
-    editableFormMixin
-];
-
-export class ProjectDownloads extends React.Component {
-  constructor(props){
-    super(props);
-    this.state = {
-      type: 'xls',
-      lang: '_default',
-      hierInLabels: false,
-      groupSep: '/',
-      // If there's only one version, the resulting file will be the same
-      // regardless of whether this is true or false, but we'll use this to
-      // report if the export was "multi-versioned" later
-      fieldsFromAllVersions: this.props.asset.deployed_versions.count > 1,
-      exports: false,
-      formSubmitDisabled: false
-    };
-
-    autoBind(this);
-  }
-  handleChange (e, attr) {
-    let val;
-    if (e.target) {
-      if (e.target.type === 'checkbox') {
-        val = e.target.checked;
-      } else {
-        val = e.target.value;
-      }
-    } else {
-      // react-select just passes a string
-      val = e;
-    }
-    this.setState({[attr]: val});
-  }
-  typeChange (e) {this.handleChange(e, 'type');}
-  langChange (e) {this.handleChange(e, 'lang');}
-  fieldFromAllVersionsChange (e) {this.handleChange(e, 'fieldsFromAllVersions');}
-  hierInLabelsChange (e) {this.handleChange(e, 'hierInLabels');}
-  groupSepChange (e) {this.handleChange(e, 'groupSep');}
-  handleSubmit (e) {
-    e.preventDefault();
-    this.setState({
-      formSubmitDisabled: true
-    });
-
-    setTimeout(function() {
-      if(!this._calledComponentWillUnmount)
-        this.setState({'formSubmitDisabled': false});
-    }.bind(this), 5000);
-
-    if (this.state.type.indexOf('_legacy') < 0) {
-      if (['xls', 'csv', 'spss_labels'].includes(this.state.type)) {
-        let postData = {
-          source: this.props.asset.url,
-          type: this.state.type,
-          fields_from_all_versions: this.state.fieldsFromAllVersions
-        };
-        if (['xls', 'csv'].includes(this.state.type)) {
-          // Only send extra parameters when necessary
-          Object.assign(postData, {
-            lang: this.state.lang,
-            hierarchy_in_labels: this.state.hierInLabels,
-            group_sep: this.state.groupSep
-          });
-        }
-        dataInterface.createExport(postData).done((data) => {
-          // TODO: have the backend pass this URL in the asset, so there is no
-          // need to requestExports first
-          $.ajax({url: data.url}).then(() => {
-            // this.checkForFastExport(data.url);
-            this.getExports();
-          }).fail((taskFail) => {
-            alertify.error(t('Failed to retrieve the export task.'));
-            log('export task retrieval failed', taskFail);
-          });
-        }).fail((failData) => {
-          alertify.error(t('Failed to create the export.'));
-          log('export creation failed', failData);
-        });
-      } else {
-        const url = this.props.asset.deployment__data_download_links[this.state.type];
-        redirectTo(url);
-      }
-    }
-  }
-
-  componentDidMount() {
-    let translations = this.props.asset.content.translations;
-    if (translations.length > 1) {
-      this.setState({lang: translations[0]});
-    }
-    this.getExports();
-  }
-
-  componentWillUnmount() {
-    clearInterval(this.pollingInterval);
-  }
-
-  refreshExport(url) {
-    $.ajax({url: url}).then((taskData) => {
-      if (taskData.status !== 'created' && taskData.status !== 'processing') {
-        this.getExports();
-      }
-    });
-  }
-
-  // checkForFastExport(exportUrl) {
-  //   // Save the user some time and an extra click if their export completes
-  //   // very quickly
-  //   const maxChecks = 3;
-  //   const checkDelay = 500;
-
-  //   let checksDone = 0;
-  //   let checkInterval;
-  //   let checkFunc = () => {
-  //     $.ajax({url: exportUrl}).then((data) => {
-  //       if(++checksDone >= maxChecks || (data.status !== 'created' &&
-  //                                        data.status !== 'processing'))
-  //       {
-  //         clearInterval(checkInterval);
-  //         if(data.status === 'complete') {
-  //           redirectTo(data.result);
-  //         }
-  //       }
-  //     });
-  //   };
-  //   checkInterval = setInterval(checkFunc, checkDelay);
-  // }
-
-  getExports() {
-    clearInterval(this.pollingInterval);
-
-    dataInterface.getAssetExports(this.props.asset.uid).done((data)=>{
-      if (data.count > 0) {
-        data.results.reverse();
-        data.results.map((result) => {
-          if (result.data.type === 'spss_labels') {
-            // Some old SPSS exports may have a meaningless `lang` attribute --
-            // disregard it
-            result.data.langDescription = '';
-            return;
-          }
-          switch(result.data.lang) {
-            case '_default':
-            case null: // The value of `formpack.constants.UNTRANSLATED`,
-                       // which shouldn't be revealed here, but just in case...
-              result.data.langDescription = t('Default');
-              break;
-            case '_xml':
-            case false: // `formpack.constants.UNSPECIFIED_TRANSLATION`
-              // Exports previously used `xml` (no underscore) for this, which
-              // works so long as the form has no language called `xml`. In
-              // reality, we shouldn't bank on that:
-              // https://en.wikipedia.org/wiki/Malaysian_Sign_Language
-              result.data.langDescription = t('XML');
-              break;
-            default:
-              result.data.langDescription = result.data.lang;
-          }
-        });
-        this.setState({exports: data.results});
-
-        // Start a polling Interval if there is at least one export is not yet complete
-        data.results.every((item) => {
-          if(item.status === 'created' || item.status === 'processing'){
-            this.pollingInterval = setInterval(this.refreshExport, 4000, item.url);
-            return false;
-          } else {
-            return true;
-          }
-        });
-      } else {
-        this.setState({exports: false});
-      }
-    });
-  }
-
-  deleteExport(evt) {
-    let el = $(evt.target).closest('[data-euid]').get(0);
-    let euid = el.getAttribute('data-euid');
-
-    let dialog = alertify.dialog('confirm');
-    let opts = {
-      title: t('Delete export?'),
-      message: t('Are you sure you want to delete this export? This action is not reversible.'),
-      labels: {ok: t('Delete'), cancel: t('Cancel')},
-      onok: () => {
-        dataInterface.deleteAssetExport(euid).then(()=> {
-          this.getExports();
-        }).fail((jqxhr)=> {
-          alertify.error(t('Failed to delete export.'));
-        });
-      },
-      oncancel: () => {dialog.destroy();}
-    };
-    dialog.set(opts).show();
-
-  }
-
-  render () {
-    let translations = this.props.asset.content.translations;
-    let dvcount = this.props.asset.deployed_versions.count;
-    var docTitle = this.props.asset.name || t('Untitled');
-    return (
-      <DocumentTitle title={`${docTitle} | KoboToolbox`}>
-        <bem.FormView m='form-data-downloads'>
-          <bem.FormView__row>
-              <bem.FormView__cell m='label'>
-                {t('Download Data')}
-              </bem.FormView__cell>
-              <bem.FormView__cell m={['box', 'padding']}>
-                <bem.FormModal__form onSubmit={this.handleSubmit}>
-                  {[
-                    <bem.FormModal__item key={'t'} m='export-type'>
-                      <label htmlFor='type'>{t('Select export type')}</label>
-                      <select name='type' value={this.state.type}
-                          onChange={this.typeChange}>
-                        <option value='xls'>{t('XLS')}</option>
-                        <option value='xls_legacy'>{t('XLS (legacy)')}</option>
-                        <option value='csv'>{t('CSV')}</option>
-                        <option value='csv_legacy'>{t('CSV (legacy)')}</option>
-                        <option value='zip_legacy'>{t('Media Attachments (ZIP)')}</option>
-                        <option value='kml_legacy'>{t('GPS coordinates (KML)')}</option>
-                        <option value='spss_labels'>{t('SPSS Labels')}</option>
-                      </select>
-                    </bem.FormModal__item>
-                  , ['xls', 'csv', 'spss_labels'].includes(this.state.type) ? [
-                      ['xls', 'csv'].includes(this.state.type) ? [
-                        <bem.FormModal__item key={'x'} m='export-format'>
-                          <label htmlFor='lang'>{t('Value and header format')}</label>
-                          <select name='lang' value={this.state.lang}
-                              onChange={this.langChange}>
-                            <option value='_xml'>{t('XML values and headers')}</option>
-                            { translations.length < 2 &&
-                              <option value='_default'>{t('Labels')}</option>
-                            }
-                            {
-                              translations && translations.map((t, i) => {
-                                if (t) {
-                                  return <option value={t} key={i}>{t}</option>;
-                                }
-                              })
-                            }
-                          </select>
-                        </bem.FormModal__item>,
-                        <bem.FormModal__item key={'h'} m='export-group-headers'>
-                          <Checkbox
-                            checked={this.state.hierInLabels}
-                            onChange={this.hierInLabelsChange}
-                            label={t('Include groups in headers')}
-                          />
-                        </bem.FormModal__item>,
-
-                        <bem.FormModal__item key={'g'}>
-                          <label htmlFor='group_sep'>{t('Group separator')}</label>
-                          <input type='text' name='group_sep'
-                            value={this.state.groupSep}
-                            onChange={this.groupSepChange}
-                          />
-                        </bem.FormModal__item>
-                      ] : null,
-                      dvcount > 1 ?
-                        <bem.FormModal__item key={'v'} m='export-fields-from-all-versions'>
-                          <Checkbox
-                            checked={this.state.fieldsFromAllVersions}
-                            onChange={this.fieldFromAllVersionsChange}
-                            label={t('Include fields from all ___ deployed versions').replace('___', dvcount)}
-                          />
-                        </bem.FormModal__item>
-                      : null
-                    ] : null
-                  , this.state.type.indexOf('_legacy') > 0 ?
-                    <bem.FormModal__item m='downloads' key={'d'}>
-                      <iframe src={
-                          this.props.asset.deployment__data_download_links[
-                            this.state.type]
-                      } />
-                    </bem.FormModal__item>
-                  :
-                    <bem.FormModal__item key={'s'} m='export-submit'>
-                      <input type='submit'
-                        value={t('Export')}
-                        className='kobo-button kobo-button--blue'
-                        disabled={this.state.formSubmitDisabled}/>
-                    </bem.FormModal__item>
-                  ]}
-                </bem.FormModal__form>
-              </bem.FormView__cell>
-          </bem.FormView__row>
-          {this.state.exports && !this.state.type.endsWith('_legacy') &&
-            <bem.FormView__row>
-                <bem.FormView__cell m='label'>
-                  {t('Exports')}
-                </bem.FormView__cell>
-                <bem.FormView__cell m={['box', 'exports-table']}>
-                  <bem.FormView__group m={['items', 'headings']}>
-                    <bem.FormView__label m='type'>{t('Type')}</bem.FormView__label>
-                    <bem.FormView__label m='date'>{t('Created')}</bem.FormView__label>
-                    <bem.FormView__label m='lang'>{t('Language')}</bem.FormView__label>
-                    <bem.FormView__label m='include-groups'>{t('Include Groups')}</bem.FormView__label>
-                    <bem.FormView__label m='multi-versioned'>{t('Multiple Versions')}</bem.FormView__label>
-                    <bem.FormView__label />
-                  </bem.FormView__group>
-                  {this.state.exports.map((item, n) => {
-                    let timediff = moment().diff(moment(item.date_created), 'seconds');
-                    return (
-                      <bem.FormView__group m='items' key={item.uid}
-                        className={timediff < 45 ? 'recent' : ''}>
-                        <bem.FormView__label m='type'>
-                          {item.data.type == 'spss_labels' ? 'spss' : item.data.type}
-                        </bem.FormView__label>
-                        <bem.FormView__label m='date'>
-                          {formatTime(item.date_created)}
-                        </bem.FormView__label>
-                        <bem.FormView__label m='lang'>
-                          {item.data.langDescription}
-                        </bem.FormView__label>
-                        <bem.FormView__label m='include-groups'>
-                          {
-                            // When not present, assume the default of "No"
-                            item.data.hierarchy_in_labels === 'true' ? t('Yes') : t('No')
-                          }
-                        </bem.FormView__label>
-                        <bem.FormView__label m='multi-versioned'>
-                          {
-                            // Old exports won't have this field, and we should
-                            // assume they *were* multi-versioned
-                            item.data.fields_from_all_versions === 'false' ? t('No') : t('Yes')
-                          }
-                        </bem.FormView__label>
-                        <bem.FormView__label m='action'>
-                          {item.status == 'complete' &&
-                            <a className='form-view__link form-view__link--export-download'
-                              href={item.result} data-tip={t('Download')}>
-                              <i className='k-icon-download' />
-                            </a>
-                          }
-                          {item.status == 'error' &&
-                            <span data-tip={item.messages.error}>
-                              {t('Export Failed')}
-                            </span>
-                          }
-                          {item.status != 'error' && item.status != 'complete' &&
-                            <span className='animate-processing'>{t('processing...')}</span>
-                          }
-                          <a className='form-view__link form-view__link--export-delete'
-                            onClick={this.deleteExport} data-euid={item.uid} data-tip={t('Delete')}>
-                            <i className='k-icon-trash' />
-                          </a>
-
-                        </bem.FormView__label>
-                      </bem.FormView__group>
-                    );
-                  })}
-                </bem.FormView__cell>
-            </bem.FormView__row>
-          }
-        </bem.FormView>
-      </DocumentTitle>
-    );
-  }
-}
-
-export class AddToLibrary extends React.Component {
-  constructor(props) {
-    super(props);
-    this.state = {
-      asset_updated: update_states.UP_TO_DATE,
-      multioptionsExpanded: true,
-      surveyAppRendered: false,
-      name: '',
-      kind: 'asset',
-      asset: false,
-      editorState: 'new',
-      backRoute: '/library'
-    };
-
-    if (this.props.location.pathname === '/library/new/template') {
-      this.state.desiredAssetType = ASSET_TYPES.template.id;
-    }
-
-    autoBind(this);
-  }
-}
-
-newFormMixins.forEach(function(mixin) {
-  reactMixin(AddToLibrary.prototype, mixin);
-});
-
-let existingFormMixins = [
-    Reflux.ListenerMixin,
-    editableFormMixin
-];
-
-let contextTypes = {
-  router: PropTypes.object
-};
->>>>>>> 7ca25409... Removed Support for Excel Analyser
-=======
 
 /**
  * These are the components that are used for Form Builder routes.
  */
->>>>>>> dc05720e
 
 export class FormPage extends React.Component {
   constructor(props) {
