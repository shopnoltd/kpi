--- conflicted
+++ resolved
@@ -22,12 +22,6 @@
   ASSET_TYPES
 } from '../constants';
 
-<<<<<<< HEAD
-const newFormMixins = [
-    Reflux.ListenerMixin,
-    editableFormMixin
-];
-=======
 var formViaUrlHelpLink = 'http://help.kobotoolbox.org/creating-forms/importing-an-xlsform-via-url';
 
 /*
@@ -804,7 +798,6 @@
 ProjectSettings.contextTypes = {
   router: PropTypes.object
 };
->>>>>>> 961f2464
 
 export class ProjectDownloads extends React.Component {
   constructor(props){
