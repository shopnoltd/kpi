import React from 'react';
import reactMixin from 'react-mixin';
import autoBind from 'react-autobind';
import Reflux from 'reflux';
import {dataInterface} from '../dataInterface';
import {hashHistory} from 'react-router';
import {bem} from '../bem';
import {stores} from '../stores';
import {actions} from '../actions';
import ui from '../ui';
import classNames from 'classnames';
import omnivore from '@mapbox/leaflet-omnivore';
import JSZip from 'jszip';

import L from 'leaflet/dist/leaflet';
import 'leaflet/dist/leaflet.css';
import 'leaflet.heat/dist/leaflet-heat';
import 'leaflet.markercluster/dist/leaflet.markercluster';
import 'leaflet.markercluster/dist/MarkerCluster.css';

import {MODAL_TYPES, QUESTION_TYPES} from '../constants';

import {
  t,
  notify,
  checkLatLng
} from '../utils';
import {getSurveyFlatPaths} from 'js/assetUtils';

import MapSettings from './mapSettings';

var streets = L.tileLayer(
  'https://{s}.tile.openstreetmap.org/{z}/{x}/{y}.png',
  {
    attribution: '&copy; <a href="https://www.openstreetmap.org/copyright">OpenStreetMap</a>',
    subdomains: ['a', 'b', 'c']
  }
);

var baseLayers = {
  OpenStreetMap: streets,
  OpenTopoMap: L.tileLayer('https://{s}.tile.opentopomap.org/{z}/{x}/{y}.png', {
    attribution: 'Map data: &copy; <a href="http://www.openstreetmap.org/copyright">OpenStreetMap</a>, <a href="http://viewfinderpanoramas.org">SRTM</a> | Map style: &copy; <a href="https://opentopomap.org">OpenTopoMap</a> (<a href="https://creativecommons.org/licenses/by-sa/3.0/">CC-BY-SA</a>)'
  }),
  'ESRI World Imagery': L.tileLayer(
    'http://server.arcgisonline.com/ArcGIS/rest/services/World_Imagery/MapServer/tile/{z}/{y}/{x}', {
      attribution: 'Tiles &copy; Esri &mdash; Source: Esri, i-cubed, USDA, USGS, AEX, GeoEye, Getmapping, Aerogrid, IGN, IGP, UPR-EGP, and the GIS User Community'
  }),
  Humanitarian: L.tileLayer(
    'https://tile-{s}.openstreetmap.fr/hot/{z}/{x}/{y}.png', {
      attribution: 'Tiles &copy; Humanitarian OpenStreetMap Team &mdash; &copy; <a href="https://www.openstreetmap.org/copyright">OpenStreetMap</a>'
  })
};

var controls = L.control.layers(baseLayers);

export class FormMap extends React.Component {
  constructor(props){
    super(props);

    let survey = props.asset.content.survey;
    var hasGeoPoint = false;
    survey.forEach(function(s) {
      if (s.type === QUESTION_TYPES.get('geopoint').id) {
        hasGeoPoint = true;
      }
    });

    this.state = {
      map: false,
      markers: false,
      heatmap: false,
      markersVisible: true,
      markerMap: false,
      fields: [],
      hasGeoPoint: hasGeoPoint,
      submissions: [],
      error: false,
      isFullscreen: false,
      showExpandedLegend: true,
      langIndex: 0,
      filteredByMarker: false,
      componentRefreshed: false,
      showMapSettings: false,
      overridenStyles: false,
      clearDisaggregatedPopover: false,
      noData: false,
    };

    autoBind(this);
  }

  componentWillUnmount () {
    if (this.state.map) {
      this.state.map.remove();
    }
  }

  componentDidMount () {

    var fields = [];
    let fieldTypes = ['select_one', 'select_multiple', 'integer', 'decimal', 'text'];
    this.props.asset.content.survey.forEach(function(q){
      if (fieldTypes.includes(q.type)) {
        fields.push(q);
      }
    });

    L.Marker.prototype.options.icon = L.divIcon({
      className: 'map-marker default-overlay-marker',
      iconSize: [12, 12]
    });

    var map = L.map('data-map', {
      maxZoom: 17,
      scrollWheelZoom: false,
      preferCanvas: true
    });

    streets.addTo(map);
    controls.addTo(map);

    this.setState({
        map: map,
        fields: fields
      }
    );

    if(this.props.asset.deployment__submission_count > QUERY_LIMIT_DEFAULT) {
      notify(t('By default map is limited to the ##number##  most recent submissions for performance reasons. Go to map settings to increase this limit.').replace('##number##', QUERY_LIMIT_DEFAULT));
    }

    this.requestData(map, this.props.viewby);
<<<<<<< HEAD
    this.listenTo(actions.map.setMapSettings, this.mapSettingsListener);
    this.listenTo(
      actions.resources.getAssetFiles.completed,
      this.updateOverlayList
    );
    actions.resources.getAssetFiles(this.props.asset.uid, 'map_layer');
=======
    this.listenTo(actions.map.setMapStyles.started, this.onSetMapStylesStarted);
    this.listenTo(actions.map.setMapStyles.completed, this.onSetMapStylesCompleted);
    this.listenTo(actions.resources.getAssetFiles.completed, this.updateOverlayList);
    actions.resources.getAssetFiles(this.props.asset.uid);
>>>>>>> 2689ebb2
  }
  loadOverlayLayers(map) {
    dataInterface.getAssetFiles(this.props.asset.uid, 'map_layer').done(data => {});
  }
  updateOverlayList(data) {
    let map = this.state.map;

    // remove layers from controls if they are no longer in asset files
    controls._layers.forEach(function(controlLayer) {
      if (controlLayer.overlay) {
        let layerMatch = data.results.filter(
          result => result.name === controlLayer.name
        );
        if (!layerMatch.length) {
          controls.removeLayer(controlLayer.layer);
          map.removeLayer(controlLayer.layer);
        }
      }
    });

    // add new layers to controls (if they haven't been added already)
    data.results.forEach(function(layer) {
      if (layer.file_type !== 'map_layer') return false;
      let layerMatch = controls._layers.filter(
        controlLayer => controlLayer.name === layer.name
      );
      if (layerMatch.length) return false;

      var overlayLayer = false;
      switch (layer.metadata.type) {
        case 'kml':
          overlayLayer = omnivore.kml(layer.content);
          break;
        case 'csv':
          overlayLayer = omnivore.csv(layer.content);
          break;
        case 'json':
        case 'geojson':
          overlayLayer = omnivore.geojson(layer.content);
          break;
        case 'wkt':
          overlayLayer = omnivore.wkt(layer.content);
          break;
        case 'kmz':
          // KMZ files are zipped KMLs, therefore
          // unzip the KMZ file in the browser
          // and feed the resulting text to map and controls
          fetch(layer.content)
          .then(function (response) {
            if (response.status === 200 || response.status === 0) {
              return Promise.resolve(response.blob());
            } else {
              return Promise.reject(new Error(response.statusText));
            }
          })
          .then(JSZip.loadAsync)
          .then(function (zip) {
            return zip.file('doc.kml').async('string');
          })
          .then(function success(kml) {
            overlayLayer = omnivore.kml.parse(kml);
            controls.addOverlay(overlayLayer, layer.name);
            overlayLayer.addTo(map);
          });
          break;
      }

      if (overlayLayer) {
        overlayLayer.on('ready', function() {
          overlayLayer.eachLayer(function(l) {
            let fprops = l.feature.properties;
            let name = fprops.name || fprops.title || fprops.NAME || fprops.TITLE;
            if (name) {
              l.bindPopup(name);
            } else {
              // when no name or title, load full list of feature's properties
              l.bindPopup('<pre>' + JSON.stringify(fprops, null, 2).replace(/[{}"]/g, '') + '</pre>');
            }
          });
        });
        controls.addOverlay(overlayLayer, layer.name);
        overlayLayer.addTo(map);
      }
    });
  }

  onSetMapStylesCompleted() {
    // asset is updated, no need to store oberriden styles as they are identical
    this.setState({overridenStyles: false});
  }

  /**
   * We don't want to wait for the asset (`asset.map_styles`) to be updated
   * we use the settings being saved and fetch data with them
   */
  onSetMapStylesStarted(assetUid, upcomingMapSettings) {
    if (!upcomingMapSettings.colorSet) {
      upcomingMapSettings.colorSet = 'a';
    }

    if (!upcomingMapSettings.querylimit) {
      upcomingMapSettings.querylimit = QUERY_LIMIT_DEFAULT.toString();
    }

    this.overrideStyles(upcomingMapSettings);
  }

  requestData(map, nextViewBy = '') {
    // TODO: support area / line geodata questions
    let selectedQuestion = this.props.asset.map_styles.selectedQuestion || null;

    this.props.asset.content.survey.forEach(function(row) {
      if (row.label !== null && selectedQuestion === row.label[0] && row.type !== QUESTION_TYPES.get('geopoint').id) {
        selectedQuestion = null; //Ignore if not a geopoint question type
      }
    });

    let queryLimit = QUERY_LIMIT_DEFAULT;
    if (this.state.overridenStyles && this.state.overridenStyles.querylimit) {
      queryLimit = this.state.overridenStyles.querylimit;
    } else if (this.props.asset.map_styles.querylimit) {
      queryLimit = this.props.asset.map_styles.querylimit;
    }

    var fq = ['_id', '_geolocation'];
    if (selectedQuestion) fq.push(selectedQuestion);
    if (nextViewBy) fq.push(this.nameOfFieldInGroup(nextViewBy));
    const sort = [{id: '_id', desc: true}];
    dataInterface.getSubmissions(this.props.asset.uid, queryLimit, 0, sort, fq).done((data) => {
      let results = data.results;
      if (selectedQuestion) {
        results.forEach(function(row, i) {
          if (row[selectedQuestion]) {
            var coordsArray = row[selectedQuestion].split(' ');
            results[i]._geolocation[0] = coordsArray[0];
            results[i]._geolocation[1] = coordsArray[1];
          }
        });
      }

      this.setState({submissions: results});
      this.buildMarkers(map);
      this.buildHeatMap(map);
    }).fail((error)=>{
      if (error.responseText)
        this.setState({error: error.responseText, loading: false});
      else if (error.statusText)
        this.setState({error: error.statusText, loading: false});
      else
        this.setState({error: t('Error: could not load data.'), loading: false});
    });
  }
  calculateClusterRadius(zoom) {
    if(zoom >= 12) {return 12;}
    return 20;
  }
  calcColorSet() {
    let colorSet;
    if (this.state.overridenStyles && this.state.overridenStyles.colorSet) {
      colorSet = this.state.overridenStyles.colorSet;
    } else {
      let ms = this.props.asset.map_styles;
      colorSet = ms.colorSet ? ms.colorSet : undefined;
    }

    return colorSet;
  }
  buildMarkers(map) {
    var _this = this,
        prepPoints = [],
        viewby = this.props.viewby || undefined,
        colorSet = this.calcColorSet(),
        currentQuestionChoices = [];

    if (viewby) {
      var mapMarkers = this.prepFilteredMarkers(this.state.submissions, this.props.viewby);
      var mM = [];
      let choices = this.props.asset.content.choices,
          survey = this.props.asset.content.survey;

      let question = survey.find(s => s.name === viewby || s.$autoname === viewby);

      if (question && question.type === 'select_one') {
        currentQuestionChoices = choices.filter(ch => ch.list_name === question.select_from_list_name);
      }

      Object.keys(mapMarkers).map(function(m, i) {
        if (question && question.type === 'select_one') {
          var choice = currentQuestionChoices.find(ch => ch.name === m || ch.$autoname === m);
        }

        mM.push({
          count: mapMarkers[m].count,
          id: mapMarkers[m].id,
          labels: choice ? choice.label : undefined,
          value: m != 'undefined' ? m : undefined
        });
      });

      if (colorSet !== undefined && colorSet !== 'a' && question && question.type == 'select_one') {
        // sort by question choice order, when using any other color set (only makes sense for select_ones)
        // TODO: should we expose this for users to choose in map settings?
        mM.sort(function(a, b) {
          var aIndex = currentQuestionChoices.findIndex(ch => ch.name === a.value);
          var bIndex = currentQuestionChoices.findIndex(ch => ch.name === b.value);
          return aIndex - bIndex;
        });
      } else {
        // sort by occurrence count
        mM.sort(function(a, b) {
          return a.count - b.count;
        }).reverse();
      }

      // move elements with no data in submission for the disaggregated question to end of marker list
      var emptyEl = mM.find(m => m.value === undefined);
      if (emptyEl) {
        mM = mM.filter(m => m !== emptyEl);
        mM.push(emptyEl);
      }
      this.setState({markerMap: mM});
    } else {
      this.setState({markerMap: false});
    }

    this.state.submissions.forEach(function(item){
      var markerProps = {};
      if (checkLatLng(item._geolocation)) {
        if (viewby && mM) {
          var vb = _this.nameOfFieldInGroup(viewby);
          var itemId = item[vb];
          let index = mM.findIndex(m => m.value === itemId);

          // spread indexes to use full colorset gamut if necessary
          if (colorSet !== undefined && colorSet !== 'a') {
            index = _this.calculateIconIndex(index, mM);
          }

          markerProps = {
            icon: _this.buildIcon(index+1),
            sId: item._id,
            typeId: mapMarkers[itemId].id
          };
        } else {
          markerProps = {
            icon: _this.buildIcon(),
            sId: item._id,
            typeId: null
          };
        }

        prepPoints.push(L.marker(item._geolocation, markerProps));
      }
    });

    if (prepPoints.length >= 0) {
      let markers;
      if (viewby) {
        markers = L.featureGroup(prepPoints);
      } else {
        markers = L.markerClusterGroup({
          maxClusterRadius: this.calculateClusterRadius,
          disableClusteringAtZoom: 16,
          iconCreateFunction: function(cluster) {
            var childCount = cluster.getChildCount();

            var markerClass = 'marker-cluster marker-cluster-';
            if (childCount < 10) {
              markerClass += 'small';
            } else if (childCount < 100) {
              markerClass += 'medium';
            } else {
              markerClass += 'large';
            }

            return new L.divIcon({ html: '<div><span>' + childCount + '</span></div>', className: markerClass, iconSize: new L.Point(30, 30) });
          }
        });

        markers.addLayers(prepPoints);
      }

      markers.on('click', this.launchSubmissionModal).addTo(map);

      if (prepPoints.length > 0 && (!viewby || !this.state.componentRefreshed)) {
        map.fitBounds(markers.getBounds());
    }
      if(prepPoints == 0) {
        map.fitBounds([[42.373, -71.124]]);
        this.setState({noData: true});
      }
      this.setState({
          markers: markers
        }
      );
    } else {
      this.setState({error: t('Error: could not load data.'), loading: false});
    }
  }

  calculateIconIndex(index, mM) {
    // use neutral color for items with no set value
    if (mM[index] && mM[index].value == undefined)
      return '-novalue';

    // if there are submissions with unset values, reset the local marker array
    // this helps us use the full gamut of colors in the set
    var emptyEl = mM.find(m => m.value === undefined);
    if (emptyEl) mM = mM.filter(m => m !== emptyEl);

    // return regular index for list >= 9 items
    if (mM.length >= 9) return index;

    // spread index fairly evenly from 1 to 9 when less than 9 items in list
    var num = (index / mM.length) * 9.5;
    return Math.round(num);
  }

  buildIcon(index = false) {
    let colorSet = this.calcColorSet() || 'a';
    let iconClass = index ? `map-marker-${colorSet}${index}` : 'map-marker-a';

    return L.divIcon({
      className: `map-marker ${iconClass}`,
      iconSize: [20, 20],
    });
  }

  prepFilteredMarkers (data, viewby) {
    var markerMap = new Object();
    var vb = this.nameOfFieldInGroup(viewby);
    var idcounter = 1;

    data.forEach(function(listitem, i) {
      var m = listitem[vb];

      if (markerMap[m] == null) {
          markerMap[m] = {count: 1, id: idcounter};
          idcounter++;
      } else {
          markerMap[m]['count'] += 1;
      }
    });

    return markerMap;
  }

  buildHeatMap (map) {
    var heatmapPoints = [];
    this.state.submissions.forEach(function(item){
      if (checkLatLng(item._geolocation))
        heatmapPoints.push([item._geolocation[0], item._geolocation[1], 1]);
    });
    var heatmap = L.heatLayer(heatmapPoints, {
      minOpacity: 0.25,
      radius: 20,
      blur: 8
    });

    if (!this.state.markersVisible) {
      map.addLayer(heatmap);
    }
    this.setState({heatmap: heatmap});
  }

  showMarkers () {
    var map = this.state.map;
    map.addLayer(this.state.markers);
    map.removeLayer(this.state.heatmap);
    this.setState({
        markersVisible: true
      }
    );
  }

  showLayerControls() {
    controls.expand();
  }

  showHeatmap () {
    var map = this.state.map;

    map.addLayer(this.state.heatmap);
    map.removeLayer(this.state.markers);
    this.setState({
        markersVisible: false
      }
    );
  }
  filterMap (evt) {
    // roundabout solution for https://github.com/kobotoolbox/kpi/issues/1678
    //
    // when blurEventDisabled prop is set, no blur event takes place in ui.popovermenu
    // hence, dropdown stays visible when invoking other click events (like filterLanguage below)
    // but when changing question, dropdown needs to be removed, clearDisaggregatedPopover does this via props
    this.setState({clearDisaggregatedPopover: true});
    // reset clearDisaggregatedPopover in order to maintain same behaviour on subsequent clicks
    window.setTimeout(()=>{
      this.setState({clearDisaggregatedPopover: false});
    }, 1000);

    let name = evt.target.getAttribute('data-name') || undefined;
    if (name != undefined) {
      hashHistory.push(`/forms/${this.props.asset.uid}/data/map/${name}`);
    } else {
      hashHistory.push(`/forms/${this.props.asset.uid}/data/map`);
    }
  }
  filterLanguage (evt) {
    let index = evt.target.getAttribute('data-index');
    this.setState({langIndex: index});
  }
  componentWillReceiveProps (nextProps) {
    if (this.props.viewby != undefined) {
      this.setState({markersVisible: true});
    }
    if (this.props.viewby != nextProps.viewby) {
      this.setState({filteredByMarker: false, componentRefreshed: true});
      let map = this.refreshMap();
      this.requestData(map, nextProps.viewby);
    }
  }
  refreshMap() {
    var map = this.state.map;
    map.removeLayer(this.state.markers);
    map.removeLayer(this.state.heatmap);
    return map;
  }
  launchSubmissionModal (evt) {
    const td = this.state.submissions;
    var ids = [];
    td.forEach(function(r) {
      ids.push(r._id);
    })

    stores.pageState.showModal({
      type: MODAL_TYPES.SUBMISSION,
      sid: evt.layer.options.sId,
      asset: this.props.asset,
      ids: ids
    });
  }
  toggleMapSettings() {
    this.setState({
      showMapSettings: !this.state.showMapSettings
    });
  }
  overrideStyles(mapStyles) {
    this.setState({
      filteredByMarker: false,
      componentRefreshed: true,
      overridenStyles: mapStyles
    });

    let map = this.refreshMap();

    // HACK switch to setState callback after updating to React 16+
    window.setTimeout(() => {
      this.requestData(map, this.props.viewby);
    }, 0);
  }
  toggleFullscreen () {
    this.setState({isFullscreen: !this.state.isFullscreen});

    var map = this.state.map;
    setTimeout(function(){ map.invalidateSize()}, 300);
  }

  toggleLegend() {
    this.setState({
      showExpandedLegend: !this.state.showExpandedLegend,
    });
  }

  filterByMarker(evt) {
    let markers = this.state.markers,
        id = evt.target.getAttribute('data-id'),
        filteredByMarker = this.state.filteredByMarker,
        unselectedClass = 'unselected';

    if (!filteredByMarker)
      filteredByMarker = [id];
    else if (!filteredByMarker.includes(id))
      filteredByMarker.push(id);
    else
      filteredByMarker = filteredByMarker.filter(l => l !== id);

    this.setState({filteredByMarker: filteredByMarker});
    markers.eachLayer( function(layer) {
      if (!filteredByMarker.includes(layer.options.typeId.toString()))
        layer._icon.classList.add(unselectedClass);
      else
        layer._icon.classList.remove(unselectedClass);
    });
  }

  resetFilterByMarker() {
    let markers = this.state.markers;
    this.setState({filteredByMarker: false});
    markers.eachLayer( function(layer) {
      layer._icon.classList.remove('unselected');
    });
  }

  nameOfFieldInGroup(fieldName) {
    const flatPaths = getSurveyFlatPaths(this.props.asset.content.survey);
    return flatPaths[fieldName];
  }

  render () {
    if (this.state.error) {
      return (
        <ui.Panel>
          <bem.Loading>
            <bem.Loading__inner>
              {this.state.error}
            </bem.Loading__inner>
          </bem.Loading>
        </ui.Panel>
      );
    }

    const fields = this.state.fields,
          langIndex = this.state.langIndex,
          langs = this.props.asset.content.translations.length > 1 ? this.props.asset.content.translations : [],
          viewby = this.props.viewby;

    let colorSet = this.calcColorSet() || 'a';
    var label = t('Disaggregate by survey responses');

    if (viewby) {
      fields.forEach(function(f){
        if(viewby === f.name || viewby === f.$autoname) {
          label = `${t('Disaggregated using:')} ${f.label[langIndex]}`;
        }
      });
    } else if (this.state.noData && this.state.hasGeoPoint) {
      label = `${t('No GeoPoint Data to show')}`;
    } else if (!this.state.hasGeoPoint) {
      label = `${t('The map does not show data because this form does not have a "geopoint" field.')}`
    }

    const formViewModifiers = ['map'];
    if (this.state.isFullscreen) {
      formViewModifiers.push('fullscreen');
    }

    return (
      <bem.FormView m={formViewModifiers} className='right-tooltip'>
        <bem.FormView__mapButton m={'expand'}
          onClick={this.toggleFullscreen}
          data-tip={t('Toggle Fullscreen')}
          className={this.state.toggleFullscreen ? 'active': ''}>
          <i className='k-icon-expand' />
        </bem.FormView__mapButton>
        <bem.FormView__mapButton m={'markers'}
          onClick={this.showMarkers}
          data-tip={t('Show as points')}
          className={this.state.markersVisible ? 'active': ''}>
          <i className='k-icon-pins' />
        </bem.FormView__mapButton>
        <bem.FormView__mapButton m={'layers'}
          onClick={this.showLayerControls}
          data-tip={t('Toggle layers')}>
          <i className='k-icon-layer' />
        </bem.FormView__mapButton>
        <bem.FormView__mapButton
          m={'map-settings'}
          onClick={this.toggleMapSettings}
          data-tip={t('Map display settings')}>
          <i className='k-icon-settings' />
        </bem.FormView__mapButton>
        {!viewby &&
          <bem.FormView__mapButton m={'heatmap'}
            onClick={this.showHeatmap}
            data-tip={t('Show as heatmap')}
            className={!this.state.markersVisible ? 'active': ''}>
            <i className='k-icon-heatmap' />
          </bem.FormView__mapButton>
        }

        { this.state.hasGeoPoint && !this.state.noData &&
          <ui.PopoverMenu type='viewby-menu'
                        triggerLabel={label}
                        m={'above'}
                        clearPopover={this.state.clearDisaggregatedPopover}
                        blurEventDisabled
                        >
            {langs.length > 1 &&
              <bem.PopoverMenu__heading>
                {t('Language')}
              </bem.PopoverMenu__heading>
            }
            {langs.map((l,i)=> {
              return (
                  <bem.PopoverMenu__link
                    data-index={i} className={this.state.langIndex == i ? 'active': ''}
                    key={`l-${i}`} onClick={this.filterLanguage}>
                    {l ? l : t('Default')}
                  </bem.PopoverMenu__link>
                );
            })}
            <bem.PopoverMenu__link key={'all'} onClick={this.filterMap} className={!viewby ? 'active see-all': 'see-all'}>
              {t('-- See all data --')}
            </bem.PopoverMenu__link>
            {fields.map((f)=>{
              const name = f.name || f.$autoname;
              const label = f.label ? f.label[langIndex] ? f.label[langIndex] : <em>{t('untranslated: ') + name}</em> : t('Question label not set');
              return (
                  <bem.PopoverMenu__link
                    data-name={name} key={`f-${name}`}
                    onClick={this.filterMap}
                    className={viewby == name ? 'active': ''}>
                    {label}
                  </bem.PopoverMenu__link>
                );
            })}
          </ui.PopoverMenu>

        }

        {this.state.noData && !this.state.hasGeoPoint &&
         <div className="map-transparent-background">
           <div className="map-no-geopoint-wrapper">
            <p className="map-no-geopoint">
              {t('The map does not show data because this form does not have a "geopoint" field.')}
            </p>
          </div>
         </div>
        }

        {this.state.noData && this.state.hasGeoPoint &&
         <div className="map-transparent-background">
           <div className="map-no-geopoint-wrapper">
            <p className="map-no-geopoint">
              {t('No GeoPoint Data to show.')}
            </p>
          </div>
         </div>
        }

        {this.state.markerMap && this.state.markersVisible &&
          <bem.FormView__mapList className={this.state.showExpandedLegend ? 'expanded' : 'collapsed'}>
            <div className='maplist-contents'>
              {this.state.filteredByMarker &&
                <div key='m-reset' className='map-marker-item map-marker-reset' onClick={this.resetFilterByMarker}>
                  {t('Reset')}
                </div>
              }
              {this.state.markerMap.map((m, i)=>{
                var markerItemClass = 'map-marker-item ';
                if (this.state.filteredByMarker)
                  markerItemClass += this.state.filteredByMarker.includes(m.id.toString()) ? 'selected' : 'unselected';
                let label = m.labels ? m.labels[langIndex] : m.value ? m.value : t('not set');
                var index = i;
                if (colorSet !== undefined && colorSet !== 'a') {
                  index = this.calculateIconIndex(index, this.state.markerMap);
                }

                return (
                    <div key={`m-${i}`} className={markerItemClass}>
                      <span className={`map-marker map-marker-${colorSet}${index + 1}`}>
                        {m.count}
                      </span>
                      <span className={'map-marker-label'}
                            onClick={this.filterByMarker} data-id={m.id} title={label}>
                        {label}
                      </span>
                    </div>
                  );
              })}
            </div>
            <div className='maplist-legend' onClick={this.toggleLegend}>
              <i className={classNames('fa', this.state.showExpandedLegend ? 'fa-angle-down' : 'fa-angle-up')} /> {t('Legend')}
            </div>
          </bem.FormView__mapList>
        }
        {!this.state.markers && !this.state.heatmap &&
          <bem.Loading>
            <bem.Loading__inner>
              <i />
            </bem.Loading__inner>
          </bem.Loading>
        }
        {this.state.showMapSettings && (
          <ui.Modal
            open
            onClose={this.toggleMapSettings}
            title={t('Map Settings')}>
            <MapSettings
              asset={this.props.asset}
              toggleMapSettings={this.toggleMapSettings}
              overrideStyles={this.overrideStyles}
              overridenStyles={this.state.overridenStyles}
            />
          </ui.Modal>
        )}

        <div id='data-map' />
      </bem.FormView>
      );
  }
}

reactMixin(FormMap.prototype, Reflux.ListenerMixin);

export default FormMap;
export const QUERY_LIMIT_DEFAULT = 5000;<|MERGE_RESOLUTION|>--- conflicted
+++ resolved
@@ -131,19 +131,10 @@
     }
 
     this.requestData(map, this.props.viewby);
-<<<<<<< HEAD
-    this.listenTo(actions.map.setMapSettings, this.mapSettingsListener);
-    this.listenTo(
-      actions.resources.getAssetFiles.completed,
-      this.updateOverlayList
-    );
-    actions.resources.getAssetFiles(this.props.asset.uid, 'map_layer');
-=======
     this.listenTo(actions.map.setMapStyles.started, this.onSetMapStylesStarted);
     this.listenTo(actions.map.setMapStyles.completed, this.onSetMapStylesCompleted);
     this.listenTo(actions.resources.getAssetFiles.completed, this.updateOverlayList);
-    actions.resources.getAssetFiles(this.props.asset.uid);
->>>>>>> 2689ebb2
+    actions.resources.getAssetFiles(this.props.asset.uid, 'map_layer');
   }
   loadOverlayLayers(map) {
     dataInterface.getAssetFiles(this.props.asset.uid, 'map_layer').done(data => {});
