--- conflicted
+++ resolved
@@ -4,11 +4,7 @@
 import Reflux from 'reflux';
 import {dataInterface} from '../dataInterface';
 import {hashHistory} from 'react-router';
-<<<<<<< HEAD
-import bem from '../bem';
-=======
 import bem from 'js/bem';
->>>>>>> 4185d67e
 import {stores} from '../stores';
 import {actions} from '../actions';
 import PopoverMenu from 'js/popoverMenu';
