--- conflicted
+++ resolved
@@ -114,8 +114,9 @@
  *
  * Note: we omit returning `qual_note` questions.
  */
-<<<<<<< HEAD
-function sortAnalysisFormJsonKeys(additionalFields: AnalysisFormJsonField[]) {
+export function sortAnalysisFormJsonKeys(
+  additionalFields: AnalysisFormJsonField[]
+) {
   const sortedBySource: {[key: string]: string[]} = {};
 
   additionalFields.forEach((field: AnalysisFormJsonField) => {
@@ -126,12 +127,6 @@
     if (field.type === QUAL_NOTE_TYPE) {
       return;
     }
-=======
-export function sortAnalysisFormJsonKeys(
-  additionalFields: {source: string; dtpath: string}[]
-) {
-  let sortedBySource: {[key: string]: string[]} = {};
->>>>>>> 91e841b8
 
     const expandedPath = `_supplementalDetails/${field.dtpath}`;
     if (!sortedBySource[field.source]) {
@@ -296,13 +291,8 @@
         // score and rank don't have list name on them and they need to use
         // the one of their parent
         if (row.type === SCORE_ROW_TYPE || row.type === RANK_LEVEL_TYPE) {
-<<<<<<< HEAD
-          const parentGroupRow = survey.find((rowItem) =>
-            getRowName(rowItem) === parentGroup.name
-=======
           const parentGroupRow = survey.find(
-            (row) => getRowName(row) === parentGroup.name
->>>>>>> 91e841b8
+            (rowItem) => getRowName(rowItem) === parentGroup.name
           );
           rowListName = getRowListName(parentGroupRow);
         }
@@ -324,11 +314,7 @@
               getColumnLabel(asset, sdKey, false),
               sdKey,
               undefined,
-<<<<<<< HEAD
               getSupplementalDetailsContent(submissionData, sdKey, asset.advanced_features),
-=======
-              getSupplementalDetailsContent(submissionData, sdKey)
->>>>>>> 91e841b8
             )
           );
         });
@@ -364,17 +350,12 @@
   }
 
   // create row display group and add it to matrix group
-<<<<<<< HEAD
-  const matrixRowLabel = getTranslatedRowLabel(matrixRowName, choices, translationIndex);
-  const matrixRowGroupObj = new DisplayGroup(
-=======
   const matrixRowLabel = getTranslatedRowLabel(
     matrixRowName,
     choices,
     translationIndex
   );
-  let matrixRowGroupObj = new DisplayGroup(
->>>>>>> 91e841b8
+  const matrixRowGroupObj = new DisplayGroup(
     DISPLAY_GROUP_TYPES.group_matrix_row,
     matrixRowLabel,
     matrixRowName
@@ -649,48 +630,11 @@
     // Moments like these makes you really apprecieate the beauty of lodash.
     const translationText = get(submission, pathArray, '');
 
-<<<<<<< HEAD
     if (translationText) {
       return translationText;
-=======
-/**
- * Returns all supplemental details (as rows) for given row. Includes transcript
- * and all translations.
- *
- * Returns empty array if row is not enabled to have supplemental details.
- *
- * If there is potential for details, then it will return a full list of
- * DisplayResponses with existing values (falling back to empty strings).
- */
-export function getRowSupplementalResponses(
-  asset: AssetResponse,
-  submissionData: SubmissionResponse,
-  rowName: string
-): DisplayResponse[] {
-  const output: DisplayResponse[] = [];
-  if (isRowProcessingEnabled(asset.uid, rowName)) {
-    const advancedFeatures = asset.advanced_features;
-
-    if (advancedFeatures?.transcript?.languages !== undefined) {
-      advancedFeatures.transcript.languages.forEach(
-        (languageCode: LanguageCode) => {
-          const path = getSupplementalTranscriptPath(rowName, languageCode);
-          output.push(
-            new DisplayResponse(
-              null,
-              getColumnLabel(asset, path, false),
-              path,
-              undefined,
-              getSupplementalDetailsContent(submissionData, path)
-            )
-          );
-        }
-      );
->>>>>>> 91e841b8
-    }
-  }
-
-<<<<<<< HEAD
+    }
+  }
+
   if (pathParts.type === 'qual') {
     pathArray = path.split('/');
     // The last element is some random uuid, but we look for `qual`.
@@ -752,26 +696,6 @@
   // If there is no value it could be either WIP or intentional. We want to be
   // clear about the fact it could be intentionally empty.
   return t('N/A');
-=======
-    if (advancedFeatures?.translation?.languages !== undefined) {
-      advancedFeatures.translation.languages.forEach(
-        (languageCode: LanguageCode) => {
-          const path = getSupplementalTranslationPath(rowName, languageCode);
-          output.push(
-            new DisplayResponse(
-              null,
-              getColumnLabel(asset, path, false),
-              path,
-              undefined,
-              getSupplementalDetailsContent(submissionData, path)
-            )
-          );
-        }
-      );
-    }
-  }
-  return output;
->>>>>>> 91e841b8
 }
 
 /**
