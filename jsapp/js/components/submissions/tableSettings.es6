import React from 'react';
import autoBind from 'react-autobind';
import Checkbox from 'js/components/common/checkbox';
import Radio from 'js/components/common/radio';
import bem from 'js/bem';
import {actions} from 'js/actions';
import {notify} from 'utils';
import {DATA_TABLE_SETTINGS} from 'js/components/submissions/tableConstants';
import {userCan} from 'js/components/permissions/utils';
import tableStore from 'js/components/submissions/tableStore';
import Button from 'js/components/common/button';
import './tableSettings.scss';

/**
 * This is a modal form that handles changing some of the table settings.
 */
class TableSettings extends React.Component {
  constructor(props){
    super(props);
    this.state = {
      showGroupName: tableStore.getShowGroupName(),
      showHXLTags: tableStore.getShowHXLTags(),
      translationIndex: tableStore.getTranslationIndex(),
    };
    autoBind(this);
  }

  componentDidMount() {
    actions.table.updateSettings.failed.listen(this.onUpdateSettingsFailed);
    tableStore.listen(this.onTableStoreChange);
  }

  onTableStoreChange() {
    this.setState({
      showGroupName: tableStore.getShowGroupName(),
      showHXLTags: tableStore.getShowHXLTags(),
      translationIndex: tableStore.getTranslationIndex(),
    });
  }

  updateGroupHeaderDisplay(isChecked) {
    this.setState({showGroupName: isChecked});
  }

  onHXLTagsChange(isChecked) {
    this.setState({showHXLTags: isChecked});
  }

  onLabelChange(value) {
    this.setState({translationIndex: parseInt(value)});
  }

  onUpdateSettingsFailed() {
    notify(t('There was an error, table settings could not be saved.'));
  }

  onSave() {
    const newTableSettings = {};
    newTableSettings[DATA_TABLE_SETTINGS.SHOW_GROUP] = this.state.showGroupName;
    newTableSettings[DATA_TABLE_SETTINGS.TRANSLATION] = this.state.translationIndex;
    newTableSettings[DATA_TABLE_SETTINGS.SHOW_HXL] = this.state.showHXLTags;
    tableStore.saveTableSettings(newTableSettings);
  }

  onReset() {
    const newTableSettings = {};
    newTableSettings[DATA_TABLE_SETTINGS.SHOW_GROUP] = null;
    newTableSettings[DATA_TABLE_SETTINGS.TRANSLATION] = null;
    newTableSettings[DATA_TABLE_SETTINGS.SHOW_HXL] = null;
    tableStore.saveTableSettings(newTableSettings);
  }

  getDisplayedLabelOptions() {
    const options = [];
    options.push({
      value: -1,
      label: t('XML Values'),
    });
    (this.props.asset.content.translations || [null]).map((trns, n) => {
      let label = t('Labels');
      if (trns) {
        label += ` - ${trns}`;
      }
      options.push({
        value: n,
        label: label,
      });
    });
    return options;
  }

  render() {
    return (
      <div className='tableColumn-modal'>
        <bem.FormModal__item m='translation-radios'>
          <Radio
            title={t('Display labels or XML values?')}
            options={this.getDisplayedLabelOptions()}
            selected={this.state.translationIndex}
            onChange={this.onLabelChange}
          />
        </bem.FormModal__item>
        <bem.FormModal__item m='group-headings'>
          <Checkbox
            checked={this.state.showGroupName}
            onChange={this.updateGroupHeaderDisplay}
            label={t('Show group names in table headers')}
          />
        </bem.FormModal__item>

        <bem.FormModal__item>
          <Checkbox
            checked={this.state.showHXLTags}
            onChange={this.onHXLTagsChange}
            label={t('Show HXL tags')}
          />
        </bem.FormModal__item>

        <bem.Modal__footer>
          {userCan('change_asset', this.props.asset) &&
            <Button
              type='frame'
<<<<<<< HEAD
              color='dark-red'
=======
              color='red'
>>>>>>> 697f2043
              size='l'
              onClick={this.onReset.bind(this)}
              label={t('Reset')}
            />
          }

          <Button
            type='full'
            color='blue'
            size='l'
            onClick={this.onSave.bind(this)}
            label={t('Save')}
          />
        </bem.Modal__footer>
      </div>
    );
  }
}

export default TableSettings;<|MERGE_RESOLUTION|>--- conflicted
+++ resolved
@@ -120,11 +120,7 @@
           {userCan('change_asset', this.props.asset) &&
             <Button
               type='frame'
-<<<<<<< HEAD
-              color='dark-red'
-=======
               color='red'
->>>>>>> 697f2043
               size='l'
               onClick={this.onReset.bind(this)}
               label={t('Reset')}
