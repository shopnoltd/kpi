--- conflicted
+++ resolved
@@ -8,7 +8,12 @@
 import LoadingSpinner from 'js/components/common/loadingSpinner';
 import {launchPrinting} from 'js/utils';
 import pageState from 'js/pageState.store';
-import {MODAL_TYPES, META_QUESTION_TYPES, EnketoActions} from 'js/constants';
+import {
+  MODAL_TYPES,
+  META_QUESTION_TYPES,
+  EnketoActions,
+  MetaQuestionTypeName,
+} from 'js/constants';
 import {
   VALIDATION_STATUS_OPTIONS,
   ValidationStatusAdditionalName,
@@ -29,17 +34,11 @@
   SubmissionResponse,
   ValidationStatusResponse,
 } from 'js/dataInterface';
-<<<<<<< HEAD
 import AttachmentActionsDropdown from './attachmentActionsDropdown.component';
 import AudioPlayer from 'js/components/common/audioPlayer';
 import {getBackgroundAudioQuestionName} from 'js/components/submissions/tableUtils';
 import {getMediaAttachment} from 'js/components/submissions/submissionUtils';
-=======
-import AudioPlayer from 'js/components/common/audioPlayer';
-import {getBackgroundAudioQuestionName} from 'js/components/submissions/tableUtils';
-import {getMediaAttachment} from 'js/components/submissions/submissionUtils';
 import type {SubmissionPageName} from 'js/components/submissions/table.types';
->>>>>>> 191f798e
 import './submissionModal.scss';
 
 const DETAIL_NOT_FOUND = '{\"detail\":\"Not found.\"}';
@@ -478,12 +477,9 @@
     return undefined;
   }
 
-<<<<<<< HEAD
-=======
   /**
    * Displays language and validation status dropdowns.
    */
->>>>>>> 191f798e
   renderDropdowns() {
     if (!this.props.asset.deployment__active || !this.state.submission) {
       return null;
@@ -772,10 +768,7 @@
       return <CenteredMessage message={t('Unknown error')} />;
     }
 
-<<<<<<< HEAD
-=======
     // Get background audio
->>>>>>> 191f798e
     const bgAudioUrl = this.getBackgroundAudioUrl();
 
     // Each of these `renderX()` functions handle the conditional rendering
@@ -786,199 +779,7 @@
 
         {this.renderRefreshWarning()}
 
-<<<<<<< HEAD
-          <section className='submission-modal-section'>
-            {this.renderDropdowns()}
-          </section>
-
-          <section className='submission-modal-section'>
-            {this.state.isEditingDuplicate && (
-              <div className='preserveFlexCSS' />
-            )}
-
-            {!this.state.isEditingDuplicate && (
-              <div className='submission-pager'>
-                {/* don't display previous button if `previous` is -1 */}
-                {this.state.previous > -1 && (
-                  <Button
-                    onClick={this.switchSubmission.bind(
-                      this,
-                      this.state.previous
-                    )}
-                    color='blue'
-                    type='bare'
-                    size='l'
-                    label={t('Previous')}
-                    startIcon='angle-left'
-                  />
-                )}
-                {this.state.previous === -2 && (
-                  <Button
-                    onClick={this.prevTablePage.bind(this)}
-                    color='blue'
-                    type='bare'
-                    size='l'
-                    label={t('Previous')}
-                    startIcon='angle-left'
-                  />
-                )}
-
-                {/* don't display next button if `next` is -1 */}
-                {this.state.next > -1 && (
-                  <Button
-                    onClick={this.switchSubmission.bind(this, this.state.next)}
-                    color='blue'
-                    type='bare'
-                    size='l'
-                    label={t('Next')}
-                    endIcon='angle-right'
-                  />
-                )}
-                {this.state.next === -2 && (
-                  <Button
-                    onClick={this.nextTablePage.bind(this)}
-                    color='blue'
-                    type='bare'
-                    size='l'
-                    label={t('Next')}
-                    endIcon='angle-right'
-                  />
-                )}
-              </div>
-            )}
-
-            <div className='submission-modal-actions'>
-              <Checkbox
-                checked={this.state.showXMLNames}
-                onChange={this.onShowXMLNamesChange.bind(this)}
-                label={t('Display XML names')}
-              />
-
-              {(userCan('change_submissions', this.props.asset) ||
-                userHasPermForSubmission(
-                  'change_submissions',
-                  this.props.asset,
-                  this.state.submission
-                )) && (
-                <Button
-                  onClick={this.launchEditSubmission.bind(this)}
-                  color='blue'
-                  type='full'
-                  size='l'
-                  isDisabled={!this.isSubmissionEditable()}
-                  className='submission-duplicate__button'
-                  label={this.state.isEditLoading ? t('Loading…') : t('Edit')}
-                />
-              )}
-
-              {(userCan('view_submissions', this.props.asset) ||
-                userHasPermForSubmission(
-                  'view_submissions',
-                  this.props.asset,
-                  this.state.submission
-                )) && (
-                <Button
-                  onClick={this.launchViewSubmission.bind(this)}
-                  color='blue'
-                  type='full'
-                  size='l'
-                  isDisabled={this.state.isViewLoading}
-                  className='submission-duplicate__button'
-                  label={this.state.isViewLoading ? t('Loading…') : t('View')}
-                />
-              )}
-
-              {(userCan('change_submissions', this.props.asset) ||
-                userHasPermForSubmission(
-                  'change_submissions',
-                  this.props.asset,
-                  this.state.submission
-                )) && (
-                <Button
-                  onClick={this.duplicateSubmission.bind(this)}
-                  color='blue'
-                  type='full'
-                  size='l'
-                  isDisabled={!this.isSubmissionEditable()}
-                  className='submission-duplicate__button'
-                  label={t('Duplicate')}
-                />
-              )}
-
-              <Button
-                onClick={launchPrinting}
-                color='storm'
-                type='bare'
-                size='l'
-                startIcon='print'
-                className='report-button__print'
-                tooltip={t('Print')}
-                tooltipPosition='right'
-              />
-
-              {(userCan('delete_submissions', this.props.asset) ||
-                userHasPermForSubmission(
-                  'delete_submissions',
-                  this.props.asset,
-                  this.state.submission
-                )) && (
-                <Button
-                  onClick={this.deleteSubmission.bind(this)}
-                  color='dark-red'
-                  type='bare'
-                  size='l'
-                  startIcon='trash'
-                  tooltip={t('Delete submission')}
-                  tooltipPosition='right'
-                />
-              )}
-            </div>
-          </section>
-
-          {this.hasBackgroundAudioEnabled() && (
-            <bem.SubmissionDataTable>
-              <bem.SubmissionDataTable__row m={['columns', 'column-names']}>
-                <bem.SubmissionDataTable__column>
-                  {t('Background audio recording')}
-                </bem.SubmissionDataTable__column>
-              </bem.SubmissionDataTable__row>
-
-              <bem.SubmissionDataTable__row m={['columns', 'response', 'type-audio']}>
-                {bgAudioUrl &&
-                  <bem.SubmissionDataTable__column m={['data', 'type-audio']}>
-                    <AudioPlayer mediaURL={bgAudioUrl} />
-
-                    <AttachmentActionsDropdown
-                      asset={this.props.asset}
-                      questionType='background-audio'
-                      attachmentUrl={bgAudioUrl}
-                    />
-                  </bem.SubmissionDataTable__column>
-                }
-
-                {!bgAudioUrl &&
-                  <bem.SubmissionDataTable__column m='data'>
-                    {t('N/A')}
-                  </bem.SubmissionDataTable__column>
-                }
-              </bem.SubmissionDataTable__row>
-            </bem.SubmissionDataTable>
-          )}
-
-          {this.state.submission && (
-            <SubmissionDataTable
-              asset={this.props.asset}
-              submissionData={this.state.submission}
-              translationIndex={this.state.translationIndex}
-              showXMLNames={this.state.showXMLNames}
-            />
-          )}
-        </>
-      );
-    }
-=======
         {this.renderDropdowns()}
->>>>>>> 191f798e
 
         {this.renderSubmissionActions()}
 
@@ -992,9 +793,18 @@
 
             <bem.SubmissionDataTable__row m={['columns', 'response', 'type-audio']}>
               {bgAudioUrl &&
-                <bem.SubmissionDataTable__column m={['data', 'type-audio']}>
-                  <AudioPlayer mediaURL={bgAudioUrl} />
-                </bem.SubmissionDataTable__column>
+                <>
+                  <bem.SubmissionDataTable__column m={['data', 'type-audio']}>
+                    <AudioPlayer mediaURL={bgAudioUrl} />
+                  </bem.SubmissionDataTable__column>
+
+                  <AttachmentActionsDropdown
+                    asset={this.props.asset}
+                    questionType={MetaQuestionTypeName['background-audio']}
+                    attachmentUrl={bgAudioUrl}
+                    submissionData={this.state.submission}
+                  />
+                </>
               }
 
               {!bgAudioUrl &&
