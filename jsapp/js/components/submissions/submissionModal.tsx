--- conflicted
+++ resolved
@@ -703,7 +703,7 @@
 
           <Button
             onClick={launchPrinting}
-            color='storm'
+            color='dark-blue'
             type='bare'
             size='l'
             startIcon='print'
@@ -773,182 +773,7 @@
 
         {this.renderRefreshWarning()}
 
-<<<<<<< HEAD
-          <section className='submission-modal-section'>
-            {this.hasBackgroundAudio() && (
-              <bem.BackgroundAudioPlayer>
-                <bem.BackgroundAudioPlayer__label>
-                  {t('Background audio recording')}
-                </bem.BackgroundAudioPlayer__label>
-
-                <bem.BackgroundAudioPlayer__audio
-                  controls
-                  src={this.props?.backgroundAudioUrl}
-                />
-              </bem.BackgroundAudioPlayer>
-            )}
-
-            {this.renderDropdowns()}
-          </section>
-
-          <section className='submission-modal-section'>
-            {this.state.isEditingDuplicate && (
-              <div className='preserveFlexCSS' />
-            )}
-
-            {!this.state.isEditingDuplicate && (
-              <div className='submission-pager'>
-                {/* don't display previous button if `previous` is -1 */}
-                {this.state.previous > -1 && (
-                  <Button
-                    onClick={this.switchSubmission.bind(
-                      this,
-                      this.state.previous
-                    )}
-                    color='blue'
-                    type='bare'
-                    size='l'
-                    label={t('Previous')}
-                    startIcon='angle-left'
-                  />
-                )}
-                {this.state.previous === -2 && (
-                  <Button
-                    onClick={this.prevTablePage.bind(this)}
-                    color='blue'
-                    type='bare'
-                    size='l'
-                    label={t('Previous')}
-                    startIcon='angle-left'
-                  />
-                )}
-
-                {/* don't display next button if `next` is -1 */}
-                {this.state.next > -1 && (
-                  <Button
-                    onClick={this.switchSubmission.bind(this, this.state.next)}
-                    color='blue'
-                    type='bare'
-                    size='l'
-                    label={t('Next')}
-                    endIcon='angle-right'
-                  />
-                )}
-                {this.state.next === -2 && (
-                  <Button
-                    onClick={this.nextTablePage.bind(this)}
-                    color='blue'
-                    type='bare'
-                    size='l'
-                    label={t('Next')}
-                    endIcon='angle-right'
-                  />
-                )}
-              </div>
-            )}
-
-            <div className='submission-modal-actions'>
-              <Checkbox
-                checked={this.state.showXMLNames}
-                onChange={this.onShowXMLNamesChange.bind(this)}
-                label={t('Display XML names')}
-              />
-
-              {(userCan('change_submissions', this.props.asset) ||
-                userHasPermForSubmission(
-                  'change_submissions',
-                  this.props.asset,
-                  this.state.submission
-                )) && (
-                <Button
-                  onClick={this.launchEditSubmission.bind(this)}
-                  color='blue'
-                  type='full'
-                  size='l'
-                  isDisabled={!this.isSubmissionEditable()}
-                  className='submission-duplicate__button'
-                  label={this.state.isEditLoading ? t('Loading…') : t('Edit')}
-                />
-              )}
-
-              {(userCan('view_submissions', this.props.asset) ||
-                userHasPermForSubmission(
-                  'view_submissions',
-                  this.props.asset,
-                  this.state.submission
-                )) && (
-                <Button
-                  onClick={this.launchViewSubmission.bind(this)}
-                  color='blue'
-                  type='full'
-                  size='l'
-                  isDisabled={this.state.isViewLoading}
-                  className='submission-duplicate__button'
-                  label={this.state.isViewLoading ? t('Loading…') : t('View')}
-                />
-              )}
-
-              {(userCan('change_submissions', this.props.asset) ||
-                userHasPermForSubmission(
-                  'change_submissions',
-                  this.props.asset,
-                  this.state.submission
-                )) && (
-                <Button
-                  onClick={this.duplicateSubmission.bind(this)}
-                  color='blue'
-                  type='full'
-                  size='l'
-                  isDisabled={!this.isSubmissionEditable()}
-                  className='submission-duplicate__button'
-                  label={t('Duplicate')}
-                />
-              )}
-
-              <Button
-                onClick={launchPrinting}
-                color='dark-blue'
-                type='bare'
-                size='l'
-                startIcon='print'
-                className='report-button__print'
-                tooltip={t('Print')}
-                tooltipPosition='right'
-              />
-
-              {(userCan('delete_submissions', this.props.asset) ||
-                userHasPermForSubmission(
-                  'delete_submissions',
-                  this.props.asset,
-                  this.state.submission
-                )) && (
-                <Button
-                  onClick={this.deleteSubmission.bind(this)}
-                  color='dark-red'
-                  type='bare'
-                  size='l'
-                  startIcon='trash'
-                  tooltip={t('Delete submission')}
-                  tooltipPosition='right'
-                />
-              )}
-            </div>
-          </section>
-
-          {this.state.submission && (
-            <SubmissionDataTable
-              asset={this.props.asset}
-              submissionData={this.state.submission}
-              translationIndex={this.state.translationIndex}
-              showXMLNames={this.state.showXMLNames}
-            />
-          )}
-        </>
-      );
-    }
-=======
         {this.renderDropdowns()}
->>>>>>> ae681d01
 
         {this.renderSubmissionActions()}
 
