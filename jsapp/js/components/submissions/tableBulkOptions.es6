--- conflicted
+++ resolved
@@ -185,16 +185,10 @@
         {selectedCount > 1 && <span>:</span>}
 
         {Object.keys(this.props.selectedRows).length > 0 &&
-<<<<<<< HEAD
           <PopoverMenu type='bulkUpdate-menu' triggerLabel={t('Change status')} >
-            {this.userCan('validate_submissions', this.props.asset) &&
-              VALIDATION_STATUSES_LIST.map((item, n) => (
-=======
-          <ui.PopoverMenu type='bulkUpdate-menu' triggerLabel={t('Change status')} >
             {(this.userCan('validate_submissions', this.props.asset) || this.userCanPartially('validate_submissions', this.props.asset)) &&
               VALIDATION_STATUSES_LIST.map((item, n) => {
                 return (
->>>>>>> e79ff69e
                   <bem.PopoverMenu__link
                     onClick={this.onUpdateStatus.bind(this, item.value)}
                     key={n}
