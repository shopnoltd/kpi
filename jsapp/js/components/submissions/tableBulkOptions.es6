--- conflicted
+++ resolved
@@ -187,11 +187,7 @@
 
         {Object.keys(this.props.selectedRows).length > 0 &&
           <PopoverMenu type='bulkUpdate-menu' triggerLabel={t('Change status')} >
-<<<<<<< HEAD
-            {(this.userCan('validate_submissions', this.props.asset) || this.userCanPartially('validate_submissions', this.props.asset)) &&
-=======
             {(this.userCan(PERMISSIONS_CODENAMES.validate_submissions, this.props.asset) || this.userCanPartially(PERMISSIONS_CODENAMES.validate_submissions, this.props.asset)) &&
->>>>>>> 126caa5e
               VALIDATION_STATUSES_LIST.map((item, n) => {
                 return (
                   <bem.PopoverMenu__link
