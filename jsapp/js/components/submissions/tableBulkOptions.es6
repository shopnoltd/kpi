--- conflicted
+++ resolved
@@ -10,6 +10,7 @@
 import {
   MODAL_TYPES,
   VALIDATION_STATUSES_LIST,
+  PERMISSIONS_CODENAMES,
 } from 'js/constants';
 import {renderCheckbox} from 'utils';
 
@@ -185,16 +186,10 @@
         {selectedCount > 1 && <span>:</span>}
 
         {Object.keys(this.props.selectedRows).length > 0 &&
-<<<<<<< HEAD
           <PopoverMenu type='bulkUpdate-menu' triggerLabel={t('Change status')} >
-            {this.userCan('validate_submissions', this.props.asset) &&
-              VALIDATION_STATUSES_LIST.map((item, n) => (
-=======
-          <ui.PopoverMenu type='bulkUpdate-menu' triggerLabel={t('Change status')} >
-            {(this.userCan('validate_submissions', this.props.asset) || this.userCanPartially('validate_submissions', this.props.asset)) &&
+            {(this.userCan(PERMISSIONS_CODENAMES.validate_submissions, this.props.asset) || this.userCanPartially(PERMISSIONS_CODENAMES.validate_submissions, this.props.asset)) &&
               VALIDATION_STATUSES_LIST.map((item, n) => {
                 return (
->>>>>>> e79ff69e
                   <bem.PopoverMenu__link
                     onClick={this.onUpdateStatus.bind(this, item.value)}
                     key={n}
@@ -207,7 +202,7 @@
           </PopoverMenu>
         }
 
-        {Object.keys(this.props.selectedRows).length > 0 && (this.userCan('change_submissions', this.props.asset) || this.userCanPartially('change_submissions', this.props.asset)) &&
+        {Object.keys(this.props.selectedRows).length > 0 && (this.userCan(PERMISSIONS_CODENAMES.change_submissions, this.props.asset) || this.userCanPartially(PERMISSIONS_CODENAMES.change_submissions, this.props.asset)) &&
           <bem.KoboLightButton
             m='blue'
             onClick={this.onEdit}
@@ -218,7 +213,7 @@
           </bem.KoboLightButton>
         }
 
-        {Object.keys(this.props.selectedRows).length > 0 && (this.userCan('delete_submissions', this.props.asset) || this.userCanPartially('delete_submissions', this.props.asset)) &&
+        {Object.keys(this.props.selectedRows).length > 0 && (this.userCan(PERMISSIONS_CODENAMES.delete_submissions, this.props.asset) || this.userCanPartially(PERMISSIONS_CODENAMES.delete_submissions, this.props.asset)) &&
           <bem.KoboLightButton
             m='red'
             onClick={this.onDelete}
