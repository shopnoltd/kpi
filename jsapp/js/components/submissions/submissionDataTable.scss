--- conflicted
+++ resolved
@@ -86,26 +86,18 @@
 
 .submission-data-table__row--response .submission-data-table__column.submission-data-table__column--data {
   @include mixins.centerRowFlex;
-<<<<<<< HEAD
-  flex: 1;
-  gap: 20px;
-=======
   gap: 10px;
-
   flex: 1;
 
   .audio-player:first-child {
     margin-right: 30px;
     flex: 1;
   }
->>>>>>> 2cb46bf5
 
   video {
     max-width: 100%;
     object-fit: contain;
   }
-<<<<<<< HEAD
-=======
 }
 
 .submission-data-table__column.submission-data-table__column--data.submission-data-table__column--type-audio,
@@ -119,7 +111,6 @@
     // `SubmissionDataTable` is more about the full picture.
     max-height: 250px;
   }
->>>>>>> 2cb46bf5
 }
 
 .submission-data-table__xml-name {
