--- conflicted
+++ resolved
@@ -784,10 +784,7 @@
               );
             }
           }
-<<<<<<< HEAD
-=======
-
->>>>>>> e8f33aac
+
           if (key === ADDITIONAL_SUBMISSION_PROPS._submission_time) {
             return (
               <span className='trimmed-text'>
@@ -795,8 +792,6 @@
               </span>
             );
           }
-<<<<<<< HEAD
-=======
 
           // This identifies supplemental details column
           if (
@@ -815,7 +810,6 @@
             );
           }
 
->>>>>>> e8f33aac
           if (typeof(row.value) === 'object' || row.value === undefined) {
             const repeatGroupAnswers = getRepeatGroupAnswers(row.original, key);
             if (repeatGroupAnswers) {
