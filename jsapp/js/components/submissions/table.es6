--- conflicted
+++ resolved
@@ -765,7 +765,14 @@
               );
             }
           }
-<<<<<<< HEAD
+
+          if (key === ADDITIONAL_SUBMISSION_PROPS._submission_time) {
+            return (
+              <span className='trimmed-text'>
+                {formatTimeDateShort(row.value)}
+              </span>
+            );
+          }
 
           // This identifies supplemental details column
           if (
@@ -784,15 +791,6 @@
             );
           }
 
-=======
-          if (key === ADDITIONAL_SUBMISSION_PROPS._submission_time) {
-            return (
-              <span className='trimmed-text'>
-                {formatTimeDateShort(row.value)}
-              </span>
-            );
-          }
->>>>>>> 33a3612e
           if (typeof(row.value) === 'object' || row.value === undefined) {
             const repeatGroupAnswers = getRepeatGroupAnswers(row.original, key);
             if (repeatGroupAnswers) {
