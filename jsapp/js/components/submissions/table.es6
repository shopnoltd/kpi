--- conflicted
+++ resolved
@@ -311,11 +311,7 @@
             />
 
             <button
-<<<<<<< HEAD
-              onClick={() => {this.launchSubmissionModal(row)}}
-=======
               onClick={this.launchSubmissionModal.bind(this, row)}
->>>>>>> f43e017a
               data-sid={row.original._id}
               className='table-link'
               data-tip={t('Open')}
@@ -437,18 +433,12 @@
       // appended relative to survey questions with an index prefix
 
       // sets location of columns for questions not in current survey version
-<<<<<<< HEAD
-      // `y` makes puts this case in front of known meta types
-      var index = 'y_' + key;
-
-=======
       // `y` puts this case in front of known meta types
       var index = 'y_' + key;
 
       // Get background-audio question name in case user changes it
       const backgroundAudioName = this.getBackgroundAudioQuestionName();
 
->>>>>>> f43e017a
       // place meta question columns at the very end with `z` prefix
       switch(key) {
         case META_QUESTION_TYPES.username:
@@ -485,13 +475,8 @@
         case ADDITIONAL_SUBMISSION_PROPS._submitted_by:
             index = 'z92';
             break;
-<<<<<<< HEAD
-        // set index for `background-audio` to the front of every column with `_`
-        case 'background-audio':
-=======
         // set index for `background-audio` to the very first column with `_`
         case backgroundAudioName:
->>>>>>> f43e017a
             index = '_1';
             break;
         default:
@@ -545,21 +530,10 @@
         className: columnClassName,
         Cell: (row) => {
           if (showLabels && q && q.type && row.value) {
-<<<<<<< HEAD
             if (TABLE_MEDIA_TYPES.includes(q.type)) {
               var mediaURL = this.getMediaDownloadLink(row, row.value);
               console.log(mediaURL);
               return this.renderMediaCell(q.type, mediaURL);
-=======
-            if (
-              q.type === QUESTION_TYPES.image.id ||
-              q.type === QUESTION_TYPES.audio.id ||
-              q.type === QUESTION_TYPES.video.id ||
-              q.type === META_QUESTION_TYPES['background-audio']
-            ) {
-              var mediaURL = this.getMediaDownloadLink(row, row.value);
-              return <a href={mediaURL} target='_blank'>{row.value}</a>;
->>>>>>> f43e017a
             }
             // show proper labels for choice questions
             if (q.type === QUESTION_TYPES.select_one.id) {
@@ -1052,7 +1026,6 @@
         : '';
     var kc_base = `${kc_server.origin}${kc_prefix}`;
     return `${kc_base}/attachment/original?media_file=${encodeURI(foundFile)}`;
-<<<<<<< HEAD
   }
   renderMediaCell(questionType, mediaURL) {
     const iconClassNames = ['k-icon'];
@@ -1093,8 +1066,6 @@
         }
       </bem.MediaCell>
     );
-=======
->>>>>>> f43e017a
   }
   render() {
     if (this.state.error) {
