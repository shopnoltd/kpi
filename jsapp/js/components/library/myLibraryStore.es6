import _ from 'underscore';
import Reflux from 'reflux';
import {hashHistory} from 'react-router';
import {
  SEARCH_CONTEXTS,
  searchBoxStore
} from '../header/searchBoxStore';
import assetUtils from 'js/assetUtils';
import {isOnLibraryRoute} from './libraryUtils';
import {actions} from 'js/actions';
import {
  ORDER_DIRECTIONS,
  ASSETS_TABLE_COLUMNS
<<<<<<< HEAD
} from './assetsTable';
import {ROUTES} from 'js/constants';
=======
} from './libraryConstants';
>>>>>>> 8da15bde

const myLibraryStore = Reflux.createStore({
  /**
   * A method for aborting current XHR fetch request.
   * It doesn't need to be defined upfront, but I'm adding it here for clarity.
   */
  abortFetchData: undefined,
  previousPath: null,
  previousSearchPhrase: searchBoxStore.getSearchPhrase(),
  PAGE_SIZE: 100,
  DEFAULT_ORDER_COLUMN: ASSETS_TABLE_COLUMNS.get('date-modified'),

  isVirgin: true,

  data: {
    isFetchingData: false,
    currentPage: 0,
    totalPages: null,
    totalUserAssets: null,
    totalSearchAssets: null,
    assets: [],
    metadata: {}
  },

  init() {
    this.fetchDataDebounced = _.debounce(this.fetchData.bind(true), 2500);

    this.setDefaultColumns();

    hashHistory.listen(this.onRouteChange.bind(this));
    searchBoxStore.listen(this.searchBoxStoreChanged);
    actions.library.moveToCollection.completed.listen(this.onMoveToCollectionCompleted);
    actions.library.subscribeToCollection.completed.listen(this.fetchData.bind(this, true));
    actions.library.unsubscribeFromCollection.completed.listen(this.fetchData.bind(this, true));
    actions.library.searchMyLibraryAssets.started.listen(this.onSearchStarted);
    actions.library.searchMyLibraryAssets.completed.listen(this.onSearchCompleted);
    actions.library.searchMyLibraryAssets.failed.listen(this.onSearchFailed);
    actions.library.searchMyLibraryMetadata.completed.listen(this.onSearchMetadataCompleted);
    actions.resources.loadAsset.completed.listen(this.onAssetChanged);
    actions.resources.updateAsset.completed.listen(this.onAssetChanged);
    actions.resources.cloneAsset.completed.listen(this.onAssetCreated);
    actions.resources.createResource.completed.listen(this.onAssetCreated);
    actions.resources.deleteAsset.completed.listen(this.onDeleteAssetCompleted);
    // TODO Improve reaction to uploads being finished after task is done:
    // https://github.com/kobotoolbox/kpi/issues/476
    actions.resources.createImport.completed.listen(this.fetchDataDebounced);

    // startup store after config is ready
    actions.permissions.getConfig.completed.listen(this.startupStore);
  },

  /**
   * Only makes a call to BE when loaded app on a library route
   * otherwise wait until route changes to a library (see `onRouteChange`)
   */
  startupStore() {
    if (this.isVirgin && isOnLibraryRoute() && !this.data.isFetchingData) {
      this.fetchData(true);
    }
  },

  setDefaultColumns() {
    this.data.orderColumnId = this.DEFAULT_ORDER_COLUMN.id;
    this.data.orderValue = this.DEFAULT_ORDER_COLUMN.defaultValue;
    this.data.filterColumnId = null;
    this.data.filterValue = null;
  },

  // methods for handling search and data fetch

  /**
   * @return {object} search params shared by all searches
   */
  getSearchParams() {
    const params = {
      searchPhrase: searchBoxStore.getSearchPhrase(),
      pageSize: this.PAGE_SIZE,
      page: this.data.currentPage
    };

    if (this.data.filterColumnId !== null) {
      const filterColumn = ASSETS_TABLE_COLUMNS.get(this.data.filterColumnId);
      params.filterProperty = filterColumn.filterBy;
      params.filterValue = this.data.filterValue;
    }

    return params;
  },

  fetchMetadata() {
    actions.library.searchMyLibraryMetadata(this.getSearchParams());
  },

  /**
   * @param {boolean} needsMetadata
   */
  fetchData(needsMetadata = false) {
    if (this.abortFetchData) {
      this.abortFetchData();
    }

    const params = this.getSearchParams();
    // Surrounds `filterValue` with double quotes to avoid filters that have
    // spaces which would split the query in two, thus breaking the filter
    if (params.filterProperty !== undefined) {
      params.filterValue = JSON.stringify(params.filterValue); // Adds quotes
    }

    params.metadata = needsMetadata;

    const orderColumn = ASSETS_TABLE_COLUMNS.get(this.data.orderColumnId);
    const direction = this.data.orderValue === ORDER_DIRECTIONS.get('ascending') ? '' : '-';
    params.ordering = `${direction}${orderColumn.orderBy}`;

    actions.library.searchMyLibraryAssets(params);
  },

  onRouteChange(data) {
    if (this.isVirgin && isOnLibraryRoute() && !this.data.isFetchingData) {
      this.fetchData(true);
    } else if (
      this.previousPath !== null &&
      (
        // coming from outside of library
        this.previousPath.split('/')[1] !== 'library' ||
        // public-collections is a special case that is kinda in library, but
        // actually outside of it
        this.previousPath.startsWith(ROUTES.PUBLIC_COLLECTIONS)
      ) &&
      isOnLibraryRoute()
    ) {
      // refresh data when navigating into library from other place
      this.setDefaultColumns();
      this.fetchData(true);
    }
    this.previousPath = data.pathname;
  },

  searchBoxStoreChanged() {
    if (
      searchBoxStore.getContext() === SEARCH_CONTEXTS.get('my-library') &&
      searchBoxStore.getSearchPhrase() !== this.previousSearchPhrase
    ) {
      // reset to first page when search changes
      this.data.currentPage = 0;
      this.data.totalPages = null;
      this.data.totalSearchAssets = null;
      this.previousSearchPhrase = searchBoxStore.getSearchPhrase();
      this.fetchData(true);
    }
  },

  onSearchStarted(abort) {
    this.abortFetchData = abort;
    this.data.isFetchingData = true;
    this.trigger(this.data);
  },

  onSearchCompleted(response) {
    delete this.abortFetchData;
    this.data.totalPages = Math.ceil(response.count / this.PAGE_SIZE);
    this.data.assets = response.results;
    // if we didn't fetch metadata, we assume it didn't change so leave current one
    if (response.metadata) {
      this.data.metadata = response.metadata;
    }
    this.data.totalSearchAssets = response.count;
    // update total count for the first time and the ones that will get a full count
    if (this.data.totalUserAssets === null || searchBoxStore.getSearchPhrase() === '') {
      this.data.totalUserAssets = this.data.totalSearchAssets;
    }
    this.data.isFetchingData = false;
    this.isVirgin = false;
    this.trigger(this.data);
  },

  onSearchFailed() {
    delete this.abortFetchData;
    this.data.isFetchingData = false;
    this.trigger(this.data);
  },

  onSearchMetadataCompleted(response) {
    this.data.metadata = response;
    this.trigger(this.data);
  },

  // methods for handling actions that update assets

  onMoveToCollectionCompleted(asset) {
    if (assetUtils.isLibraryAsset(asset.asset_type)) {
      // update total root assets after moving asset into/out of collection
      if (asset.parent === null) {
        this.data.totalUserAssets++;
      } else {
        this.data.totalUserAssets--;
      }
      this.fetchData(true);
    }
  },

  onAssetChanged(asset) {
    if (
      assetUtils.isLibraryAsset(asset.asset_type) &&
      this.data.assets.length !== 0
    ) {
      let wasUpdated = false;
      for (let i = 0; i < this.data.assets.length; i++) {
        const loopAsset = this.data.assets[i];
        if (
          loopAsset.uid === asset.uid &&
          (
            // if the changed asset didn't change (e.g. was just loaded)
            // let's not cause it to fetchMetadata
            loopAsset.date_modified !== asset.date_modified ||
            loopAsset.version_id !== asset.version_id
          )
        ) {
          this.data.assets[i] = asset;
          wasUpdated = true;
          break;
        }
      }
      if (wasUpdated) {
        this.trigger(this.data);
        this.fetchMetadata();
      }
    }
  },

  onAssetCreated(asset) {
    if (
      assetUtils.isLibraryAsset(asset.asset_type) &&
      asset.parent === null
    ) {
      this.data.totalUserAssets++;
      this.fetchData(true);
    }
  },

  onDeleteAssetCompleted({uid, assetType}) {
    if (assetUtils.isLibraryAsset(assetType)) {
      const found = this.findAsset(uid);
      if (found) {
        this.data.totalUserAssets--;
        this.fetchData(true);
      }
      // if not found it is possible it is on other page of results, but it is
      // not important enough to do a data fetch
    }
  },

  // public methods

  setCurrentPage(newCurrentPage) {
    this.data.currentPage = newCurrentPage;
    this.fetchData();
  },

  /**
   * @param {string} orderColumnId
   * @param {string} orderValue
   */
  setOrder(orderColumnId, orderValue) {
    if (
      this.data.orderColumnId !== orderColumnId ||
      this.data.orderValue !== orderValue
    ) {
      this.data.orderColumnId = orderColumnId;
      this.data.orderValue = orderValue;
      this.fetchData();
    }
  },

  /**
   * @param {string|null} filterColumnId - pass null to clear filter column
   * @param {string} filterValue - pass null to clear filter column
   */
  setFilter(filterColumnId, filterValue) {
    if (
      this.data.filterColumnId !== filterColumnId ||
      this.data.filterValue !== filterValue
    ) {
      this.data.filterColumnId = filterColumnId;
      this.data.filterValue = filterValue;
      // When a filter is selected, the pages reflects the total number of
      // filtered assets, so we have to reset page number to display them
      // properly, otherwise we can be out of bounds.
      this.data.currentPage = 0;
      this.fetchData(true);
    }
  },

  resetOrderAndFilter() {
    this.setDefaultColumns();
    this.fetchData(true);
  },

  hasAllDefaultValues() {
    return (
      this.data.orderColumnId === this.DEFAULT_ORDER_COLUMN.id &&
      this.data.orderValue === this.DEFAULT_ORDER_COLUMN.defaultValue &&
      this.data.filterColumnId === null &&
      this.data.filterValue === null
    );
  },

  getCurrentUserTotalAssets() {
    return this.data.totalUserAssets;
  },

  findAsset(uid) {
    return this.data.assets.find((asset) => {return asset.uid === uid;});
  },

  findAssetByUrl(url) {
    return this.data.assets.find((asset) => {return asset.url === url;});
  }
});

export default myLibraryStore;<|MERGE_RESOLUTION|>--- conflicted
+++ resolved
@@ -11,12 +11,8 @@
 import {
   ORDER_DIRECTIONS,
   ASSETS_TABLE_COLUMNS
-<<<<<<< HEAD
-} from './assetsTable';
+} from './libraryConstants';
 import {ROUTES} from 'js/constants';
-=======
-} from './libraryConstants';
->>>>>>> 8da15bde
 
 const myLibraryStore = Reflux.createStore({
   /**
