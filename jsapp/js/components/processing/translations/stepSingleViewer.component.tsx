import React from 'react';
import Button from 'js/components/common/button';
import singleProcessingStore from 'js/components/processing/singleProcessingStore';
import HeaderLanguageAndDate from './headerLanguageAndDate.component';
import type {LanguageCode} from 'js/components/languages/languagesStore';
import {destroyConfirm} from 'js/alertify';
import bodyStyles from 'js/components/processing/processingBody.module.scss';
import styles from './stepSingleViewer.module.scss';
import {hasManagePermissionsToCurrentAsset} from '../analysis/utils';

interface StepSingleViewerProps {
  /** Uses languageCode. */
  selectedTranslation?: LanguageCode;
  onRequestSelectTranslation: (
    newSelectedOption: LanguageCode | undefined
  ) => void;
}

export default function StepSingleViewer(props: StepSingleViewerProps) {
  function addTranslation() {
    // Make an empty draft to make the language selector appear. Unselect
    // the current translation.
    singleProcessingStore.setTranslationDraft({});
  }

  function openEditor() {
    const translation = singleProcessingStore.getTranslation(
      props.selectedTranslation
    );
    if (translation) {
      // Make new draft using existing translation.
      singleProcessingStore.setTranslationDraft(translation);
      props.onRequestSelectTranslation(props.selectedTranslation);
    }
  }

  function deleteTranslation() {
    if (props.selectedTranslation) {
      destroyConfirm(
        singleProcessingStore.deleteTranslation.bind(
          singleProcessingStore,
          props.selectedTranslation
        ),
        t('Delete translation?')
      );
    }
  }

  if (!props.selectedTranslation) {
    return null;
  }

  return (
    <div className={bodyStyles.root}>
      <header className={bodyStyles.transxHeader}>
        <HeaderLanguageAndDate
          selectedTranslation={props.selectedTranslation}
          onRequestSelectTranslation={props.onRequestSelectTranslation}
        />

        <div className={bodyStyles.transxHeaderButtons}>
          <Button
            type='frame'
            color='dark-blue'
            size='s'
            startIcon='plus'
            label={(<>
              <span className={styles.newButtonLabel}>
                {t('new translation')}
              </span>
              <span className={styles.newButtonLabelShort}>
                {t('new')}
              </span>
            </>)}
            onClick={addTranslation}
            isDisabled={
              singleProcessingStore.data.isFetchingData ||
              !hasManagePermissionsToCurrentAsset()
            }
          />

          <Button
            type='bare'
            color='dark-blue'
            size='s'
            startIcon='edit'
            onClick={openEditor}
            tooltip={t('Edit')}
            isDisabled={
              singleProcessingStore.data.isFetchingData ||
              !hasManagePermissionsToCurrentAsset()
            }
          />

          <Button
            type='bare'
<<<<<<< HEAD
            color='dark-red'
=======
            color='red'
>>>>>>> 697f2043
            size='s'
            startIcon='trash'
            onClick={deleteTranslation}
            tooltip={t('Delete')}
            isPending={singleProcessingStore.data.isFetchingData}
            isDisabled={!hasManagePermissionsToCurrentAsset()}
          />
        </div>
      </header>

      <article className={bodyStyles.text} dir='auto'>
        {singleProcessingStore.getTranslation(props.selectedTranslation)?.value}
      </article>
    </div>
  );
}<|MERGE_RESOLUTION|>--- conflicted
+++ resolved
@@ -94,11 +94,7 @@
 
           <Button
             type='bare'
-<<<<<<< HEAD
-            color='dark-red'
-=======
             color='red'
->>>>>>> 697f2043
             size='s'
             startIcon='trash'
             onClick={deleteTranslation}
