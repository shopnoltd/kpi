--- conflicted
+++ resolved
@@ -1,13 +1,9 @@
 @use 'scss/colors';
-<<<<<<< HEAD
-@use 'scss/sizes';
 
 .root {
   // Avoids taking space
   position: fixed;
 }
-=======
->>>>>>> 596df66d
 
 .modalBody {
   line-height: 24px;
