import React, {useCallback, useContext} from 'react';
import AnalysisQuestionsContext from '../analysisQuestions.context';
import styles from './analysisQuestionsList.module.scss';
import AnalysisQuestionRow from './analysisQuestionRow.component';
import {DndProvider} from 'react-dnd';
import {HTML5Backend} from 'react-dnd-html5-backend';

/**
 * Renders a list of questions (`AnalysisQuestionRow`s to be precise).
 *
 * Also handles questions reordering (configured in `AnalysisQuestionRow`).
 */
export default function AnalysisQuestionsList() {
  const analysisQuestions = useContext(AnalysisQuestionsContext);
  if (!analysisQuestions) {
    return null;
  }

  const moveRow = useCallback(
    (uuid: string, oldIndex: number, newIndex: number) => {
      analysisQuestions.dispatch({
        type: 'reorderQuestion',
        payload: {uuid: uuid, oldIndex, newIndex},
      });
    },
    []
  );

  return (
    <DndProvider backend={HTML5Backend}>
      <ul className={styles.root}>
        {analysisQuestions.state.questions.map((question, index: number) => {
          // TODO: we temporarily hide Keyword Search from the UI until
          // https://github.com/kobotoolbox/kpi/issues/4594 is done
          if (question.type === 'qual_auto_keyword_count') {
            return null;
          }

<<<<<<< HEAD
=======
          // We hide questions marked as deleted
          if (question.options?.deleted) {
            return null;
          }

>>>>>>> b216b55b
          return (
            <AnalysisQuestionRow
              uuid={question.uuid}
              index={index}
              key={question.uuid}
              moveRow={moveRow}
            />
          );
        })}
      </ul>
    </DndProvider>
  );
}<|MERGE_RESOLUTION|>--- conflicted
+++ resolved
@@ -36,14 +36,11 @@
             return null;
           }
 
-<<<<<<< HEAD
-=======
           // We hide questions marked as deleted
           if (question.options?.deleted) {
             return null;
           }
 
->>>>>>> b216b55b
           return (
             <AnalysisQuestionRow
               uuid={question.uuid}
