--- conflicted
+++ resolved
@@ -113,11 +113,7 @@
 
           <Button
             type='bare'
-<<<<<<< HEAD
-            color='dark-red'
-=======
             color='red'
->>>>>>> 697f2043
             size='m'
             startIcon='trash'
             onClick={() => deleteChoice(choice.uuid)}
