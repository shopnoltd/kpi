import type {IconName} from 'jsapp/fonts/k-icons';
import type {LanguageCode} from 'js/components/languages/languagesStore';

export const AUTO_SAVE_TYPING_DELAY = 3000;

/**
 * To differentiate these question types from the ones we use in Form Builder,
 * we prefix them with `qual_` (coming from "qualitative analysis question").
 */
export type AnalysisQuestionType =
  | 'qual_auto_keyword_count'
  | 'qual_note'
  | 'qual_integer'
  | 'qual_select_multiple'
  | 'qual_select_one'
  | 'qual_tags'
  | 'qual_text';

<<<<<<< HEAD
// We need this singled out as const, because some other parts of code (not
// related to Qualitative Analysis) need to exclude notes from output.
export const QUAL_NOTE_TYPE: AnalysisQuestionType = 'qual_note';

=======
>>>>>>> b216b55b
interface AnalysisLabels {
  _default: string;
  [langCode: string]: string;
}

<<<<<<< HEAD
interface AnalysisQuestionChoice {
  labels: AnalysisLabels;
  uuid: string;
=======
/**
 * Options object used by questions and choices. We mainly use it for marking
 * things as deleted.
 */
interface AnalysisQuestionOptions {
  /**
   * We mark questions as deleted instead of removing them, because we still
   * need them to understand the data (e.g. we store `qual_select_one` responses
   * as `uuid`s of given choice, so without the question definition, there is no
   * way to understand what was selected).
   */
  deleted?: boolean;
}

interface AnalysisQuestionChoice {
  labels: AnalysisLabels;
  uuid: string;
  options?: AnalysisQuestionOptions;
>>>>>>> b216b55b
}

/**
 * This is a sum of all different possible fields for multiple question types.
 *
 * TODO: find a TypeScript way to make make this better, i.e. instead of all
 * additional fields being optional, ideally this would be defined at per-type
 * basis with each field being required. Current solution works, but there is
 * a risk (a very tiny risk) of adding incompatible fields to the question (e.g.
 * adding `isSearching` to `qual_select_one`).
 */
export interface AdditionalFields {
  /** A list of keywords to search for. */
  keywords?: string[];
  /** Used for `qual_auto_keyword_count` question to indicate search in progress. */
  isSearching?: boolean;
  /** The transcript or translation source for the search. */
  source?: LanguageCode;
  /** For the `qual_seleect_one` and `qual_select_multiple` question types */
  choices?: AnalysisQuestionChoice[];
}

/** Analysis question definition base type containing all common properties. */
export interface AnalysisQuestionBase {
  type: AnalysisQuestionType;
  labels: AnalysisLabels;
  uuid: string;
<<<<<<< HEAD
=======
  options?: AnalysisQuestionOptions;
>>>>>>> b216b55b
}

/** Analysis question definition from the asset's schema (i.e. from Back end) */
export interface AnalysisQuestionSchema extends AnalysisQuestionBase {
  // 'by_question#survey'
  scope: string;
  qpath: string;
  choices?: AnalysisQuestionChoice[];
}

/**
 * An instance of analysis question. We use the same object for the question
 * and the response.
 *
 * For example this coulde be a `qual_integer` question with label "How many
 * pauses did the responded take?" and response "7".
 */
export interface AnalysisQuestionInternal extends AnalysisQuestionBase {
  additionalFields?: AdditionalFields;
  isDraft?: boolean;
  /**
   * Some types use an array of strings (e.g. `qual_select_multiple` and
   * `qual_tags`).
   */
  response: string | string[];
}

/** Analysis question response (to a question defined as `uuid`) from Back end. */
export interface AnalysisResponse {
  type: AnalysisQuestionType;
  uuid: string;
  val: string | string[] | number;
}

/**
 * This is the payload of a request made to update a question response.
 */
export interface AnalysisResponseUpdateRequest {
  [qpath: string]:
    | {
        qual: AnalysisResponse[];
      }
    | string; // this will never be a string, but we need TS to stop complaining
  submission: string;
}

/**
 * This is an API endpoint response for a request made to update a question
 * response.
 */
export interface SubmissionProcessingDataResponse {
  [qpath: string]: {
    qual: AnalysisResponse[];
  };
}

/**
 * The definition is the object that tells us what kind of questions are
 * internally available for being created, e.g. a `qual_integer` question type.
 */
export interface AnalysisQuestionTypeDefinition {
  type: AnalysisQuestionType;
  label: string;
  icon: IconName;
  /** Tells the UI to display it in separate section in dropdown. */
  isAutomated?: boolean;
  /** to see if all required data was provided. */
  additionalFieldNames?: Array<'keywords' | 'source' | 'choices'>;
}

/**
 * Note: the order here matters - it influnces the order of the dropdown for
 * adding questions and possibly other UI elements.
 */
export const ANALYSIS_QUESTION_TYPES: AnalysisQuestionTypeDefinition[] = [
  {
    type: 'qual_tags',
    label: t('Tags'),
    icon: 'tag',
  },
  {
    type: 'qual_text',
    label: t('Text'),
    icon: 'qt-text',
  },
  {
    type: 'qual_integer',
    label: t('Number'),
    icon: 'qt-number',
  },
  {
    type: 'qual_select_one',
    label: t('Single choice'),
    icon: 'qt-select-one',
    additionalFieldNames: ['choices'],
  },
  {
    type: 'qual_select_multiple',
    label: t('Multiple choice'),
    icon: 'qt-select-many',
    additionalFieldNames: ['choices'],
  },
  {
    type: 'qual_note',
    label: t('Note'),
    icon: 'qt-note',
  },
  // TODO: we temporarily hide Keyword Search from the UI until
  // https://github.com/kobotoolbox/kpi/issues/4594 is done
  // {
  //   type: 'qual_auto_keyword_count',
  //   label: t('Keyword search'),
  //   icon: 'tag',
  //   isAutomated: true,
  //   additionalFieldNames: ['keywords', 'source'],
  // },
];<|MERGE_RESOLUTION|>--- conflicted
+++ resolved
@@ -16,23 +16,15 @@
   | 'qual_tags'
   | 'qual_text';
 
-<<<<<<< HEAD
 // We need this singled out as const, because some other parts of code (not
 // related to Qualitative Analysis) need to exclude notes from output.
 export const QUAL_NOTE_TYPE: AnalysisQuestionType = 'qual_note';
 
-=======
->>>>>>> b216b55b
 interface AnalysisLabels {
   _default: string;
   [langCode: string]: string;
 }
 
-<<<<<<< HEAD
-interface AnalysisQuestionChoice {
-  labels: AnalysisLabels;
-  uuid: string;
-=======
 /**
  * Options object used by questions and choices. We mainly use it for marking
  * things as deleted.
@@ -51,7 +43,6 @@
   labels: AnalysisLabels;
   uuid: string;
   options?: AnalysisQuestionOptions;
->>>>>>> b216b55b
 }
 
 /**
@@ -79,10 +70,7 @@
   type: AnalysisQuestionType;
   labels: AnalysisLabels;
   uuid: string;
-<<<<<<< HEAD
-=======
   options?: AnalysisQuestionOptions;
->>>>>>> b216b55b
 }
 
 /** Analysis question definition from the asset's schema (i.e. from Back end) */
