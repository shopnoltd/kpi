--- conflicted
+++ resolved
@@ -319,11 +319,7 @@
 
   renderStepBegin() {
     return (
-<<<<<<< HEAD
-      <div className={classNames(bodyStyles.root, bodyStyles.begin)}>
-=======
       <div className={classNames(bodyStyles.root, bodyStyles.stepBegin)}>
->>>>>>> 5851469a
         <header className={bodyStyles.header}>
           {t('This transcript does not have any translations yet')}
         </header>
@@ -343,11 +339,7 @@
     const draft = singleProcessingStore.getTranslationDraft();
 
     return (
-<<<<<<< HEAD
-      <div className={classNames(bodyStyles.root, bodyStyles.config)}>
-=======
       <div className={classNames(bodyStyles.root, bodyStyles.stepConfig)}>
->>>>>>> 5851469a
         <LanguageSelector
           titleOverride={t(
             'Please select the language you want to translate to'
@@ -402,11 +394,7 @@
     }
 
     return (
-<<<<<<< HEAD
-      <div className={classNames(bodyStyles.root, bodyStyles.config)}>
-=======
       <div className={classNames(bodyStyles.root, bodyStyles.stepConfig)}>
->>>>>>> 5851469a
         <header className={bodyStyles.header}>
           {t('Automatic translation of transcript to')}
         </header>
