--- conflicted
+++ resolved
@@ -263,11 +263,7 @@
           <Button
             label={t('Reset')}
             type='frame'
-<<<<<<< HEAD
-            color='dark-red'
-=======
             color='red'
->>>>>>> 697f2043
             size='m'
             onClick={() => {
               store.resetDisplays(activeTab);
