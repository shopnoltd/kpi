import Reflux from 'reflux';
import alertify from 'alertifyjs';
import type {RouterState} from '@remix-run/router';
import {FORM_PROCESSING_BASE} from 'js/router/routerConstants';
import {
  isFormSingleProcessingRoute,
  getSingleProcessingRouteParameters,
} from 'js/router/routerUtils';
import {router} from 'js/router/legacy';
import {
  getSurveyFlatPaths,
  getAssetProcessingRows,
  isAssetProcessingActivated,
  getAssetAdvancedFeatures,
  findRowByQpath,
  getRowName,
  getRowNameByQpath,
} from 'js/assetUtils';
import type {SurveyFlatPaths} from 'js/assetUtils';
import assetStore from 'js/assetStore';
import {actions} from 'js/actions';
import processingActions from 'js/components/processing/processingActions';
import type {ProcessingDataResponse} from 'js/components/processing/processingActions';
import type {
  FailResponse,
  SubmissionResponse,
  AssetResponse,
  GetProcessingSubmissionsResponse,
} from 'js/dataInterface';
import type {LanguageCode} from 'js/components/languages/languagesStore';
import type {AnyRowTypeName} from 'js/constants';
import {destroyConfirm} from 'js/alertify';

export enum SingleProcessingTabs {
  Transcript = 'trc',
  Translations = 'trl',
  Analysis = 'an',
}

export enum StaticDisplays {
  Data = 'Data',
  Audio = 'Audio',
  Transcript = 'Transcript',
}

export type DisplaysList = Array<LanguageCode | StaticDisplays>;

type SidebarDisplays = {
  [tabName in SingleProcessingTabs]: DisplaysList;
};

export const DefaultDisplays: Map<SingleProcessingTabs, DisplaysList> = new Map(
  [
    [
      SingleProcessingTabs.Transcript,
      [StaticDisplays.Audio, StaticDisplays.Data],
    ],
    [
      SingleProcessingTabs.Translations,
      [StaticDisplays.Audio, StaticDisplays.Data, StaticDisplays.Transcript],
    ],
    [
      SingleProcessingTabs.Analysis,
      [StaticDisplays.Audio, StaticDisplays.Data, StaticDisplays.Transcript],
    ],
  ]
);

/** Shared interface for transcript and translations. */
export interface Transx {
  value: string;
  languageCode: LanguageCode;
  dateCreated: string;
  dateModified: string;
}

/** Transcript or translation draft. */
interface TransxDraft {
  value?: string;
  languageCode?: LanguageCode;
  /** To be used with automatic services. */
  regionCode?: LanguageCode | null;
}

/**
 * This contains a list of submissions for every processing-enabled question.
 * In a list: for every submission we store the `editId` and a `hasResponse`
 * boolean. We use it to navigate through submissions with meaningful data
 * in context of a question. Example:
 *
 * ```
 * {
 *   first_question: [
 *     {editId: 'abc123', hasResponse: true},
 *     {editId: 'asd345', hasResponse: false},
 *   ],
 *   second_question: [
 *     {editId: 'abc123', hasResponse: true},
 *     {editId: 'asd345', hasResponse: true},
 *   ]
 * }
 * ```
 */
interface SubmissionsEditIds {
  [qpath: string]: Array<{
    editId: string;
    hasResponse: boolean;
  }>;
}

interface AutoTranscriptionEvent {
  response: ProcessingDataResponse;
  submissionEditId: string;
}

interface SingleProcessingStoreData {
  transcript?: Transx;
  transcriptDraft?: TransxDraft;
  translations: Transx[];
  translationDraft?: TransxDraft;
  /** Being displayed on the left side of the screen during translation editing. */
  source?: string;
  activeTab: SingleProcessingTabs;
  submissionData?: SubmissionResponse;
  submissionCount: number;
  /** A list of all submissions editIds (`meta/rootUuid` or `_uuid`). */
  submissionsEditIds?: SubmissionsEditIds;
  /**
   * Whether any changes were made to the data by user after Single Processing
   * View was opened (only changes saved to Back end are taken into account).
   */
  isPristine: boolean;
}

class SingleProcessingStore extends Reflux.Store {
  /**
   * A method for aborting current XHR fetch request.
   * It doesn't need to be defined upfront, but I'm adding it here for clarity.
   */
  private abortFetchData?: Function;
  private previousPath: string | undefined;
  // For the store to work we need all three: asset, submission, and editIds. The
  // (ability to fetch) processing data is being unlocked by having'em all.
  private areEditIdsLoaded = false;
  private isSubmissionLoaded = false;
  private isProcessingDataLoaded = false;

  /**
   * A list of active sidebar displays for each of the tabs. They start off with
   * some default values for each tab, and can be configured through Display
   * Settings and remembered for as long as the Processing View is being opened.
   */
  private displays = this.getInitialDisplays();

  private analysisTabHasUnsavedWork = false;

  // We want to give access to this only through methods.
  private data: SingleProcessingStoreData = {
    translations: [],
    activeTab: SingleProcessingTabs.Transcript,
<<<<<<< HEAD
    submissionCount: 0,
=======
    isPristine: true,
>>>>>>> d57d07ce
  };
  /** Marks some backend calls being in progress. */
  public isFetchingData = false;
  public isPollingForTranscript = false;

  /** Clears all data - useful before making initialisation call */
  private resetProcessingData() {
    this.isProcessingDataLoaded = false;
    this.isPollingForTranscript = false;

    this.data.transcript = undefined;
    this.data.transcriptDraft = undefined;
    this.data.translations = [];
    this.data.translationDraft = undefined;
    this.data.source = undefined;
    this.data.activeTab = SingleProcessingTabs.Transcript;
    this.data.isPristine = true;
  }

  public get isPristine() {
    return this.data.isPristine;
  }

  public get currentAssetUid() {
    return getSingleProcessingRouteParameters().uid;
  }

  public get currentQuestionQpath() {
    return getSingleProcessingRouteParameters().qpath;
  }

  public get currentSubmissionEditId() {
    return getSingleProcessingRouteParameters().submissionEditId;
  }

  public get currentQuestionName() {
    const asset = assetStore.getAsset(this.currentAssetUid);
    if (asset?.content) {
      const foundRow = findRowByQpath(asset.content, this.currentQuestionQpath);
      if (foundRow) {
        return getRowName(foundRow);
      }
      return undefined;
    }
    return undefined;
  }

  public get currentQuestionType(): AnyRowTypeName | undefined {
    const asset = assetStore.getAsset(this.currentAssetUid);
    if (asset?.content) {
      const foundRow = findRowByQpath(
        asset?.content,
        this.currentQuestionQpath
      );
      return foundRow?.type;
    }
    return undefined;
  }

  init() {
    this.resetProcessingData();

    // HACK: We add this ugly `setTimeout` to ensure router exists.
    setTimeout(() => router!.subscribe(this.onRouteChange.bind(this)));

    actions.submissions.getSubmissionByUuid.completed.listen(
      this.onGetSubmissionByUuidCompleted.bind(this)
    );
    actions.submissions.getSubmissionByUuid.failed.listen(
      this.onGetSubmissionByUuidFailed.bind(this)
    );
    actions.submissions.getProcessingSubmissions.completed.listen(
      this.onGetProcessingSubmissionsCompleted.bind(this)
    );
    actions.submissions.getProcessingSubmissions.failed.listen(
      this.onGetProcessingSubmissionsFailed.bind(this)
    );

    processingActions.getProcessingData.started.listen(
      this.onFetchProcessingDataStarted.bind(this)
    );
    processingActions.getProcessingData.completed.listen(
      this.onFetchProcessingDataCompleted.bind(this)
    );
    processingActions.getProcessingData.failed.listen(
      this.onAnyCallFailed.bind(this)
    );
    processingActions.setTranscript.completed.listen(
      this.onSetTranscriptCompleted.bind(this)
    );
    processingActions.setTranscript.failed.listen(
      this.onAnyCallFailed.bind(this)
    );
    processingActions.deleteTranscript.completed.listen(
      this.onDeleteTranscriptCompleted.bind(this)
    );
    processingActions.deleteTranscript.failed.listen(
      this.onAnyCallFailed.bind(this)
    );
    processingActions.requestAutoTranscription.completed.listen(
      this.onRequestAutoTranscriptionCompleted.bind(this)
    );
    processingActions.requestAutoTranscription.in_progress.listen(
      this.onRequestAutoTranscriptionInProgress.bind(this)
    );
    processingActions.requestAutoTranscription.failed.listen(
      this.onAnyCallFailed.bind(this)
    );
    processingActions.setTranslation.completed.listen(
      this.onSetTranslationCompleted.bind(this)
    );
    processingActions.setTranslation.failed.listen(
      this.onAnyCallFailed.bind(this)
    );
    // NOTE: deleteTranslation endpoint is sending whole processing data in response.
    processingActions.deleteTranslation.completed.listen(
      this.onFetchProcessingDataCompleted.bind(this)
    );
    processingActions.deleteTranslation.failed.listen(
      this.onAnyCallFailed.bind(this)
    );
    processingActions.requestAutoTranslation.completed.listen(
      this.onRequestAutoTranslationCompleted.bind(this)
    );
    processingActions.requestAutoTranslation.failed.listen(
      this.onAnyCallFailed.bind(this)
    );
    processingActions.activateAsset.completed.listen(
      this.onActivateAssetCompleted.bind(this)
    );

    // We need the asset to be loaded for the store to work (we get the
    // processing endpoint url from asset JSON). We try to startup store
    // immediately and also listen to asset loads.
    this.startupStore();
  }

  /** This is making sure the asset processing features are activated. */
  private onAssetLoad(asset: AssetResponse) {
    if (
      isFormSingleProcessingRoute(
        this.currentAssetUid,
        this.currentQuestionQpath,
        this.currentSubmissionEditId
      ) &&
      this.currentAssetUid === asset.uid
    ) {
      if (!isAssetProcessingActivated(this.currentAssetUid)) {
        this.activateAsset();
      } else {
        this.fetchAllInitialDataForAsset();
      }
    }
  }

  private onActivateAssetCompleted() {
    this.fetchAllInitialDataForAsset();
  }

  private activateAsset() {
    processingActions.activateAsset(this.currentAssetUid, true, []);
  }

  /**
   * This initialisation is mainly needed because in the case when user loads
   * the processing route URL directly the asset data might not be here yet.
   */
  private startupStore() {
    if (
      isFormSingleProcessingRoute(
        this.currentAssetUid,
        this.currentQuestionQpath,
        this.currentSubmissionEditId
      )
    ) {
      const isAssetLoaded = Boolean(assetStore.getAsset(this.currentAssetUid));
      if (isAssetLoaded) {
        this.fetchAllInitialDataForAsset();
      } else {
        // This would happen when user is opening the processing URL directly,
        // thus asset might not be loaded yet. We need to wait for it and try
        // starting up again (through `onAssetLoad`).
        assetStore.whenLoaded(
          this.currentAssetUid,
          this.onAssetLoad.bind(this)
        );
      }
    }
  }

  /**
   * This does a few things:
   * 1. checks if asset is processing-activated and activates if not
   * 2. fetches all data needed when processing view is opened (in comparison to
   *    fetching data needed when switching processing question or submission)
   */
  private fetchAllInitialDataForAsset() {
    // JUST A NOTE: we don't need to load asset ourselves, as it is already
    // taken care of in `PermProtectedRoute`. It can happen so that this method
    // is being called sooner than the mentioned component does its thing.
    const isAssetLoaded = Boolean(assetStore.getAsset(this.currentAssetUid));

    // Without asset we can't do anything yet.
    if (!isAssetLoaded) {
      return;
    }

    if (!isAssetProcessingActivated(this.currentAssetUid)) {
      this.activateAsset();
    } else {
      this.fetchSubmissionData();
      this.fetchEditIds();
      this.fetchProcessingData();
    }
  }

  private onRouteChange(data: RouterState) {
    if (this.previousPath === data.location.pathname) {
      return;
    }

    const baseProcessingRoute = FORM_PROCESSING_BASE.replace(
      ':uid',
      this.currentAssetUid
    );

    // Case 1: switching from a processing route to a processing route.
    // This means that we are changing either the question and the submission
    // or just the submission.
    if (
      this.previousPath !== data.location.pathname &&
      this.previousPath !== undefined &&
      this.previousPath.startsWith(baseProcessingRoute) &&
      data.location.pathname.startsWith(baseProcessingRoute)
    ) {
      this.fetchProcessingData();
      this.fetchSubmissionData();
    } else if (
      // Case 2: switching into processing route out of other place (most
      // probably from assets data table route).
      this.previousPath !== data.location.pathname &&
      isFormSingleProcessingRoute(
        this.currentAssetUid,
        this.currentQuestionQpath,
        this.currentSubmissionEditId
      )
    ) {
      this.fetchAllInitialDataForAsset();
      // Each time user visits Processing View from some different route we want
      // to present the same default displays.
      this.displays = this.getInitialDisplays();
    }

    this.previousPath = data.location.pathname;
  }

  private fetchSubmissionData(): void {
    this.isSubmissionLoaded = false;
    this.data.submissionData = undefined;
    this.trigger(this.data);

    actions.submissions.getSubmissionByUuid(
      this.currentAssetUid,
      this.currentSubmissionEditId
    );
  }

  private onGetSubmissionByUuidCompleted(response: SubmissionResponse): void {
    this.isSubmissionLoaded = true;
    this.data.submissionData = response;
    this.trigger(this.data);
  }

  private onGetSubmissionByUuidFailed(): void {
    this.isSubmissionLoaded = true;
    this.trigger(this.data);
  }

  /**
   * NOTE: We only need to call this once for given asset. We assume that while
   * processing view is opened, submissions will not be deleted or added.
   */
  fetchEditIds = (
    filters: string | null = null,
    sort: string | null = null,
    pageSize: number | null = null,
    startIndex: number | null = null
  ): void => {
    this.areEditIdsLoaded = false;
    this.data.submissionsEditIds = undefined;
    // we want to avoid triggering a re-render here, which prevents us from unmounting
    // singleProcessingHeader and losing a pending callback
    if (startIndex == null) {
      this.trigger(this.data);
    }

    const processingRows = getAssetProcessingRows(this.currentAssetUid);
    const asset = assetStore.getAsset(this.currentAssetUid);
    let flatPaths: SurveyFlatPaths = {};

    // We need to get a regular path (not qpath!) for each of the processing
    // rows. In theory we could just convert the qpath strings, but it's safer
    // to use the asset data that we already have.
    const processingRowsPaths: string[] = [];

    if (asset?.content?.survey) {
      flatPaths = getSurveyFlatPaths(asset.content.survey);

      if (processingRows) {
        processingRows.forEach((qpath) => {
          if (asset?.content) {
            // Here we need to "convert" qpath into name, as flatPaths work with
            // names only. We search the row by qpath and use its name.
            const rowName = getRowNameByQpath(asset.content, qpath);

            if (rowName && flatPaths[rowName]) {
              processingRowsPaths.push(flatPaths[rowName]);
            }
          }
        });
      }
    }

    actions.submissions.getProcessingSubmissions({
      assetUid: this.currentAssetUid,
      questionsPaths: processingRowsPaths,
      filters,
      sort,
      pageSize,
      startIndex,
    });
  };

  private onGetProcessingSubmissionsCompleted(
    response: GetProcessingSubmissionsResponse
  ) {
    const submissionsEditIds: SubmissionsEditIds = {};
    const processingRows = getAssetProcessingRows(this.currentAssetUid);
    const asset = assetStore.getAsset(this.currentAssetUid);
    let flatPaths: SurveyFlatPaths = {};

    if (asset?.content?.survey) {
      flatPaths = getSurveyFlatPaths(asset.content.survey);

      if (processingRows !== undefined) {
        processingRows.forEach((qpath) => {
          submissionsEditIds[qpath] = [];
        });

        response.results.forEach((result) => {
          processingRows.forEach((qpath) => {
            if (asset?.content) {
              // Here we need to "convert" qpath into name, as flatPaths work with
              // names only. We search the row by qpath and use its name.
              const rowName = getRowNameByQpath(asset.content, qpath);

              if (rowName) {
                // `meta/rootUuid` is persistent across edits while `_uuid` is not;
                // use the persistent identifier if present.
                let uuid = result['meta/rootUuid'];
                if (uuid === undefined) {
                  uuid = result['_uuid'];
                }
                submissionsEditIds[qpath].push({
                  editId: uuid,
                  hasResponse: Object.keys(result).includes(flatPaths[rowName]),
                });
              }
            }
          });
        });
      }
    }

    this.areEditIdsLoaded = true;
    this.data.submissionsEditIds = submissionsEditIds;
    this.data.submissionCount = response.count;
    this.trigger(this.data);
  }

  getSubmissionCount = (): number => this.data.submissionCount;

  private onGetProcessingSubmissionsFailed(): void {
    this.areEditIdsLoaded = true;
    this.trigger(this.data);
  }

  private fetchProcessingData() {
    if (this.abortFetchData !== undefined) {
      this.abortFetchData();
    }

    this.resetProcessingData();

    processingActions.getProcessingData(
      this.currentAssetUid,
      this.currentSubmissionEditId
    );
  }

  private onFetchProcessingDataStarted(abort: () => void) {
    this.abortFetchData = abort;
    this.isFetchingData = true;
    this.trigger(this.data);
  }

  private onFetchProcessingDataCompleted(response: ProcessingDataResponse) {
    const transcriptResponse = response[this.currentQuestionQpath]?.transcript;
    // NOTE: we treat empty transcript object same as nonexistent one
    this.data.transcript = undefined;
    if (transcriptResponse?.value && transcriptResponse?.languageCode) {
      this.data.transcript = transcriptResponse;
    }

    const translationsResponse =
      response[this.currentQuestionQpath]?.translation;
    const translationsArray: Transx[] = [];
    if (translationsResponse) {
      Object.keys(translationsResponse).forEach(
        (languageCode: LanguageCode) => {
          const translation = translationsResponse[languageCode];
          if (translation.languageCode) {
            translationsArray.push({
              value: translation.value,
              languageCode: translation.languageCode,
              dateModified: translation.dateModified,
              dateCreated: translation.dateCreated,
            });
          }
        }
      );
    }
    this.data.translations = translationsArray;

    delete this.abortFetchData;
    this.isProcessingDataLoaded = true;
    this.isFetchingData = false;

    this.cleanupDisplays();

    this.trigger(this.data);
  }

  /**
   * Additionally to regular API failure response, we also handle a case when
   * the call was aborted due to features not being enabled. In such case we get
   * a simple string instead of response object.
   */
  private onAnyCallFailed(response: FailResponse | string) {
    let errorText = t('Something went wrong');
    if (typeof response === 'string') {
      errorText = response;
    } else {
      errorText =
        response.responseJSON?.detail ||
        response.responseJSON?.error ||
        response.statusText;
    }
    alertify.notify(errorText, 'error');
    delete this.abortFetchData;
    this.isFetchingData = false;
    this.isPollingForTranscript = false;
    this.trigger(this.data);
  }

  private onSetTranscriptCompleted(response: ProcessingDataResponse) {
    const transcriptResponse = response[this.currentQuestionQpath]?.transcript;

    this.isFetchingData = false;

    if (transcriptResponse) {
      this.data.transcript = transcriptResponse;
    }
    // discard draft after saving (exit the editor)
    this.data.transcriptDraft = undefined;
    this.setNotPristine();
    this.trigger(this.data);
  }

  private onDeleteTranscriptCompleted() {
    this.isFetchingData = false;
    this.data.transcript = undefined;
    this.setNotPristine();
    this.trigger(this.data);
  }

  private isAutoTranscriptionEventApplicable(event: AutoTranscriptionEvent) {
    // Note: previously initiated automatic transcriptions may no longer be
    // applicable to the current route
    const googleTsResponse =
      event.response[this.currentQuestionQpath]?.googlets;
    return (
      event.submissionEditId === this.currentSubmissionEditId &&
      googleTsResponse &&
      this.data.transcriptDraft &&
      (googleTsResponse.languageCode ===
        this.data.transcriptDraft.languageCode ||
        googleTsResponse.languageCode === this.data.transcriptDraft.regionCode)
    );
  }

  private onRequestAutoTranscriptionCompleted(event: AutoTranscriptionEvent) {
    if (
      !this.currentQuestionQpath ||
      !this.isPollingForTranscript ||
      !this.data.transcriptDraft
    ) {
      return;
    }
    const googleTsResponse =
      event.response[this.currentQuestionQpath]?.googlets;
    if (googleTsResponse && this.isAutoTranscriptionEventApplicable(event)) {
      this.isPollingForTranscript = false;
      this.data.transcriptDraft.value = googleTsResponse.value;
    }
    this.setNotPristine();
    this.trigger(this.data);
  }

  private onRequestAutoTranscriptionInProgress(event: AutoTranscriptionEvent) {
    setTimeout(() => {
      // make sure to check for applicability *after* the timeout fires, not
      // before. someone can do a lot of navigating in 5 seconds
      if (this.isAutoTranscriptionEventApplicable(event)) {
        this.isPollingForTranscript = true;
        this.requestAutoTranscription();
      } else {
        this.isPollingForTranscript = false;
      }
    }, 5000);
  }

  private onSetTranslationCompleted(newTranslations: Transx[]) {
    this.isFetchingData = false;
    this.data.translations = newTranslations;
    // discard draft after saving (exit the editor)
    this.data.translationDraft = undefined;
    this.data.source = undefined;
    this.setNotPristine();
    this.trigger(this.data);
  }

  private onRequestAutoTranslationCompleted(response: ProcessingDataResponse) {
    const googleTxResponse = response[this.currentQuestionQpath]?.googletx;

    this.isFetchingData = false;
    if (
      googleTxResponse &&
      this.data.translationDraft &&
      (googleTxResponse.languageCode ===
        this.data.translationDraft.languageCode ||
        googleTxResponse.languageCode === this.data.translationDraft.regionCode)
    ) {
      this.data.translationDraft.value = googleTxResponse.value;
    }

    this.setNotPristine();
    this.trigger(this.data);
  }

  /**
   * Returns a list of selectable language codes.
   * Omits the one currently being edited.
   */
  getSources(): string[] {
    const sources = [];

    if (this.data.transcript?.languageCode) {
      sources.push(this.data.transcript?.languageCode);
    }

    this.data.translations.forEach((translation: Transx) => {
      if (
        translation.languageCode !== this.data.translationDraft?.languageCode
      ) {
        sources.push(translation.languageCode);
      }
    });

    return sources;
  }

  setSource(languageCode: LanguageCode) {
    this.data.source = languageCode;
    this.trigger(this.data);
  }

  /** Returns a local cached transcript data. */
  getTranscript() {
    return this.data.transcript;
  }

  setTranscript(languageCode: LanguageCode, value: string) {
    this.isFetchingData = true;
    processingActions.setTranscript(
      this.currentAssetUid,
      this.currentQuestionQpath,
      this.currentSubmissionEditId,
      languageCode,
      value
    );
    this.trigger(this.data);
  }

  deleteTranscript() {
    this.isFetchingData = true;
    processingActions.deleteTranscript(
      this.currentAssetUid,
      this.currentQuestionQpath,
      this.currentSubmissionEditId
    );
    this.trigger(this.data);
  }

  requestAutoTranscription() {
    this.isPollingForTranscript = true;
    processingActions.requestAutoTranscription(
      this.currentAssetUid,
      this.currentQuestionQpath,
      this.currentSubmissionEditId,
      this.data.transcriptDraft?.languageCode,
      this.data.transcriptDraft?.regionCode
    );
    this.trigger(this.data);
  }

  getTranscriptDraft() {
    return this.data.transcriptDraft;
  }

  setTranscriptDraft(newTranscriptDraft: TransxDraft) {
    this.data.transcriptDraft = newTranscriptDraft;
    this.trigger(this.data);
  }

  deleteTranscriptDraft() {
    this.data.transcriptDraft = undefined;
    this.trigger(this.data);
  }

  safelyDeleteTranscriptDraft() {
    if (this.hasUnsavedTranscriptDraftValue()) {
      destroyConfirm(
        this.deleteTranscriptDraft.bind(this),
        t('Discard unsaved changes?'),
        t('Discard')
      );
    } else {
      this.deleteTranscriptDraft();
    }
  }

  /**
   * Returns a list of language codes of languages that are activated within
   * advanced_features.transcript, i.e. languages that were already used for
   * transcripts with other submissions in this project.
   */
  getAssetTranscriptableLanguages() {
    const advancedFeatures = getAssetAdvancedFeatures(this.currentAssetUid);
    if (advancedFeatures?.transcript?.languages) {
      return advancedFeatures.transcript.languages;
    }
    return [];
  }

  /** Returns a local cached translation data. */
  getTranslation(languageCode: LanguageCode | undefined) {
    return this.data.translations.find(
      (translation) => translation.languageCode === languageCode
    );
  }

  /** Returns a local cached translations list. */
  getTranslations() {
    return this.data.translations;
  }

  /** This stores the translation on backend. */
  setTranslation(languageCode: LanguageCode, value: string) {
    this.isFetchingData = true;
    processingActions.setTranslation(
      this.currentAssetUid,
      this.currentQuestionQpath,
      this.currentSubmissionEditId,
      languageCode,
      value
    );
    this.trigger(this.data);
  }

  deleteTranslation(languageCode: LanguageCode) {
    this.isFetchingData = true;
    processingActions.deleteTranslation(
      this.currentAssetUid,
      this.currentQuestionQpath,
      this.currentSubmissionEditId,
      languageCode
    );
    this.trigger(this.data);
  }

  requestAutoTranslation(languageCode: string) {
    this.isFetchingData = true;
    processingActions.requestAutoTranslation(
      this.currentAssetUid,
      this.currentQuestionQpath,
      this.currentSubmissionEditId,
      languageCode
    );
    this.trigger(this.data);
  }

  getTranslationDraft() {
    return this.data.translationDraft;
  }

  setTranslationDraft(newTranslationDraft: TransxDraft) {
    this.data.translationDraft = newTranslationDraft;
    this.trigger(this.data);
  }

  deleteTranslationDraft() {
    this.data.translationDraft = undefined;
    // If we clear the draft, we remove the source too.
    this.data.source = undefined;
    this.trigger(this.data);
  }

  safelyDeleteTranslationDraft() {
    if (this.hasUnsavedTranslationDraftValue()) {
      destroyConfirm(
        this.deleteTranslationDraft.bind(this),
        t('Discard unsaved changes?'),
        t('Discard')
      );
    } else {
      this.deleteTranslationDraft();
    }
  }

  /**
   * Returns a list of language codes of languages that are activated within
   * advanced_features.translated
   */
  getAssetTranslatableLanguages() {
    const advancedFeatures = getAssetAdvancedFeatures(this.currentAssetUid);
    if (advancedFeatures?.translation?.languages) {
      return advancedFeatures.translation.languages;
    }
    return [];
  }

  activateTab(tab: SingleProcessingTabs) {
    this.data.activeTab = tab;

    // When changing tab, discard all drafts and the selected source.
    this.data.transcriptDraft = undefined;
    this.data.translationDraft = undefined;
    this.data.source = undefined;

    // When we leave Analysis tab, we need to reset the flag responsible for
    // keeping the status of unsaved changes. This way it's not blocking
    // navigation after leaving the tab directly from editing.
    this.setAnalysisTabHasUnsavedChanges(false);

    this.trigger(this.data);
  }

  getSubmissionData() {
    return this.data.submissionData;
  }

  /** NOTE: Returns editIds for current question name, not for all of them. */
  getCurrentQuestionSubmissionsEditIds() {
    if (this.data.submissionsEditIds !== undefined) {
      return this.data.submissionsEditIds[this.currentQuestionQpath];
    }
    return undefined;
  }

  getSubmissionsEditIds() {
    return this.data.submissionsEditIds;
  }

  getActiveTab() {
    return this.data.activeTab;
  }

  hasUnsavedTranscriptDraftValue() {
    const draft = this.getTranscriptDraft();
    return (
      draft?.value !== undefined && draft.value !== this.getTranscript()?.value
    );
  }

  hasUnsavedTranslationDraftValue() {
    const draft = this.getTranslationDraft();
    return (
      draft?.value !== undefined &&
      draft.value !== this.getTranslation(draft?.languageCode)?.value
    );
  }

  hasAnyUnsavedWork() {
    return (
      this.hasUnsavedTranscriptDraftValue() ||
      this.hasUnsavedTranslationDraftValue() ||
      this.analysisTabHasUnsavedWork
    );
  }

  isReady() {
    return (
      isAssetProcessingActivated(this.currentAssetUid) &&
      this.areEditIdsLoaded &&
      this.isSubmissionLoaded &&
      this.isProcessingDataLoaded
    );
  }

  getInitialDisplays(): SidebarDisplays {
    return {
      trc: DefaultDisplays.get(SingleProcessingTabs.Transcript) || [],
      trl: DefaultDisplays.get(SingleProcessingTabs.Translations) || [],
      an: DefaultDisplays.get(SingleProcessingTabs.Analysis) || [],
    };
  }

  /** Returns available displays for given tab */
  getAvailableDisplays(tabName: SingleProcessingTabs) {
<<<<<<< HEAD
    const outcome: DisplaysList = [StaticDisplays.Audio, StaticDisplays.Data];
    if (tabName !== SingleProcessingTabs.Transcript) {
=======
    const outcome: DisplaysList = [
      StaticDisplays.Audio,
      StaticDisplays.Data,
    ];
    if (tabName !== SingleProcessingTabs.Transcript && this.data.transcript) {
>>>>>>> d57d07ce
      outcome.push(StaticDisplays.Transcript);
    }
    this.getTranslations().forEach((translation) => {
      outcome.push(translation.languageCode);
    });
    return outcome;
  }

  /** Returns displays for given tab. */
  getDisplays(tabName: SingleProcessingTabs) {
    return this.displays[tabName];
  }

  /** Updates the list of active displays for given tab. */
  setDisplays(tabName: SingleProcessingTabs, displays: DisplaysList) {
    this.displays[tabName] = displays;
    this.trigger(this.displays);
  }

  /** Resets the list of displays for given tab to a default list. */
  resetDisplays(tabName: SingleProcessingTabs) {
    this.displays[tabName] = DefaultDisplays.get(tabName) || [];
    this.trigger(this.displays);
  }

  /**
   * Removes nonexistent displays from the list of active displays, e.g. when
   * use activated "Polish (pl)" translation to appear in sidebar, but then
   * removed it, it should also disappear from the displays list. Leftovers
   * would usually cause no problems - until user re-adds that "Polish (pl)"
   * translation.
   */
  cleanupDisplays() {
    // We need this weird way of iterating enum, because of TypeScript :)
    let tab: keyof typeof SingleProcessingTabs;
    for (tab in SingleProcessingTabs) {
      const tabName = SingleProcessingTabs[tab];
      const availableDisplays = this.getAvailableDisplays(tabName);
      this.displays[tabName].filter((display) => {
        availableDisplays.includes(display);
      });
    }
    this.trigger(this.displays);
  }

  /** Updates store with the unsaved changes state from the analysis reducer. */
  setAnalysisTabHasUnsavedChanges(hasUnsavedWork: boolean) {
    this.analysisTabHasUnsavedWork = hasUnsavedWork;
    if (hasUnsavedWork) {
      this.setNotPristine();
    }
    this.trigger(this.data);
  }

  /**
   * Marks the data as having some changes being made (both saved and unsaved).
   * There is no need to set it back to pristine, as it happens only after
   */
  setNotPristine() {
    if (this.data.isPristine) {
      this.data.isPristine = false;
      this.trigger(this.data);
    }
  }
}

/**
 * Stores all data necessary for rendering the single processing route and all
 * its features. Handles draft transcripts/translations, switching content tabs.
 */
const singleProcessingStore = new SingleProcessingStore();
singleProcessingStore.init();

export default singleProcessingStore;<|MERGE_RESOLUTION|>--- conflicted
+++ resolved
@@ -158,11 +158,8 @@
   private data: SingleProcessingStoreData = {
     translations: [],
     activeTab: SingleProcessingTabs.Transcript,
-<<<<<<< HEAD
     submissionCount: 0,
-=======
     isPristine: true,
->>>>>>> d57d07ce
   };
   /** Marks some backend calls being in progress. */
   public isFetchingData = false;
@@ -993,16 +990,11 @@
 
   /** Returns available displays for given tab */
   getAvailableDisplays(tabName: SingleProcessingTabs) {
-<<<<<<< HEAD
-    const outcome: DisplaysList = [StaticDisplays.Audio, StaticDisplays.Data];
-    if (tabName !== SingleProcessingTabs.Transcript) {
-=======
     const outcome: DisplaysList = [
       StaticDisplays.Audio,
       StaticDisplays.Data,
     ];
     if (tabName !== SingleProcessingTabs.Transcript && this.data.transcript) {
->>>>>>> d57d07ce
       outcome.push(StaticDisplays.Transcript);
     }
     this.getTranslations().forEach((translation) => {
