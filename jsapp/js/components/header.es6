import $ from 'jquery';
import React from 'react';
import PropTypes from 'prop-types';
import reactMixin from 'react-mixin';
import autoBind from 'react-autobind';
import { hashHistory } from 'react-router';
import ui from '../ui';
import {stores} from '../stores';
import Reflux from 'reflux';
import {bem} from '../bem';
import {actions} from '../actions';
import mixins from '../mixins';
import {dataInterface} from '../dataInterface';
import {
  t,
  assign,
  currentLang,
  stringToColor,
} from 'js/utils';
import {getAssetIcon} from 'js/assetUtils';
import {COMMON_QUERIES} from 'js/constants';
import {searches} from '../searches';
import {ListSearch} from '../components/list';
import HeaderTitleEditor from 'js/components/header/headerTitleEditor';
import SearchBox from 'js/components/header/searchBox';
import myLibraryStore from 'js/components/library/myLibraryStore';
import publicCollectionsStore from 'js/components/library/publicCollectionsStore';

class MainHeader extends Reflux.Component {
  constructor(props){
    super(props);
    this.state = assign({
      asset: false,
      currentLang: currentLang(),
      isLanguageSelectorVisible: false,
      formFiltersContext: searches.getSearchContext('forms', {
        filterParams: {
          assetType: COMMON_QUERIES.get('s'),
        },
        filterTags: COMMON_QUERIES.get('s'),
      })
    }, stores.pageState.state);
    this.stores = [
      stores.session,
      stores.pageState
    ];
    this.unlisteners = [];
    autoBind(this);
  }
  componentDidMount() {
<<<<<<< HEAD
    document.body.classList.add('hide-edge');
    this.unlisteners.push(
      stores.asset.listen(this.onAssetLoad),
      publicCollectionsStore.listen(this.forceRender),
      myLibraryStore.listen(this.forceRender)
    );
  }
  componentWillUnmount() {
    this.unlisteners.forEach((clb) => {clb();});
=======
    this.listenTo(stores.asset, this.assetLoad);
>>>>>>> 7c74c144
  }
  componentWillUpdate(newProps) {
    if (this.props.assetid !== newProps.assetid) {
      this.setState({asset: false});
      // we need new asset here, but instead of duplicating a call, we wait for
      // action triggered by other component (route component)
    }
  }
  forceRender() {
    this.setState(this.state);
  }
  isSearchBoxDisabled() {
    if (this.isMyLibrary()) {
      // disable search for when user has zero assets
      return myLibraryStore.data.totalUserAssets === null;
    } else {
      return false;
    }
  }
  onAssetLoad(data) {
    const asset = data[this.props.assetid];
    this.setState(assign({asset: asset}));
  }
  logout () {
    actions.auth.logout();
  }
  toggleLanguageSelector() {
    this.setState({isLanguageSelectorVisible: !this.state.isLanguageSelectorVisible});
  }
  accountSettings () {
    // verifyLogin also refreshes stored profile data
    actions.auth.verifyLogin.triggerAsync().then(() => {
      hashHistory.push('account-settings');
    });
  }
  languageChange (evt) {
    evt.preventDefault();
    let langCode = $(evt.target).data('key');
    if (langCode) {
      // use .always (instead of .done) here since Django 1.8 redirects the request
      dataInterface.setLanguage({language: langCode}).always(() => {
        if ('reload' in window.location) {
          window.location.reload();
        } else {
          window.alert(t('Please refresh the page'));
        }
      });
    }
  }
  renderLangItem(lang) {
    return (
      <bem.AccountBox__menuLI key={lang.value}>
        <bem.AccountBox__menuLink onClick={this.languageChange} data-key={lang.value}>
          {lang.label}
        </bem.AccountBox__menuLink>
      </bem.AccountBox__menuLI>
    );
  }
  renderAccountNavMenu () {
    let langs = [];
    if (stores.session.environment) {
      langs = stores.session.environment.interface_languages;
    }
    if (stores.session.currentAccount) {
      var accountName = stores.session.currentAccount.username;
      var accountEmail = stores.session.currentAccount.email;

      var initialsStyle = {background: `#${stringToColor(accountName)}`};
      var accountMenuLabel = <bem.AccountBox__initials style={initialsStyle}>{accountName.charAt(0)}</bem.AccountBox__initials>;

      return (
        <bem.AccountBox>
          <ui.PopoverMenu type='account-menu'
                          triggerLabel={accountMenuLabel}
                          buttonType='text'>
              <bem.AccountBox__menu>
                <bem.AccountBox__menuLI key='1'>
                  <bem.AccountBox__menuItem m={'avatar'}>
                    {accountMenuLabel}
                  </bem.AccountBox__menuItem>
                  <bem.AccountBox__menuItem m={'mini-profile'}>
                    <span className='account-username'>{accountName}</span>
                    <span className='account-email'>{accountEmail}</span>
                  </bem.AccountBox__menuItem>
                  <bem.AccountBox__menuItem m={'settings'}>
                    <button onClick={this.accountSettings} className='mdl-button mdl-button--raised mdl-button--colored'>
                      {t('Account Settings')}
                    </button>
                  </bem.AccountBox__menuItem>
                </bem.AccountBox__menuLI>
                {
                  stores.session &&
                  stores.session.environment &&
                  stores.session.environment.terms_of_service_url ||
                  stores.session.environment.privacy_policy_url &&
                  <bem.AccountBox__menuLI key='2' className='environment-links'>
                    {stores.session.environment.terms_of_service_url &&
                      <a href={stores.session.environment.terms_of_service_url} target='_blank'>
                        {t('Terms of Service')}
                      </a>
                    }
                    {stores.session.environment.privacy_policy_url &&
                      <a href={stores.session.environment.privacy_policy_url} target='_blank'>
                        {t('Privacy Policy')}
                      </a>
                    }
                  </bem.AccountBox__menuLI>
                }
                <bem.AccountBox__menuLI m={'lang'} key='3'>
                  <bem.AccountBox__menuLink onClick={this.toggleLanguageSelector} data-popover-menu-stop-blur tabIndex='0'>
                    <i className='k-icon-language' />
                    {t('Language')}
                  </bem.AccountBox__menuLink>

                  {this.state.isLanguageSelectorVisible &&
                    <ul>
                      {langs.map(this.renderLangItem)}
                    </ul>
                  }
                </bem.AccountBox__menuLI>
                <bem.AccountBox__menuLI m={'logout'} key='4'>
                  <bem.AccountBox__menuLink onClick={this.logout}>
                    <i className='k-icon-logout' />
                    {t('Logout')}
                  </bem.AccountBox__menuLink>
                </bem.AccountBox__menuLI>
              </bem.AccountBox__menu>
          </ui.PopoverMenu>
        </bem.AccountBox>
        );
    }

    return null;
  }
  renderGitRevInfo () {
    if (stores.session.currentAccount && stores.session.currentAccount.git_rev) {
      var gitRev = stores.session.currentAccount.git_rev;
      return (
        <bem.GitRev>
          <bem.GitRev__item>
            branch: {gitRev.branch}
          </bem.GitRev__item>
          <bem.GitRev__item>
            commit: {gitRev.short}
          </bem.GitRev__item>
        </bem.GitRev>
      );
    }

    return false;
  }
  toggleFixedDrawer() {
    stores.pageState.toggleFixedDrawer();
  }

  render() {
    let userCanEditAsset = false;
    if (this.state.asset) {
      userCanEditAsset = this.userCan('change_asset', this.state.asset);
    }

    let iconClassName = '';
    if (this.state.asset) {
      iconClassName = getAssetIcon(this.state.asset);
    }

    return (
        <bem.MainHeader className='mdl-layout__header'>
          <div className='mdl-layout__header-row'>
            <button className='mdl-button mdl-button--icon' onClick={this.toggleFixedDrawer}>
              <i className='fa fa-bars' />
            </button>
            <span className='mdl-layout-title'>
              <a href='/'>
                <bem.Header__logo />
              </a>
            </span>
            { this.isFormList() &&
              <div className='mdl-layout__header-searchers'>
                <ListSearch searchContext={this.state.formFiltersContext} placeholderText={t('Search Projects')} />
              </div>
            }
            { this.isLibraryList() &&
              <div className='mdl-layout__header-searchers'>
                <SearchBox
                  placeholder={t('Search Library')}
                  disabled={this.isSearchBoxDisabled()}
                />

                {this.isMyLibrary() && !myLibraryStore.hasAllDefaultValues() &&
                  <a
                    className='header__link'
                    onClick={myLibraryStore.resetOrderAndFilter}
                  >
                    {t('Reset filters')}
                  </a>
                }
                {this.isPublicCollections() && !publicCollectionsStore.hasAllDefaultValues() &&
                  <a
                    className='header__link'
                    onClick={publicCollectionsStore.resetOrderAndFilter}
                  >
                    {t('Reset filters')}
                  </a>
                }
              </div>
            }
            { this.state.asset && (this.isFormSingle() || this.isLibrarySingle()) &&
              <React.Fragment>
                <bem.MainHeader__icon className={iconClassName} />

                <HeaderTitleEditor
                  asset={this.state.asset}
                  isEditable={userCanEditAsset}
                />

                { this.isFormSingle() && this.state.asset.has_deployment &&
                  <bem.MainHeader__counter>
                    {this.state.asset.deployment__submission_count} {t('submissions')}
                  </bem.MainHeader__counter>
                }
              </React.Fragment>
            }
            {this.renderAccountNavMenu()}
          </div>
          {this.renderGitRevInfo()}
        </bem.MainHeader>
      );
  }
}

reactMixin(MainHeader.prototype, Reflux.ListenerMixin);
reactMixin(MainHeader.prototype, mixins.contextRouter);
reactMixin(MainHeader.prototype, mixins.permissions);

MainHeader.contextTypes = {
  router: PropTypes.object
};

export default MainHeader;<|MERGE_RESOLUTION|>--- conflicted
+++ resolved
@@ -48,8 +48,6 @@
     autoBind(this);
   }
   componentDidMount() {
-<<<<<<< HEAD
-    document.body.classList.add('hide-edge');
     this.unlisteners.push(
       stores.asset.listen(this.onAssetLoad),
       publicCollectionsStore.listen(this.forceRender),
@@ -58,9 +56,6 @@
   }
   componentWillUnmount() {
     this.unlisteners.forEach((clb) => {clb();});
-=======
-    this.listenTo(stores.asset, this.assetLoad);
->>>>>>> 7c74c144
   }
   componentWillUpdate(newProps) {
     if (this.props.assetid !== newProps.assetid) {
