import React from 'react';
import PropTypes from 'prop-types';
import autoBind from 'react-autobind';
import Reflux from 'reflux';
import reactMixin from 'react-mixin';
import _ from 'underscore';
import {dataInterface} from '../dataInterface';

import actions from '../actions';
import bem from '../bem';
import ui from '../ui';
import stores from '../stores';
import mixins from '../mixins';
import alertify from 'alertifyjs';

import ReactTable from 'react-table'
import Select from 'react-select';
import {DebounceInput} from 'react-debounce-input';

import {
  VALIDATION_STATUSES
} from '../constants';

import {
  assign,
  t,
  log,
  notify,
  formatTimeDate
} from '../utils';

export class DataTable extends React.Component {
  constructor(props){
    super(props);
    this.state = {
      loading: true,
      tableData: [],
      columns: [],
      sids: [],
      showExpandedTable: false,
      defaultPageSize: 30,
      pageSize: 30,
      pages: null,
      currentPage: 0,
      error: false,
      showLabels: true,
      translationIndex: 0,
      showGroups: true,
      resultsTotal: 0,
      selectedRows: {},
      selectAll: false,
      fetchState: false
    };
    autoBind(this);
  }
  requestData(instance) {
    let pageSize = instance.state.pageSize,
      page = instance.state.page * instance.state.pageSize,
      sort = instance.state.sorted,
      filter = instance.state.filtered,
      filterQuery = '';

    if (filter.length) {
      filterQuery = `&query={`;
      filter.forEach(function(f, i) {
        filterQuery += `"${f.id}":{"$regex":"${f.value}"}`;
        if (i < filter.length - 1)
          filterQuery += ',';
      });
      filterQuery += `}`;
      dataInterface.getSubmissions(this.props.asset.uid, pageSize, page, sort, [], filterQuery, true).done((data) => {
        if (data.count) {
          this.setState({resultsTotal: data.count});
        }
      });
    } else {
      this.setState({resultsTotal: this.props.asset.deployment__submission_count});
    }

    dataInterface.getSubmissions(this.props.asset.uid, pageSize, page, sort, [], filterQuery).done((data) => {
      if (data && data.length > 0) {
        this.setState({
          loading: false,
          selectedRows: {},
          selectAll: false,
          tableData: data
        })
        this._prepColumns(data);
      } else {
        if (filterQuery.length) {
          this.setState({
            loading: false
          });
          // TODO: debounce the queries and then enable this notification
          notify(t('The query did not return any results.'));
        } else {
          this.setState({error: t('Error: could not load data.'), loading: false});
        }
      }
    }).fail((error)=>{
      if (error.responseText)
        this.setState({error: error.responseText, loading: false});
      else if (error.statusText)
        this.setState({error: error.statusText, loading: false});
      else
        this.setState({error: t('Error: could not load data.'), loading: false});
    });
  }
  validationStatusChange(sid, index) {
    var _this = this;

    return function(selection) {
      const data = {"validation_status.uid": selection.value};
      dataInterface.updateSubmissionValidationStatus(_this.props.asset.uid, sid, data).done((result) => {
        if (result.uid) {
          _this.state.tableData[index]._validation_status = result.uid;
          _this.setState({tableData: _this.state.tableData});
        } else {
          console.error('error updating validation status');
        }
      }).fail((error)=>{
        console.error(error);
      });
    }
  }
  _prepColumns(data) {
    var uniqueKeys = Object.keys(data.reduce(function(result, obj) {
      return Object.assign(result, obj);
    }, {}))

    let showLabels = this.state.showLabels,
        showGroups = this.state.showGroups,
        translationIndex = this.state.translationIndex,
        maxPageRes = Math.min(this.state.pageSize, this.state.tableData.length);

    var columns = [];

    if (this.userCan('validate_submissions', this.props.asset)) {
      columns.push({
        Header: row => (
            <div className="table-header-checkbox">
              <input type="checkbox"
                id={`ch-head`}
                checked={Object.keys(this.state.selectedRows).length === maxPageRes ? true : false}
                onChange={this.bulkSelectAllRows} />
              <label htmlFor={`ch-head`}></label>
            </div>
          ),
        accessor: 'sub-checkbox',
        index: '__0',
        minWidth: 45,
        filterable: false,
        sortable: false,
        Cell: row => (
          <div>
            <input type="checkbox"
                id={`ch-${row.row._id}`}
                checked={this.state.selectedRows[row.row._id] ? true : false}
                onChange={this.bulkUpdateChange} data-sid={row.row._id} />
            <label htmlFor={`ch-${row.row._id}`}></label>
          </div>
        )
      });
    }

    columns.push({
      Header: '',
      accessor: 'sub-link',
      index: '__1',
      minWidth: 50,
      filterable: false,
      sortable: false,
      Cell: row => (
        <span onClick={this.launchSubmissionModal} data-sid={row.row._id}
              className='rt-link'>
          {t('Open')}
        </span>
      )
    });

    columns.push({
      Header: t('Validation status'),
      accessor: '_validation_status.uid',
      index: '__2',
      minWidth: 130,
      className: 'rt-status',
      Filter: ({ filter, onChange }) =>
        <select
          onChange={event => onChange(event.target.value)}
          style={{ width: "100%" }}
          value={filter ? filter.value : ""}>
          <option value="">Show All</option>
          {VALIDATION_STATUSES.map((item, n) => {
            return (
              <option value={item.value} key={n}>{item.label}</option>
            );
          })}
        </select>,
      Cell: row => (
        <Select
          disabled={!this.userCan('validate_submissions', this.props.asset)}
          clearable={false}
          value={this.state.tableData[row.index]._validation_status}
          options={VALIDATION_STATUSES}
          onChange={this.validationStatusChange(row.row._id, row.index)} />
      )
    });

    var excludes = ['_xform_id_string', '_attachments', '_notes', '_bamboo_dataset_id', '_status',
                    'formhub/uuid', '_tags', '_geolocation', '_submitted_by', 'meta/instanceID','_validation_status'];

    let survey = this.props.asset.content.survey;
    let choices = this.props.asset.content.choices;

    uniqueKeys.forEach(function(key){
      if (excludes.includes(key))
        return false;

      var q = undefined;
      var qParentG = [];
      if (key.includes('/') && key !== 'meta/instanceID') {
        qParentG = key.split('/');
        q = survey.find(o => o.name === qParentG[qParentG.length - 1] || o.$autoname == qParentG[qParentG.length - 1]);
      } else {
        q = survey.find(o => o.name === key || o.$autoname == key);
      }

      if (q && q.type === 'begin_repeat')
        return false;

      // sets location of columns for questions not in current survey version
      var index = 'y_' + key;

      // place meta question columns at the very end
      switch(key) {
        case 'username':
            index = 'z1';
            break;
        case 'simserial':
            index = 'z2';
            break;
        case 'subscriberid':
            index = 'z3';
            break;
        case 'deviceid':
            index = 'z4';
            break;
        case 'phonenumber':
            index = 'z5';
            break;
        case 'today':
            index = 'z6';
            break;
        case '__version__':
        case '_version_':
            index = 'z7';
            break;
        case '_id':
            index = 'z8';
            break;
        case '_uuid':
            index = 'z9';
            break;
        case '_submission_time':
            index = 'z91';
            break;
        default:
          // set index for questions in current version of survey (including questions in groups)
          survey.map(function(x, i) {
            var k = key;
            if (key.includes('/')) {
              var kArray = k.split('/');
              k = kArray[kArray.length - 1];
            }
            if (x.name === k || x.$autoname === k) {
              index = i.toString();
            }
          });
      }

      columns.push({
        Header: h => {
          var lbl = key;

<<<<<<< HEAD
          if (key.includes('/')) {
            var splitK = key.split('/');
            lbl = splitK[splitK.length - 1];
          }
          if (q && q.label && showLabels)
            lbl = q.label[0];
          // show Groups in labels, when selected
          if (showGroups && qParentG && key.includes('/')) {
            var gLabels = qParentG.join(' / ');

            if (showLabels) {
              var gT = qParentG.map(function(g) {
                var x = survey.find(o => o.name === g || o.$autoname == g);
                if (x && x.label && x.label[0])
                  return x.label[0];

                return '';
              });
              gLabels = gT.join(' / ');
=======
            if (key.includes('/')) {
              var splitK = key.split('/');
              lbl = splitK[splitK.length - 1];
            }
            if (q && q.label && showLabels && q.label[translationIndex])
              lbl = q.label[translationIndex];
            // show Groups in labels, when selected
            if (showGroups && qParentG && key.includes('/')) {
              var gLabels = qParentG.join(' / ');

              if (showLabels) {
                var gT = qParentG.map(function(g) {
                  var x = survey.find(o => o.name === g || o.$autoname == g);
                  if (x && x.label && x.label[translationIndex])
                    return x.label[translationIndex];

                  return '';
                });
                gLabels = gT.join(' / ');
              }
              return gLabels;
>>>>>>> 014b8640
            }
            return gLabels;
          }

          return lbl;
        },
        id: key,
        accessor: row => row[key],
        index: index,
        question: q,
        filterable: false,
        Cell: row => {
            if (showLabels && q && q.type && row.value) {
              // show proper labels for choice questions
              if (q.type == 'select_one') {
                let choice = choices.find(o => o.list_name == q.select_from_list_name && (o.name === row.value || o.$autoname == row.value));
                return choice && choice.label && choice.label[translationIndex] ? choice.label[translationIndex] : row.value;
              }
              if (q.type == 'select_multiple' && row.value) {
                let values = row.value.split(" ");
                var labels = [];
                values.forEach(function(v) {
                  let choice = choices.find(o => o.list_name == q.select_from_list_name && (o.name === v || o.$autoname == v));
                  if (choice && choice.label && choice.label[translationIndex])
                    labels.push(choice.label[translationIndex]);
                });

                return labels.join(", ");
              }
              if (q.type == 'start' || q.type == 'end' || q.type == '_submission_time') {
                return formatTimeDate(row.value);
              }
            }
            return typeof(row.value) == "object" ? '' : row.value;
          }
      });

    });

    columns.sort(function(a, b) {
      return a.index.localeCompare(b.index, 'en', {numeric: true});
    })

    columns.forEach(function(col, ind) {
      // TODO: see if this can work for select_multiple too
      if (col.question && col.question.type === 'select_one') {
        columns[ind].filterable = true;
        columns[ind].Filter = ({ filter, onChange }) =>
          <select
            onChange={event => onChange(event.target.value)}
            style={{ width: "100%" }}
            value={filter ? filter.value : ""}>
            <option value="">Show All</option>
            {choices.filter(c => c.list_name === col.question.select_from_list_name).map((item, n) => {
              return (
                <option value={item.name} key={n}>{item.label[0]}</option>
              );
            })}
          </select>;
      }
      if (col.question && (col.question.type === 'text' || col.question.type === 'integer'
          || col.question.type === 'decimal')) {
        columns[ind].filterable = true;
        columns[ind].Filter = ({ filter, onChange }) =>
          <DebounceInput
            debounceTimeout={750}
            onChange={event => onChange(event.target.value)}
            style={{ width: "100%" }}/>;
      }
    })

    this.setState({
      columns: columns
    })
  }
  toggleExpandedTable () {
    if (this.state.showExpandedTable) {
      // load asset again to restore header title and submission count after exiting expanded report
      actions.resources.loadAsset({id: this.props.asset.uid});
    }

    stores.pageState.hideDrawerAndHeader(!this.state.showExpandedTable);
    this.setState({
      showExpandedTable: !this.state.showExpandedTable,
    });
  }
  componentDidMount() {
    this.listenTo(actions.resources.updateSubmissionValidationStatus.completed, this.refreshSubmission);
  }
  componentWillUnmount() {
    if (this.state.showExpandedTable)
      stores.pageState.hideDrawerAndHeader(!this.state.showExpandedTable);
  }
  refreshSubmission(result, sid) {
    if (sid) {
      var subIndex = this.state.tableData.findIndex(x => x._id === parseInt(sid));
      if (typeof subIndex !== "undefined" && this.state.tableData[subIndex]) {
        var newData = this.state.tableData;
        newData[subIndex]._validation_status = result;
        this.setState({tableData: newData});
        this._prepColumns(newData);
      }
    }
  }
  launchPrinting () {
    window.print();
  }
  fetchData(state, instance) {
    this.setState({
      loading: true,
      pageSize: instance.state.pageSize,
      currentPage: instance.state.page,
      fetchState: state,
      fetchInstance: instance
    });
    this.requestData(instance);
  }
  launchSubmissionModal (evt) {
    const sid = evt.target.getAttribute('data-sid');
    const td = this.state.tableData;
    var ids = [];
    td.forEach(function(r) {
      ids.push(r._id);
    })

    stores.pageState.showModal({
      type: 'submission',
      sid: sid,
      asset: this.props.asset,
      ids: ids
    });
  }
  bulkUpdateChange(evt) {
    const sid = evt.target.getAttribute('data-sid');
    var selectedRows = this.state.selectedRows;

    if (evt.target.checked) {
      selectedRows[sid] = true;
    } else {
      delete selectedRows[sid];
    }

    this.setState({
      selectedRows: selectedRows,
      selectAll: false
    });
  }
  bulkSelectAllRows(evt) {
    var s = this.state.selectedRows,
        selectAll = this.state.selectAll;

    this.state.tableData.forEach(function(r) {
      if (evt.target.checked) {
        s[r._id] = true;
      } else {
        delete s[r._id];
      }
    })

    this.setState({
      selectedRows: s,
      selectAll: false
    });
  }
  bulkUpdateStatus(evt) {
    const val = evt.target.getAttribute('data-value'),
          selectAll = this.state.selectAll;
    var d = null;

    if (!selectAll) {
      d = {
        submissions_ids: Object.keys(this.state.selectedRows),
        "validation_status.uid": val
      };
    } else {
      const f = this.state.fetchState.filtered;
      if (f.length) {
        d = {
          query: {},
          "validation_status.uid": val
        };
        f.forEach(function(z) {
          d.query[z.id] = z.value;
        });
      } else {
        d = {
          confirm: true,
          "validation_status.uid": val
        };
      }
    }

    let dialog = alertify.dialog('confirm');
    const sel = this.state.selectAll ? this.state.resultsTotal : Object.keys(this.state.selectedRows).length;
    let opts = {
      title: t('Update status of selected submissions'),
      message: t('You have selected ## submissions. Are you sure you would like to update their status? This action is irreversible.').replace('##', sel),
      labels: {ok: t('Update Validation Status'), cancel: t('Cancel')},
      onok: (evt, val) => {
        dataInterface.patchSubmissions(this.props.asset.uid, d).done((res) => {
          this.fetchData(this.state.fetchState, this.state.fetchInstance);
          this.setState({loading: true});
        }).fail((jqxhr)=> {
          console.error(jqxhr);
          alertify.error(t('Failed to update status.'));
        });
      },
      oncancel: () => {
        dialog.destroy();
      }
    };
    dialog.set(opts).show();
  }
  showXMLValues() {
    this.setState({
      showLabels: false
    });

    window.setTimeout(()=>{
      this._prepColumns(this.state.tableData);
    }, 200);
  }
  showTranslation(evt) {
    const index = evt.target.getAttribute('data-index');
    this.setState({
      showLabels: true,
      translationIndex: index
    });

    window.setTimeout(()=>{
      this._prepColumns(this.state.tableData);
    }, 200);
  }
  toggleGroups () {
    this.setState({
      showGroups: !this.state.showGroups
    });

    window.setTimeout(()=>{
      this._prepColumns(this.state.tableData);
    }, 200);
  }
  bulkSelectAll() {
    this.setState({selectAll: true});
  }
  clearSelection() {
    this.setState({selectAll: false, selectedRows: {}});
  }
  bulkSelectUI() {
    if (!this.state.tableData.length) {
      return false;
    }

    const { pageSize, currentPage, resultsTotal } = this.state;

    const pages = Math.floor(((resultsTotal - 1) / pageSize) + 1),
          res1 = (currentPage * pageSize) + 1,
          res2 = Math.min((currentPage + 1) * pageSize, resultsTotal),
          showingResults = `${res1} - ${res2} ${t('of')} ${resultsTotal} ${t('results')}. `,
          selected = this.state.selectedRows,
          maxPageRes = Math.min(this.state.pageSize, this.state.tableData.length);;

          //
    return (
      <bem.FormView__item m='table-meta'>
        {showingResults}
        {this.state.selectAll ?
          <span>
            {t('All ## selected. ').replace('##', resultsTotal)}
            <a className="select-all" onClick={this.clearSelection}>
              {t('Clear selection')}
            </a>
          </span>
        :
          <span>
            {Object.keys(selected).length > 0 &&
              t('## selected. ').replace('##', Object.keys(selected).length)
            }
            {Object.keys(selected).length == maxPageRes && resultsTotal > pageSize &&
              <a className="select-all" onClick={this.bulkSelectAll}>
                {t('Select all ##').replace('##', resultsTotal)}
              </a>
            }
          </span>
        }
      </bem.FormView__item>
    );
  }
  render () {
    if (this.state.error) {
      return (
        <ui.Panel>
          <bem.Loading>
            <bem.Loading__inner>
              {this.state.error}
            </bem.Loading__inner>
          </bem.Loading>
        </ui.Panel>
        )
    }

    const { tableData, columns, defaultPageSize, loading, pageSize, currentPage, resultsTotal } = this.state;
    const pages = Math.floor(((resultsTotal - 1) / pageSize) + 1);
    let asset = this.props.asset;
    return (
      <bem.FormView m='table'>
        <bem.FormView__group m={['table-header', this.state.loading ? 'table-loading' : 'table-loaded']}>
          {this.bulkSelectUI()}
          <bem.FormView__item m='table-buttons'>
            <button className="mdl-button mdl-button--icon report-button__print is-edge"
                    onClick={this.launchPrinting}
                    data-tip={t('Print')}>
              <i className="k-icon-print" />
            </button>

            {Object.keys(this.state.selectedRows).length > 0 &&
              <ui.PopoverMenu type='bulkUpdate-menu' triggerLabel={t('Update selected')} >
                <bem.PopoverMenu__heading>
                  {t('Updated status to:')}
                </bem.PopoverMenu__heading>
                {VALIDATION_STATUSES.map((item, n) => {
                  return (
                    <bem.PopoverMenu__link onClick={this.bulkUpdateStatus} data-value={item.value} key={n}>
                      {item.label}
                      </bem.PopoverMenu__link>
                  );
                })}
              </ui.PopoverMenu>
            }

            <button className="mdl-button mdl-button--icon report-button__expand"
                    onClick={this.toggleExpandedTable}
                    data-tip={this.state.showExpandedTable ? t('Contract') : t('Expand')}>
              <i className="k-icon-expand" />
            </button>

<<<<<<< HEAD
            <ui.PopoverMenu type='formTable-menu'
                        triggerLabel={<i className="k-icon-more" />}
                        triggerTip={t('More Actions')}>
                <bem.PopoverMenu__link onClick={this.toggleLabels}>
                  {t('Toggle labels / XML values')}
                </bem.PopoverMenu__link>
                <bem.PopoverMenu__link onClick={this.toggleGroups}>
                  {t('Show/hide question groups')}
=======
            <ui.PopoverMenu type='formTable-menu' 
                        triggerLabel={<i className="k-icon-more" />} 
                        triggerTip={t('Display options')}>
                <bem.PopoverMenu__link
                  onClick={this.showXMLValues}
                  className={!this.state.showLabels ? 'active': ''}>
                  {t('Show XML values')}
>>>>>>> 014b8640
                </bem.PopoverMenu__link>
                {asset.content.translations.map((trns, n) => {
                    return (
                      <bem.PopoverMenu__link
                        onClick={this.showTranslation} data-index={n} key={n}
                        className={this.state.showLabels && this.state.translationIndex == n ? 'active': ''}>
                        {t('Show labels')}
                        {trns ? ` - ${trns}` : null}
                      </bem.PopoverMenu__link>
                    )
                })}
                {this.state.showGroups ?
                  <bem.PopoverMenu__link onClick={this.toggleGroups} className="divider">
                    {t('Hide question groups')}
                  </bem.PopoverMenu__link>
                :
                  <bem.PopoverMenu__link onClick={this.toggleGroups} className="divider">
                    {t('Show question groups')}
                  </bem.PopoverMenu__link>
                }
            </ui.PopoverMenu>

          </bem.FormView__item>
        </bem.FormView__group>

        <ReactTable
          data={tableData}
          columns={columns}
          defaultPageSize={defaultPageSize}
          pageSizeOptions={[10, 30, 50, 100, 200, 500]}
          minRows={1}
          className={"-striped -highlight"}
          pages={pages}
          manual
          onFetchData={this.fetchData}
          loading={loading}
          previousText={t('Prev')}
          nextText={t('Next')}
          loadingText={
            <span>
              <i className="fa k-spin fa-circle-o-notch" />
              {t('Loading...')}
            </span>
          }
          noDataText={t('No rows found')} // TODO: fix display
          pageText={t('Page')}
          ofText={t('of')}
          rowsText={t('rows')}
          filterable/>
      </bem.FormView>
    );
  }
};

reactMixin(DataTable.prototype, Reflux.ListenerMixin);
reactMixin(DataTable.prototype, mixins.permissions);
export default DataTable;<|MERGE_RESOLUTION|>--- conflicted
+++ resolved
@@ -282,13 +282,12 @@
         Header: h => {
           var lbl = key;
 
-<<<<<<< HEAD
           if (key.includes('/')) {
             var splitK = key.split('/');
             lbl = splitK[splitK.length - 1];
           }
-          if (q && q.label && showLabels)
-            lbl = q.label[0];
+          if (q && q.label && showLabels && q.label[translationIndex])
+            lbl = q.label[translationIndex];
           // show Groups in labels, when selected
           if (showGroups && qParentG && key.includes('/')) {
             var gLabels = qParentG.join(' / ');
@@ -296,35 +295,12 @@
             if (showLabels) {
               var gT = qParentG.map(function(g) {
                 var x = survey.find(o => o.name === g || o.$autoname == g);
-                if (x && x.label && x.label[0])
-                  return x.label[0];
+                if (x && x.label && x.label[translationIndex])
+                  return x.label[translationIndex];
 
                 return '';
               });
               gLabels = gT.join(' / ');
-=======
-            if (key.includes('/')) {
-              var splitK = key.split('/');
-              lbl = splitK[splitK.length - 1];
-            }
-            if (q && q.label && showLabels && q.label[translationIndex])
-              lbl = q.label[translationIndex];
-            // show Groups in labels, when selected
-            if (showGroups && qParentG && key.includes('/')) {
-              var gLabels = qParentG.join(' / ');
-
-              if (showLabels) {
-                var gT = qParentG.map(function(g) {
-                  var x = survey.find(o => o.name === g || o.$autoname == g);
-                  if (x && x.label && x.label[translationIndex])
-                    return x.label[translationIndex];
-
-                  return '';
-                });
-                gLabels = gT.join(' / ');
-              }
-              return gLabels;
->>>>>>> 014b8640
             }
             return gLabels;
           }
@@ -661,24 +637,13 @@
               <i className="k-icon-expand" />
             </button>
 
-<<<<<<< HEAD
             <ui.PopoverMenu type='formTable-menu'
                         triggerLabel={<i className="k-icon-more" />}
-                        triggerTip={t('More Actions')}>
-                <bem.PopoverMenu__link onClick={this.toggleLabels}>
-                  {t('Toggle labels / XML values')}
-                </bem.PopoverMenu__link>
-                <bem.PopoverMenu__link onClick={this.toggleGroups}>
-                  {t('Show/hide question groups')}
-=======
-            <ui.PopoverMenu type='formTable-menu' 
-                        triggerLabel={<i className="k-icon-more" />} 
                         triggerTip={t('Display options')}>
                 <bem.PopoverMenu__link
                   onClick={this.showXMLValues}
                   className={!this.state.showLabels ? 'active': ''}>
                   {t('Show XML values')}
->>>>>>> 014b8640
                 </bem.PopoverMenu__link>
                 {asset.content.translations.map((trns, n) => {
                     return (
