--- conflicted
+++ resolved
@@ -52,47 +52,16 @@
     var s = this.state;
     return (
       <bem.FormSidebar>
-<<<<<<< HEAD
-        <bem.FormSidebar__label className="is-edge">
-          <i className="k-icon-active-1" />
-          {t('Active')} (#)
-        </bem.FormSidebar__label>
-        <bem.FormSidebar__grouping>
-          {
-            (()=>{
-              if (s.defaultQueryState === 'loading') {
-                return (
-                  <bem.Loading>
-                    <bem.Loading__inner>
-                      <i />
-                      {t('loading...')} 
-                    </bem.Loading__inner>
-                  </bem.Loading>
-                );
-              } else if (s.defaultQueryState === 'done') {
-                  return s.defaultQueryResultsList.map(this.renderMiniAssetRow);
-              }
-            })()
-          }
-        </bem.FormSidebar__grouping>
-        <bem.FormSidebar__label className="is-edge">
-          <i className="k-icon-drafts" />
-          {t('Drafts')} (#)
-        </bem.FormSidebar__label>
-        <bem.FormSidebar__label className="is-edge">
-          <i className="k-icon-inactive" />
-          {t('Inactive')} (#)
-        </bem.FormSidebar__label>
-=======
         {
           (() => {
             if (s.defaultQueryState === 'loading') {
               return (
-                <bem.FormSidebar__grouping>
-                  <bem.FormSidebar__item m={'loading'}>
-                    {t('loading...')}
-                  </bem.FormSidebar__item>
-                </bem.FormSidebar__grouping>
+                <bem.Loading>
+                  <bem.Loading__inner>
+                    <i />
+                    {t('loading...')} 
+                  </bem.Loading__inner>
+                </bem.Loading>
               );
             } else if (s.defaultQueryState === 'done') {
               return ['active', 'drafts', 'inactive' /*, 'deleted'*/].map(
@@ -100,11 +69,11 @@
                   // TODO: ask Penar what's the difference between k-icon-active-1 and k-icon-active
                   return [
                     <bem.FormSidebar__label>
-                      <i className={`k-icon-${category == 'active' ? 'active-1' : category}`} />
+                      <i className={`k-icon-${category}`} />
                       {t(category)}
                       {` (${s.defaultQueryCategorizedResultsLists[category].length})`}
                     </bem.FormSidebar__label>,
-                    <bem.FormSidebar__grouping>
+                    <bem.FormSidebar__grouping m={category}>
                       {
                         s.defaultQueryCategorizedResultsLists[category].map(
                           this.renderMiniAssetRow)
@@ -116,7 +85,6 @@
             }
           })()
         }
->>>>>>> 73acd13a
         <bem.FormSidebar__label className="is-edge">
           <i className="k-icon-trash" />
           {t('Deleted')} (#)
