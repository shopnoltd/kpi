/**
 * NOTE: all the actions groups definitions are both functions and objects with
 * nested functions.
 */

interface GenericDefinition extends Function {
  (a?: any, b?: any, c?: any, d?: any): void;
  started: GenericCallbackDefinition;
  completed: GenericCallbackDefinition;
  failed: GenericFailedDefinition;
}

interface GenericFailedDefinition extends Function {
  (response: FailResponse): void;
  listen: (callback: (response: FailResponse) => void) => Function;
}

interface GenericCallbackDefinition extends Function {
  (response: any): void;
  listen: (callback: (response: any) => void) => Function;
}

interface GetSubmissionDefinition extends Function {
  (assetUid: string, submissionIdOrUuid: string): void;
  completed: GetSubmissionCompletedDefinition;
  failed: GenericFailedDefinition;
}

interface GetSubmissionCompletedDefinition extends Function {
  (response: SubmissionResponse): void;
  listen: (callback: (response: SubmissionResponse) => void) => Function;
}

interface GetSubmissionsDefinition extends Function {
  (options: GetSubmissionsOptions): void;
  completed: GetSubmissionsCompletedDefinition;
  failed: GenericFailedDefinition;
}

interface GetSubmissionsCompletedDefinition extends Function {
  (response: PaginatedResponse<SubmissionResponse>, options: GetSubmissionsOptions): void;
  listen: (callback: (response: PaginatedResponse<SubmissionResponse>, options: GetSubmissionsOptions) => void) => Function;
}

interface GetProcessingSubmissionsDefinition extends Function {
  (assetUid: string, questionsPaths: string[]): void;
  completed: GetProcessingSubmissionsCompletedDefinition;
  failed: GenericFailedDefinition;
}

interface GetProcessingSubmissionsCompletedDefinition extends Function {
  (response: GetProcessingSubmissionsResponse): void;
  listen: (callback: (response: GetProcessingSubmissionsResponse) => void) => Function;
}

interface LoadAssetDefinition extends Function {
  ({id: string}, refresh?: Boolean): void;
  completed: LoadAssetCompletedDefinition;
  failed: GenericFailedDefinition;
}

interface LoadAssetCompletedDefinition extends Function {
  (response: AssetResponse): void;
  listen: (callback: (response: AssetResponse) => void) => Function;
}

interface DeleteAssetDefinition extends Function {
  (
    details: {uid: string; assetType: string},
    params?: {onComplete?: Function; onFail?: function}
  ): void;
  completed: DeleteAssetCompletedDefinition;
  failed: GenericFailedDefinition;
}

interface DeleteAssetCompletedDefinition extends Function {
  (response: AssetResponse): void;
  listen: (callback: (response: AssetResponse) => void) => Function;
}

interface UpdateAssetDefinition extends Function {
  (uid: string, values: any, params?: any): void;
  completed: UpdateAssetCompletedDefinition;
  failed: GenericFailedDefinition;
}

interface UpdateAssetCompletedDefinition extends Function {
  (response: AssetResponse): void;
  listen: (callback: (response: AssetResponse) => void) => Function;
}

interface GetExportDefinition extends Function {
  (assetUid: string, exportUid: string): void;
  completed: GetExportCompletedDefinition;
  failed: GenericFailedDefinition;
}

interface GetExportCompletedDefinition extends Function {
  (response: any): void;
  listen: (callback: (response: any) => void) => Function;
}

<<<<<<< HEAD
interface GetUserDefinition extends Function {
  (username: string): void;
  completed: GetUserCompletedDefinition;
  failed: GenericFailedDefinition;
}

interface GetUserCompletedDefinition extends Function {
  (response: AccountResponse): void;
  listen: (callback: (response: AccountResponse) => void) => Function;
}

interface SetAssetPublicDefinition extends Function {
  (asset: AssetResponse, shouldSetAnonPerms: boolean): void;
  completed: SetAssetPublicCompletedDefinition;
  failed: GenericFailedDefinition;
}

interface SetAssetPublicCompletedDefinition extends Function {
  (assetUid: string, shouldSetAnonPerms: boolean): void;
  listen: (callback: (assetUid: string, shouldSetAnonPerms: boolean) => void) => Function;
=======
interface TableUpdateSettingsDefinition extends Function {
  (assetUid: string, newSettings: object): void;
  completed: GenericCallbackDefinition;
  failed: GenericFailedDefinition;
}

interface UpdateSubmissionValidationStatusDefinition extends Function {
  (
    assetUid: string,
    submissionUid: string,
    data: {'validation_status.uid': ValidationStatus}
  ): void;
  completed: AnySubmissionValidationStatusCompletedDefinition;
  failed: GenericFailedDefinition;
}

interface AnySubmissionValidationStatusCompletedDefinition extends Function {
  (result: ValidationStatusResponse, sid: string): void;
  listen: (callback: (result: ValidationStatusResponse, sid: string) => void) => Function;
}

interface RemoveSubmissionValidationStatusDefinition extends Function {
  (assetUid: string, submissionUid: string): void;
  completed: AnySubmissionValidationStatusCompletedDefinition;
  failed: GenericFailedDefinition;
}

interface DuplicateSubmissionDefinition extends Function {
  (assetUid: string, submissionUid: string, data: SubmissionResponse): void;
  completed: DuplicateSubmissionCompletedDefinition;
  failed: GenericFailedDefinition;
}

interface DuplicateSubmissionCompletedDefinition extends Function {
  (assetUid: string, submissionUid: string, duplicatedSubmission: SubmissionResponse): void;
  listen: (callback: (assetUid: string, submissionUid: string, duplicatedSubmission: SubmissionResponse) => void) => Function;
>>>>>>> 275be43a
}

// NOTE: as you use more actions in your ts files, please extend this namespace,
// for now we are defining only the ones we need.
export namespace actions {
    const navigation: {
      routeUpdate: GenericCallbackDefinition;
    };
    const auth: {
      verifyLogin: {
        loggedin: GenericCallbackDefinition;
      };
      changePassword: GenericDefinition;
    };
    const survey: object;
    const search: object;
    const resources: {
      createImport: GenericDefinition;
      loadAsset: LoadAssetDefinition;
      deployAsset: GenericDefinition;
      setDeploymentActive: GenericDefinition;
      createSnapshot: GenericDefinition;
      cloneAsset: GenericDefinition;
      deleteAsset: DeleteAssetDefinition;
      listTags: GenericDefinition;
      createResource: GenericDefinition;
      updateAsset: UpdateAssetDefinition;
      updateSubmissionValidationStatus: UpdateSubmissionValidationStatusDefinition;
      removeSubmissionValidationStatus: RemoveSubmissionValidationStatusDefinition;
      deleteSubmission: GenericDefinition;
      duplicateSubmission: DuplicateSubmissionDefinition;
      refreshTableSubmissions: GenericDefinition;
      getAssetFiles: GenericDefinition;
    };
    const hooks: object;
    const misc: {
      getUser: GetUserDefinition;
    };
    const reports: object;
    const table: {
      updateSettings: TableUpdateSettingsDefinition;
    };
    const map: object;
    const permissions: {
      getConfig: GenericDefinition;
      copyPermissionsFrom: GenericDefinition;
      removeAssetPermission: GenericDefinition;
      assignAssetPermission: GenericDefinition;
      bulkSetAssetPermissions: GenericDefinition;
      getAssetPermissions: GenericDefinition;
      setAssetPublic: SetAssetPublicDefinition;
    };
    const help: {
      getInAppMessages: GenericDefinition;
      setMessageAcknowledged: GenericDefinition;
      setMessageReadTime: GenericDefinition;
    };
    const library: any;
    const submissions: {
      getSubmission: GetSubmissionDefinition;
      getSubmissionByUuid: GetSubmissionDefinition;
      getSubmissions: GetSubmissionsDefinition;
      getProcessingSubmissions: GetProcessingSubmissionsDefinition;
      bulkDeleteStatus: GenericDefinition;
      bulkPatchStatus: GenericDefinition;
      bulkPatchValues: GenericDefinition;
      bulkDelete: GenericDefinition;
    };
    const media: object;
    const exports: {
      getExport: GetExportDefinition;
    };
    const dataShare: object;
}<|MERGE_RESOLUTION|>--- conflicted
+++ resolved
@@ -100,28 +100,6 @@
   listen: (callback: (response: any) => void) => Function;
 }
 
-<<<<<<< HEAD
-interface GetUserDefinition extends Function {
-  (username: string): void;
-  completed: GetUserCompletedDefinition;
-  failed: GenericFailedDefinition;
-}
-
-interface GetUserCompletedDefinition extends Function {
-  (response: AccountResponse): void;
-  listen: (callback: (response: AccountResponse) => void) => Function;
-}
-
-interface SetAssetPublicDefinition extends Function {
-  (asset: AssetResponse, shouldSetAnonPerms: boolean): void;
-  completed: SetAssetPublicCompletedDefinition;
-  failed: GenericFailedDefinition;
-}
-
-interface SetAssetPublicCompletedDefinition extends Function {
-  (assetUid: string, shouldSetAnonPerms: boolean): void;
-  listen: (callback: (assetUid: string, shouldSetAnonPerms: boolean) => void) => Function;
-=======
 interface TableUpdateSettingsDefinition extends Function {
   (assetUid: string, newSettings: object): void;
   completed: GenericCallbackDefinition;
@@ -158,7 +136,28 @@
 interface DuplicateSubmissionCompletedDefinition extends Function {
   (assetUid: string, submissionUid: string, duplicatedSubmission: SubmissionResponse): void;
   listen: (callback: (assetUid: string, submissionUid: string, duplicatedSubmission: SubmissionResponse) => void) => Function;
->>>>>>> 275be43a
+}
+
+interface GetUserDefinition extends Function {
+  (username: string): void;
+  completed: GetUserCompletedDefinition;
+  failed: GenericFailedDefinition;
+}
+
+interface GetUserCompletedDefinition extends Function {
+  (response: AccountResponse): void;
+  listen: (callback: (response: AccountResponse) => void) => Function;
+}
+
+interface SetAssetPublicDefinition extends Function {
+  (asset: AssetResponse, shouldSetAnonPerms: boolean): void;
+  completed: SetAssetPublicCompletedDefinition;
+  failed: GenericFailedDefinition;
+}
+
+interface SetAssetPublicCompletedDefinition extends Function {
+  (assetUid: string, shouldSetAnonPerms: boolean): void;
+  listen: (callback: (assetUid: string, shouldSetAnonPerms: boolean) => void) => Function;
 }
 
 // NOTE: as you use more actions in your ts files, please extend this namespace,
