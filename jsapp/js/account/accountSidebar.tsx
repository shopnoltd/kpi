import React, {useContext, useMemo, useState} from 'react';
import {NavLink} from 'react-router-dom';
import {observer} from 'mobx-react-lite';
import bem from 'js/bem';
import Icon from 'js/components/common/icon';
import type {IconName} from 'jsapp/fonts/k-icons';
import Badge from '../components/common/badge';
import subscriptionStore from 'js/account/subscriptionStore';
import './accountSidebar.scss';
import useWhenStripeIsEnabled from 'js/hooks/useWhenStripeIsEnabled.hook';
import {ACCOUNT_ROUTES} from 'js/account/routes.constants';
import {useOrganizationQuery} from './stripe.api';

interface AccountNavLinkProps {
  iconName: IconName;
  name: string;
  to: string;
  isNew?: boolean;
}
function AccountNavLink(props: AccountNavLinkProps) {
  return (
    <NavLink to={props.to} className='form-sidebar__navlink'>
      {/* There shouldn't be a nested <a> tag here, NavLink already generates one */}
      <bem.FormSidebar__label>
        <Icon name={props.iconName} size='xl' />
        <bem.FormSidebar__labelText m={props.isNew ? 'isNew' : ''}>
          {props.name}
        </bem.FormSidebar__labelText>
        {props.isNew && <Badge color='light-blue' size='s' label='New' />}
      </bem.FormSidebar__label>
    </NavLink>
  );
}

function AccountSidebar() {
  const [showPlans, setShowPlans] = useState(false);

  const orgQuery = useOrganizationQuery();

  useWhenStripeIsEnabled(() => {
    if (!subscriptionStore.isInitialised) {
      subscriptionStore.fetchSubscriptionInfo();
    }
    setShowPlans(true);
  }, [subscriptionStore.isInitialised]);

  return (
    <bem.FormSidebar m='account'>
      <AccountNavLink
        iconName='user'
        name={t('Profile')}
        to={ACCOUNT_ROUTES.ACCOUNT_SETTINGS}
      />
      <AccountNavLink
        iconName='lock-alt'
        name={t('Security')}
        to={ACCOUNT_ROUTES.SECURITY}
      />
      {orgQuery.data?.is_owner && (
        <>
          <AccountNavLink
            iconName='reports'
            name={t('Usage')}
            to={ACCOUNT_ROUTES.USAGE}
          />
          {showPlans && (
            <>
              <AccountNavLink
                iconName='editor'
                name={t('Plans')}
                to={ACCOUNT_ROUTES.PLAN}
              />
<<<<<<< HEAD
              <AccountNavLink
                iconName='plus'
                name={t('Add-ons')}
                to={ACCOUNT_ROUTES.ADD_ONS}
                isNew={true}
              />
=======
              {showAddOnsLink && (
                <AccountNavLink
                  iconName='plus'
                  name={t('Add-ons')}
                  to={ACCOUNT_ROUTES.ADD_ONS}
                  isNew
                />
              )}
>>>>>>> 8e7f10ef
            </>
          )}
        </>
      )}
    </bem.FormSidebar>
  );
}

export default observer(AccountSidebar);<|MERGE_RESOLUTION|>--- conflicted
+++ resolved
@@ -70,23 +70,12 @@
                 name={t('Plans')}
                 to={ACCOUNT_ROUTES.PLAN}
               />
-<<<<<<< HEAD
               <AccountNavLink
                 iconName='plus'
                 name={t('Add-ons')}
                 to={ACCOUNT_ROUTES.ADD_ONS}
-                isNew={true}
+                isNew
               />
-=======
-              {showAddOnsLink && (
-                <AccountNavLink
-                  iconName='plus'
-                  name={t('Add-ons')}
-                  to={ACCOUNT_ROUTES.ADD_ONS}
-                  isNew
-                />
-              )}
->>>>>>> 8e7f10ef
             </>
           )}
         </>
