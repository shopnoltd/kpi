--- conflicted
+++ resolved
@@ -52,11 +52,7 @@
 
 const ASSET_USAGE_URL = '/api/v2/asset_usage/';
 const ORGANIZATION_ASSET_USAGE_URL =
-<<<<<<< HEAD
-  '/api/v2/organizations/##ORGANIZATION_ID##/asset_usage/';
-=======
   '/api/v2/organizations/##ORGANIZATION_ID##/asset_usage/?page=##PAGE_NUM##';
->>>>>>> de608bc9
 
 export async function getUsage(organization_id: string | null = null) {
   if (organization_id) {
@@ -88,34 +84,17 @@
 
 export async function getAssetUsage(url?: string) {
   const apiUrl = url || ASSET_USAGE_URL;
-<<<<<<< HEAD
-  return fetchGet<AssetUsage>(apiUrl, {
-=======
     return fetchGet<AssetUsage>(apiUrl, {
->>>>>>> de608bc9
     includeHeaders: true,
     errorMessageDisplay: t('There was an error fetching asset usage data.'),
   });
 }
 
-<<<<<<< HEAD
-export async function getAssetUsageForOrganization(url?: string) {
-=======
 export async function getAssetUsageForOrganization(pageNumber: number) {
->>>>>>> de608bc9
   let organizations;
   try {
     organizations = await getOrganization();
   } catch (error) {
-<<<<<<< HEAD
-    return await getAssetUsage(url);
-  }
-
-  const apiUrl = url || ORGANIZATION_ASSET_USAGE_URL.replace(
-    '##ORGANIZATION_ID##',
-    organizations.results?.[0].id || ''
-  );
-=======
     return await getAssetUsage(ASSET_USAGE_URL);
   }
 
@@ -123,7 +102,6 @@
     '##ORGANIZATION_ID##',
     organizations.results?.[0].id || ''
   ).replace('##PAGE_NUM##', pageNumber.toString());
->>>>>>> de608bc9
 
   return await getAssetUsage(apiUrl);
 }