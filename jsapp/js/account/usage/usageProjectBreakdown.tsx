--- conflicted
+++ resolved
@@ -13,11 +13,6 @@
 
 const ProjectBreakdown = () => {
   const [currentPage, setCurrentPage] = useState(1);
-<<<<<<< HEAD
-  const [isComponentMounted, setIsComponentMounted] = useState(true);
-
-=======
->>>>>>> de608bc9
   const [projectData, setProjectData] = useState<AssetUsage>({
     count: '0',
     next: null,
@@ -26,13 +21,8 @@
   });
 
    useEffect(() => {
-<<<<<<< HEAD
-    async function fetchData() {
-      const data = await getAssetUsageForOrganization();
-=======
      async function fetchData() {
       const data = await getAssetUsageForOrganization(currentPage);
->>>>>>> de608bc9
       const updatedResults = data.results.map((projectResult) => {
         const assetParts = projectResult.asset.split('/');
         const uid = assetParts[assetParts.length - 2];
@@ -42,25 +32,6 @@
         };
       });
 
-<<<<<<< HEAD
-      if (isComponentMounted) {
-        setProjectData({
-          ...data,
-          results: updatedResults,
-        });
-      }
-    }
-
-    fetchData();
-
-    return () => {
-      setIsComponentMounted(false);
-    };
-  }, [isComponentMounted]);
-
-  if (projectData.results.length === 0) {
-    return <LoadingSpinner/>;
-=======
       setProjectData({
         ...data,
         results: updatedResults,
@@ -93,40 +64,6 @@
       setCurrentPage((prevPage) => Math.max(prevPage - 1, 1));
     } else if (buttonType === 'forward' && projectData.next) {
       setCurrentPage((prevPage) => Math.min(prevPage + 1, Math.ceil(parseInt(projectData.count) / USAGE_ASSETS_PER_PAGE)));
-    }
-  } catch (error) {
-    console.error('Error fetching data:', error);
->>>>>>> de608bc9
-  }
-};
-
-  const isActiveBack = currentPage > 1;
-  const isActiveForward = currentPage < Math.ceil(parseInt(projectData.count) / USAGE_ASSETS_PER_PAGE);
-
-const calculateRange = (): string => {
-  const totalProjects = parseInt(projectData.count);
-  const startRange = (currentPage - 1) * USAGE_ASSETS_PER_PAGE + 1;
-  const endRange = Math.min(currentPage * USAGE_ASSETS_PER_PAGE, totalProjects);
-  return `${startRange}-${endRange} of ${totalProjects}`;
-};
-
-const removePrefix = (url: string): string => url.replace(ROOT_URL, '');
-
-const handleClick = async (
-  event: React.MouseEvent<HTMLButtonElement>,
-  buttonType: ButtonType
-): Promise<void> => {
-  event.preventDefault();
-
-  try {
-    if (buttonType === 'back' && projectData.previous) {
-      const newData = await getAssetUsageForOrganization(removePrefix(projectData.previous));
-      setCurrentPage((prevPage) => Math.max(prevPage - 1, 1));
-      setProjectData(newData);
-    } else if (buttonType === 'forward' && projectData.next) {
-      const newData = await getAssetUsageForOrganization(removePrefix(projectData.next));
-      setCurrentPage((prevPage) => Math.min(prevPage + 1, Math.ceil(parseInt(projectData.count) / USAGE_ASSETS_PER_PAGE)));
-      setProjectData(newData);
     }
   } catch (error) {
     console.error('Error fetching data:', error);
