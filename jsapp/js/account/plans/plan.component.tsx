--- conflicted
+++ resolved
@@ -589,33 +589,17 @@
                       </div>
                     )}
                   </div>
-<<<<<<< HEAD
+                  <div className={styles.minimizedCards}>
+                    {comparisonButton()}
+                  </div>
+
+                  <div className={styles.maximizedCards}>
+                    {comparisonButton()}
+                  </div>
                 </div>
-
-                {hasMetaFeatures() && (
-                  <div>
-                    <Button
-                      type='full'
-                      color='cloud'
-                      size='m'
-                      isFullWidth
-                      label={
-                        expandComparison
-                          ? t('Collapse full comparison')
-                          : t('Display full comparison')
-                      }
-                      onClick={() => setExpandComparison(!expandComparison)}
-                      aria-label={
-                        expandComparison
-                          ? t('Collapse full comparison')
-                          : t('Display full comparison')
-                      }
-                    />
-                  </div>
-                )}
               </>
             )}
-            {shouldShowExtras && props.showAddOns && (
+            {props.showAddOns && (
               <AddOnList
                 isBusy={isBusy}
                 setIsBusy={setIsBusy}
@@ -623,67 +607,7 @@
                 organization={state.organization}
                 onClickBuy={buySubscription}
               />
-=======
-                ))}
-                <div className={styles.minimizedCards}>
-                  {comparisonButton()}
-                </div>
-                {shouldShowExtras && (
-                  <div className={styles.enterprisePlanContainer}>
-                    <div
-                      className={
-                        expandComparison
-                          ? `${styles.enterprisePlan} ${styles.expandedEnterprisePlan}`
-                          : styles.enterprisePlan
-                      }
-                    >
-                      <h1 className={styles.enterpriseTitle}>
-                        {' '}
-                        {t('Want more?')}
-                      </h1>
-                      <div className={styles.priceTitle}>{t('Contact us')}</div>
-                      <p className={styles.enterpriseDetails}>
-                        {t(
-                          'For organizations with higher volume and advanced data collection needs, get in touch to learn more about our '
-                        )}
-                        <a
-                          href='https://www.kobotoolbox.org/contact/'
-                          target='_blanks'
-                          className={styles.enterpriseLink}
-                        >
-                          {t('Enterprise Plan')}
-                        </a>
-                        .
-                      </p>
-                      <p className={styles.enterpriseDetails}>
-                        {t(
-                          'We also offer custom solutions and private servers for large organizations. '
-                        )}
-                        <br />
-                        <a
-                          href='https://www.kobotoolbox.org/contact/'
-                          target='_blanks'
-                          className={styles.enterpriseLink}
-                        >
-                          {t('Contact our team')}
-                        </a>
-                        {t(' for more information.')}
-                      </p>
-                    </div>
-                  </div>
-                )}
-              </div>
-              <div className={styles.maximizedCards}>{comparisonButton()}</div>
-              {shouldShowExtras && (
-                <AddOnList
-                  isBusy={isBusy}
-                  setIsBusy={setIsBusy}
-                  products={state.products}
-                  organization={state.organization}
-                  onClickBuy={buySubscription}
-                />
-              )}
-            </div>
+            )}
             {showGoTop && (
               <button
                 onClick={handleScrollUp}
@@ -691,7 +615,6 @@
               >
                 <i className='k-icon k-icon-arrow-up k-icon--size-m' />
               </button>
->>>>>>> 21b1fb41
             )}
             <ConfirmChangeModal
               onRequestClose={dismissConfirmModal}
