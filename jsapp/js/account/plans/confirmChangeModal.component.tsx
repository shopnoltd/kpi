--- conflicted
+++ resolved
@@ -134,24 +134,6 @@
     changeSubscription(newPrice.id, currentSubscription.id, quantity)
       .then((data) => {
         processChangePlanResponse(data);
-<<<<<<< HEAD
-      })
-      .catch(() => {
-        notify.error(
-          t(
-            'There was an error processing your plan change. Your previous plan has not been changed. Please try again later.'
-          ),
-          {
-            duration: 10000,
-          }
-        );
-        setIsBusy(false);
-        onClickCancel();
-      })
-      .finally(() => {
-        setPendingChange(false);
-        setIsLoading(false);
-=======
         setPendingChange(false);
         onClickCancel();
       })
@@ -167,7 +149,6 @@
         setIsBusy(false);
         setPendingChange(false);
         onClickCancel();
->>>>>>> 275be43a
       });
   };
 
