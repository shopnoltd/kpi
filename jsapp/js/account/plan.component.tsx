--- conflicted
+++ resolved
@@ -27,12 +27,8 @@
 import classnames from 'classnames';
 import LoadingSpinner from 'js/components/common/loadingSpinner';
 import {notify} from 'js/utils';
-<<<<<<< HEAD
 import {ACTIVE_STRIPE_STATUSES} from 'js/constants';
-=======
-import {BaseProduct} from 'js/account/subscriptionStore';
 import envStore, {FreeTierThresholds, FreeTierDisplay} from 'js/envStore';
->>>>>>> b2932f75
 
 interface PlanState {
   subscribedProduct: null | BaseSubscription;
@@ -104,11 +100,12 @@
     [state.products, state.organization, state.subscribedProduct]
   );
 
-<<<<<<< HEAD
   const hasManageableStatus = useCallback(
     (subscription: BaseSubscription) =>
       ACTIVE_STRIPE_STATUSES.includes(subscription.status),
-=======
+    []
+  );
+
   const freeTierOverride = useMemo((): FreeTierOverride | null => {
     if (envStore.isReady) {
       const thresholds = envStore.data.free_tier_thresholds;
@@ -127,13 +124,6 @@
     }
     return null;
   }, [envStore.isReady]);
-
-  const hasManageableStatus = useCallback(
-    (subscription: BaseSubscription) =>
-      activeSubscriptionStatuses.includes(subscription.status),
->>>>>>> b2932f75
-    []
-  );
 
   const hasActiveSubscription = useMemo(() => {
     if (state.subscribedProduct) {
