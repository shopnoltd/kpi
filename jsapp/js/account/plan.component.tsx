--- conflicted
+++ resolved
@@ -92,17 +92,6 @@
   const [shouldRevalidate, setShouldRevalidate] = useState(false);
   const [searchParams] = useSearchParams();
   const didMount = useRef(false);
-<<<<<<< HEAD
-=======
-  const hasActiveSubscription = useMemo(() => {
-    if (state.subscribedProduct) {
-      return state.subscribedProduct.some((subscription: BaseSubscription) =>
-        activeSubscriptionStatuses.includes(subscription.status)
-      );
-    }
-    return false;
-  }, [state.subscribedProduct]);
->>>>>>> 65b4145b
 
   const isDataLoading = useMemo(
     (): boolean =>
@@ -235,9 +224,8 @@
       ) {
         return true;
       }
-<<<<<<< HEAD
-
-      const subscription = getSubscriptionForProductId(product.id);
+
+      const subscription = getSubscriptionsForProductId(product.id);
       if (
         subscription?.items[0].price.id === product.prices.id &&
         subscription?.status === 'active'
@@ -246,38 +234,22 @@
       } else {
         return false;
       }
-=======
-      const subscriptions = getSubscriptionsForProductId(product.id);
-      return subscriptions.some(
-        (subscription: BaseSubscription) => subscription.status === 'active'
-      );
->>>>>>> 65b4145b
     },
     [state.subscribedProduct, state.intervalFilter]
   );
 
   const shouldShowManage = useCallback(
     (product: Price) => {
-<<<<<<< HEAD
-      const subscription = getSubscriptionForProductId(product.id);
+      const subscription = getSubscriptionsForProductId(product.id);
 
       if (!subscription) {
-=======
-      const subscriptions = getSubscriptionsForProductId(product.id);
-      if (!subscriptions.length) {
->>>>>>> 65b4145b
         return false;
       }
-      const hasManageableStatus = subscriptions.some(
+      const hasManageableStatus = subscription.some(
         (subscription: BaseSubscription) =>
           activeSubscriptionStatuses.includes(subscription.status)
       );
-<<<<<<< HEAD
-
-      return Boolean(state.organization?.uid) && hasManageableStatus;
-=======
       return Boolean(state.organization?.id) && hasManageableStatus;
->>>>>>> 65b4145b
     },
     [state.subscribedProduct]
   );
