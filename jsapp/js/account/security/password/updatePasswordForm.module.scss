@use 'scss/sizes';

.root {
  width: 100%;
  max-width: sizes.$x350;
}

.row + .row {
  margin-top: sizes.$x16;
}

<<<<<<< HEAD
.forgotLink {
  font-size: sizes.$x12;
=======
// Note: we allow all markdown-generated HTML inside this, so we might need to
// add some more styles here.
.guidanceText :global p {
  margin: 0;

  &:not(:first-child) {
    margin-top: sizes.$x16;
  }
>>>>>>> 73060bb8
}<|MERGE_RESOLUTION|>--- conflicted
+++ resolved
@@ -9,10 +9,10 @@
   margin-top: sizes.$x16;
 }
 
-<<<<<<< HEAD
 .forgotLink {
   font-size: sizes.$x12;
-=======
+}
+
 // Note: we allow all markdown-generated HTML inside this, so we might need to
 // add some more styles here.
 .guidanceText :global p {
@@ -21,5 +21,4 @@
   &:not(:first-child) {
     margin-top: sizes.$x16;
   }
->>>>>>> 73060bb8
 }