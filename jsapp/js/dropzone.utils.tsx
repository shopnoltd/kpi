--- conflicted
+++ resolved
@@ -6,16 +6,8 @@
 import {MODAL_TYPES} from './constants';
 import {router, routerIsActive} from 'js/router/legacy';
 import {ROUTES} from './router/routerConstants';
-<<<<<<< HEAD
-import pageState from 'js/pageState.store';
-import envStore from './envStore';
-=======
-import {stores} from './stores';
-import {getExponentialDelayTime} from 'js/utils';
 import envStore from './envStore'
 import pageState from 'js/pageState.store';
-
->>>>>>> 275be43a
 
 const IMPORT_FAILED_GENERIC_MESSAGE = t('Import failed');
 
