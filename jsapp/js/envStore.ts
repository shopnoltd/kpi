--- conflicted
+++ resolved
@@ -110,18 +110,6 @@
     if (response.interface_languages) {
       this.data.interface_languages = response.interface_languages.map(this.nestedArrToChoiceObjs);
     }
-<<<<<<< HEAD
-=======
-    if (response.transcription_languages) {
-      this.data.transcription_languages = response.transcription_languages;
-    }
-    if (response.translation_languages) {
-      this.data.translation_languages = response.translation_languages;
-    }
-    if (response.all_languages) {
-      this.data.all_languages = response.all_languages.map(this.nestedArrToChoiceObjs);
-    }
->>>>>>> 3f46e5d6
 
     this.data.asr_mt_features_enabled = response.asr_mt_features_enabled;
 
