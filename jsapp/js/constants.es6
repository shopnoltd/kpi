--- conflicted
+++ resolved
@@ -406,17 +406,12 @@
   inChoices: 'list_name'
 };
 
-<<<<<<< HEAD
-=======
-export const NAME_MAX_LENGTH = 255;
-
 export const CATEGORY_LABELS = {
   Deployed: t('Deployed'),
   Draft: t('Draft'),
   Archived: t('Archived')
 };
 
->>>>>>> 196dd633
 const constants = {
   ROOT_URL,
   ANON_USERNAME,
@@ -439,13 +434,8 @@
   GROUP_TYPES_END,
   FORM_VERSION_NAME,
   SCORE_ROW_TYPE,
-<<<<<<< HEAD
-  RANK_LEVEL_TYPE
-=======
   RANK_LEVEL_TYPE,
-  NAME_MAX_LENGTH,
   CATEGORY_LABELS,
->>>>>>> 196dd633
 };
 
 export default constants;