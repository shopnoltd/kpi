/**
 * Reflux stores for keeping all the user data.
 *
 * Using it in multiple components helps with keeping whole application up to
 * date and avoids making unnecessary calls to Backend.
 *
 * It is tightly connected to actions and the most kosher way of handling data
 * would be to trigger Backend calls through actions but to observe the results
 * throught stores not actions callbacks (for applicable stores of course - not
 * every action is connected to a store).
 *
 * TODO: it would be best to split these to separate files within `jsapp/js/stores`
 * directory and probably import all of them here and keep this file as a single
 * source for all stores(?).
 */

import Reflux from 'reflux';
import {Cookies} from 'react-cookie';
import {parsed, parseTags} from './assetParserUtils';
import {actions} from './actions';
import {
  log,
  notify,
  assign,
} from 'utils';
import {ANON_USERNAME} from 'js/constants';

const cookies = new Cookies();

function changes(orig_obj, new_obj) {
  var out = {},
      any = false;
  Object.keys(new_obj).forEach(function(key) {
    if (orig_obj[key] !== new_obj[key]) {
      out[key] = new_obj[key];
      any = true;
    }
  });
  if (!any) {
    return false;
  }
  return out;
}

export var stores = {};

stores.tags = Reflux.createStore({
  init () {
    this.queries = {};
    this.listenTo(actions.resources.listTags.completed, this.listTagsCompleted);
  },
  listTagsCompleted (data) {
    this.trigger(data.results);
  }
});

const MAX_SEARCH_AGE = (5 * 60); // seconds

stores.surveyState = Reflux.createStore({
  init () {
    this.state = {};
  },
  setState (state) {
    var chz = changes(this.state, state);
    if (chz) {
      assign(this.state, state);
      this.trigger(chz);
    }
  },
});

stores.assetSearch = Reflux.createStore({
  init () {
    this.queries = {};
    this.listenTo(actions.search.assets.completed, this.onSearchAssetsCompleted);
  },
  getRecentSearch (queryString) {
    if (queryString in this.queries) {
      var age = new Date().getTime() - this.queries[queryString][1].getTime();
      if (age < MAX_SEARCH_AGE * 1000) {
        return this.queries[queryString][0];
      }
    }
    return false;
  },
  onSearchAssetsCompleted (searchData, response) {
    response.query = searchData.q;
    this.queries[searchData.q] = [response, new Date()];
    if(response.count > 0) {
      this.trigger(response);
    }
  }
});

stores.translations = Reflux.createStore({
  init() {
    this.state = {
      isTranslationTableUnsaved: false
    }
  },
  setState (change) {
    const changed = changes(this.state, change);
    if (changed) {
      assign(this.state, changed);
      this.trigger(changed);
    }
  },
  setTranslationTableUnsaved (isUnsaved) {
    this.setState({
      isTranslationTableUnsaved: isUnsaved
    });
  },
});

stores.pageState = Reflux.createStore({
  init () {
    this.state = {
      assetNavExpanded: false,
      showFixedDrawer: false
    };
  },
  setState (chz) {
    var changed = changes(this.state, chz);
    if (changed) {
      assign(this.state, changed);
      this.trigger(changed);
    }
  },
  toggleFixedDrawer () {
    var _changes = {};
    var newval = !this.state.showFixedDrawer;
    _changes.showFixedDrawer = newval;
    assign(this.state, _changes);
    this.trigger(_changes);
  },
  showModal (params) {
    this.setState({
      modal: params
    });
  },
  hideModal () {
    if (this._onHideModal) {
      this._onHideModal();
    }
    this.setState({
      modal: false
    });
  },
  // use it when you have one modal opened and want to display different one
  // because just calling showModal has weird outcome
  switchModal (params) {
    this.hideModal();
    // HACK switch to setState callback after updating to React 16+
    window.setTimeout(() => {
      this.showModal(params);
    }, 0);
  },
  switchToPreviousModal() {
    this.switchModal({
      type: this.state.modal.previousType
    });
  },
  hasPreviousModal() {
    return this.state.modal && this.state.modal.previousType;
  }
});

stores.snapshots = Reflux.createStore({
  init () {
    this.listenTo(actions.resources.createSnapshot.completed, this.snapshotCreated);
    this.listenTo(actions.resources.createSnapshot.failed, this.snapshotCreationFailed);
  },
  snapshotCreated (snapshot) {
    this.trigger(assign({success: true}, snapshot));
  },
  snapshotCreationFailed (jqxhr) {
    this.trigger(assign({success: false}, jqxhr.responseJSON));
  },
});

/**
 * This store keeps only full assets (i.e. ones with `content`)
 */
stores.asset = Reflux.createStore({
  init() {
    this.data = {};
    this.listenTo(actions.resources.loadAsset.completed, this.onLoadAssetCompleted);
    this.listenTo(actions.resources.updateAsset.completed, this.onUpdateAssetCompleted);
  },

  onUpdateAssetCompleted(resp) {
    this.data[resp.uid] = parsed(resp);
    this.trigger(this.data, resp.uid, {asset_updated: true});
  },

  onLoadAssetCompleted(resp) {
    if (!resp.uid) {
      throw new Error('no uid found in response');
    }
    this.data[resp.uid] = parsed(resp);
    this.trigger(this.data, resp.uid);
  },

  /**
   * @param {string} assetUid
   * @returns {object|undefined} asset
   */
  getAsset(assetUid) {
    return this.data[assetUid];
  },
});

stores.session = Reflux.createStore({
  // start up with "fake" current account
  currentAccount: {
    username: ANON_USERNAME,
  },
  isAuthStateKnown: false,
  isLoggedIn: false,

  init() {
<<<<<<< HEAD
    this.listenTo(actions.auth.verifyLogin.loggedin, this.onLoggedIn);
    this.listenTo(actions.auth.verifyLogin.anonymous, this.onNotLoggedIn);
    this.listenTo(actions.auth.verifyLogin.failed, this.onVerifyLoginFailed);
    actions.auth.verifyLogin();
=======
    actions.misc.updateProfile.completed.listen(this.onUpdateProfileCompleted);
    this.listenTo(actions.auth.verifyLogin.loggedin, this.triggerLoggedIn);
    this.listenTo(actions.auth.verifyLogin.anonymous, (data) => {
      this.isAuthStateKnown = true;
      log('login confirmed anonymous', data.message);
    });
    this.listenTo(actions.auth.verifyLogin.failed, (xhr) => {
      log('login not verified', xhr.status, xhr.statusText);
    });
    actions.auth.verifyLogin();
  },
  onUpdateProfileCompleted(response) {
    this.currentAccount = response;
    this.trigger({currentAccount: this.currentAccount});
>>>>>>> e4c791c7
  },

  onLoggedIn(account) {
    this.isAuthStateKnown = true;
    this.isLoggedIn = true;
    this.currentAccount = account;
    this.trigger();
  },

  onNotLoggedIn(data) {
    log('login confirmed anonymous', data.message);
    this.isAuthStateKnown = true;
    this.trigger();
  },

  onVerifyLoginFailed(xhr) {
    log('login not verified', xhr.status, xhr.statusText);
  },
});

/**
 * NOTE: this is not a reliable source of complete assets (i.e. ones with
 * `content`) as `onListAssetsCompleted` will overwrite asset-with-content with
 * one without it.
 */
stores.allAssets = Reflux.createStore({
  init() {
    this.data = [];
    this.byUid = {};
    this._waitingOn = {};

    this.listenTo(actions.search.assets.completed, this.onListAssetsCompleted);
    this.listenTo(actions.search.assets.failed, this.onListAssetsFailed);
    this.listenTo(actions.resources.updateAsset.completed, this.onUpdateAssetCompleted);
    this.listenTo(actions.resources.deleteAsset.completed, this.onDeleteAssetCompleted);
    this.listenTo(actions.resources.cloneAsset.completed, this.onCloneAssetCompleted);
    this.listenTo(actions.resources.loadAsset.completed, this.onLoadAssetCompleted);
    this.listenTo(actions.permissions.removeAssetPermission.completed, this.onDeletePermissionCompleted);
  },
  /**
   * Either calls immediately if data already exists, or makes a call to get
   * asset and then calls.
   *
   * @param {string} uid
   * @param {function} cb
   */
  whenLoaded(uid, cb) {
    if (typeof uid !== 'string' || typeof cb !== 'function') {
      return;
    }

    if (this.byUid[uid] && this.byUid[uid].content) {
      cb.call(this, this.byUid[uid]);
    } else {
      if (!this._waitingOn[uid]) {
        this._waitingOn[uid] = [];
      }
      this._waitingOn[uid].push(cb);
      actions.resources.loadAsset({id: uid});
    }
  },

  /**
   * @param {string} assetUid
   * @returns {object|undefined}
   */
  getAsset(assetUid) {
    return this.byUid[assetUid];
  },

  onUpdateAssetCompleted (asset) {
    this.registerAsset(asset);
    this.data.forEach((dataAsset, index) => {
      if (dataAsset.uid === asset.uid) {
        this.data[index] = asset;
      }
    });
  },
  onLoadAssetCompleted (asset) {
    this.registerAsset(asset);
  },
  onCloneAssetCompleted (asset) {
    this.registerAsset(asset);
    this.byUid[asset.uid] = asset;
    this.data.unshift(asset);
    this.trigger(this.data);
  },
  onDeleteAssetCompleted (asset) {
    if (this.byUid[asset.uid]) {
      // We append `deleted: true` to the asset after the asset is removed in
      // the backend because the asset still exists in the frontend,
      // specifically in the search store's lists.
      // We do this so that the deleted asset doesn't show up in the asset list
      // during the same search store instance
      this.byUid[asset.uid].deleted = 'true';
      this.trigger(this.data);
      window.setTimeout(()=> {
        this.data = this.data.filter(function(item){
          return item.uid !== asset.uid;
        });
        this.trigger(this.data);
      }, 500);
    }
  },
  onDeletePermissionCompleted (assetUid, isNonOwner) {
    // When non owner self removes all his asset permissions, it's as if the
    // asset was deleted for them
    if (isNonOwner) {
      this.onDeleteAssetCompleted({uid: assetUid});
    }
  },
  registerAsset (asset) {
    const parsedObj = parseTags(asset);
    asset.tags = parsedObj.tags;
    this.byUid[asset.uid] = asset;
    if (asset.content) {
      this.callCallbacks(asset);
    }
  },
  callCallbacks (asset) {
    if (this._waitingOn[asset.uid]) {
      while (this._waitingOn[asset.uid].length > 0) {
        var cb = this._waitingOn[asset.uid].pop();
        cb.call(this, asset);
      }
    }
  },
  onListAssetsCompleted: function(searchData, response) {
    response.results.forEach(this.registerAsset);
    this.data = response.results;
    this.trigger(this.data);
  },
  onListAssetsFailed: function (searchData, response) {
    notify(response?.responseJSON?.detail || t('failed to list assets'));
  }
});

stores.selectedAsset = Reflux.createStore({
  init () {
    this.uid = cookies.get('selectedAssetUid');
    this.listenTo(actions.resources.cloneAsset.completed, this.onCloneAssetCompleted);
  },
  onCloneAssetCompleted (asset) {
    this.uid = asset.uid;
    this.asset = stores.allAssets.byUid[asset.uid];
    if (!this.asset) {
      console.error('selectedAssetStore error');
    }
    this.trigger(this.asset);
  },
  toggleSelect (uid, forceSelect=false) {
    if (forceSelect || this.uid !== uid) {
      this.uid = uid;
      this.asset = stores.allAssets.byUid[uid];
    } else {
      this.uid = false;
      this.asset = {};
    }
    cookies.set('selectedAssetUid', this.uid);
    this.trigger({
      selectedAssetUid: this.uid,
    });
    return this.uid !== false;
  }
});

stores.userExists = Reflux.createStore({
  init () {
    this.checked = {};
    this.listenTo(actions.misc.checkUsername.completed, this.usernameExists);
    this.listenTo(actions.misc.checkUsername.failed, this.usernameDoesntExist);
  },
  checkUsername (username) {
    if (username in this.checked) {
      return this.checked[username];
    }
  },
  usernameExists (username) {
    this.checked[username] = true;
    this.trigger(this.checked, username);
  },
  usernameDoesntExist (username) {
    this.checked[username] = false;
    this.trigger(this.checked, username);
  }
});<|MERGE_RESOLUTION|>--- conflicted
+++ resolved
@@ -219,27 +219,16 @@
   isLoggedIn: false,
 
   init() {
-<<<<<<< HEAD
+    actions.misc.updateProfile.completed.listen(this.onUpdateProfileCompleted);
     this.listenTo(actions.auth.verifyLogin.loggedin, this.onLoggedIn);
     this.listenTo(actions.auth.verifyLogin.anonymous, this.onNotLoggedIn);
     this.listenTo(actions.auth.verifyLogin.failed, this.onVerifyLoginFailed);
     actions.auth.verifyLogin();
-=======
-    actions.misc.updateProfile.completed.listen(this.onUpdateProfileCompleted);
-    this.listenTo(actions.auth.verifyLogin.loggedin, this.triggerLoggedIn);
-    this.listenTo(actions.auth.verifyLogin.anonymous, (data) => {
-      this.isAuthStateKnown = true;
-      log('login confirmed anonymous', data.message);
-    });
-    this.listenTo(actions.auth.verifyLogin.failed, (xhr) => {
-      log('login not verified', xhr.status, xhr.statusText);
-    });
-    actions.auth.verifyLogin();
-  },
+  },
+
   onUpdateProfileCompleted(response) {
     this.currentAccount = response;
     this.trigger({currentAccount: this.currentAccount});
->>>>>>> e4c791c7
   },
 
   onLoggedIn(account) {
