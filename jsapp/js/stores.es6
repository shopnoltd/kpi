--- conflicted
+++ resolved
@@ -219,22 +219,16 @@
   isLoggedIn: false,
 
   init() {
-<<<<<<< HEAD
-=======
     actions.misc.updateProfile.completed.listen(this.onUpdateProfileCompleted);
->>>>>>> 8d0a45e8
     this.listenTo(actions.auth.verifyLogin.loggedin, this.onLoggedIn);
     this.listenTo(actions.auth.verifyLogin.anonymous, this.onNotLoggedIn);
     this.listenTo(actions.auth.verifyLogin.failed, this.onVerifyLoginFailed);
     actions.auth.verifyLogin();
-<<<<<<< HEAD
-=======
   },
 
   onUpdateProfileCompleted(response) {
     this.currentAccount = response;
     this.trigger({currentAccount: this.currentAccount});
->>>>>>> 8d0a45e8
   },
 
   onLoggedIn(account) {
