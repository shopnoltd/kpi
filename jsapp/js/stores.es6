--- conflicted
+++ resolved
@@ -340,25 +340,6 @@
       acct.sysDate = new Date(Date.parse(acct.system_time));
       acct.curDate = new Date();
     }
-<<<<<<< HEAD
-    if (acct.available_sectors) {
-      acct.available_sectors = acct.available_sectors.map(function(_s){
-        return {
-          value: _s[0],
-          label: _s[1],
-        };
-      });
-    }
-    if (acct.available_countries) {
-      acct.available_countries = acct.available_countries.map(function(_c){
-        return {
-          value: _c[0],
-          label: _c[1],
-        };
-      });
-    }
-
-=======
     if (acct.upcoming_downtime) {
       var downtimeString = acct.upcoming_downtime[0];
       acct.downtimeDate = new Date(Date.parse(acct.upcoming_downtime[0]));
@@ -380,7 +361,23 @@
         localStorage.removeItem('downtimeNoticeSeen');
       }
     }
->>>>>>> c9b3536d
+    if (acct.available_sectors) {
+      acct.available_sectors = acct.available_sectors.map(function(_s){
+        return {
+          value: _s[0],
+          label: _s[1],
+        };
+      });
+    }
+    if (acct.available_countries) {
+      acct.available_countries = acct.available_countries.map(function(_c){
+        return {
+          value: _c[0],
+          label: _c[1],
+        };
+      });
+    }
+
     this.trigger({
       isLoggedIn: true,
       sessionIsLoggedIn: true,
