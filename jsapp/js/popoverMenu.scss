--- conflicted
+++ resolved
@@ -169,62 +169,6 @@
   }
 }
 
-<<<<<<< HEAD
-=======
-.popover-menu--custom-reports {
-  .popover-menu__content {
-    max-height: 500px;
-    min-width: 300px;
-    overflow: scroll;
-    right: auto;
-    left: 20px;
-  }
-
-  .popover-menu__link {
-    white-space: normal;
-  }
-}
-
-.popover-menu--collectData-menu {
-  .popover-menu__content {
-    min-width: 320px;
-    max-width: 360px;
-    left: 0px;
-    top: auto;
-    bottom: -150px;
-    right: auto;
-    max-height: 400px;
-    overflow: auto;
-
-    .popover-menu__link {
-      max-width: 100%;
-      white-space: normal;
-      padding: 12px;
-      border-bottom: 1px solid colors.$kobo-gray-300;
-      border-left: 2px solid transparent;
-
-      &:last-child {
-        border-bottom: none;
-      }
-
-      .collect-data-label {
-        font-weight: 600;
-        color: colors.$kobo-gray-800;
-      }
-
-      .collect-data-desc {
-        font-size: inherit;
-        line-height: 16px;
-      }
-
-      &:hover {
-        border-left: 2px solid colors.$kobo-teal;
-      }
-    }
-  }
-}
-
->>>>>>> 7e2aad3f
 .popover-menu__link.popover-menu__link--red {
   color: colors.$kobo-red;
 }
