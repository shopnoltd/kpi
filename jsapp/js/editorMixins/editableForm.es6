import clonedeep from 'lodash.clonedeep';
import React from 'react';
import ReactDOM from 'react-dom';
import cloneDeep from 'lodash.clonedeep';
import Select from 'react-select';
import _ from 'underscore';
import DocumentTitle from 'react-document-title';
import SurveyScope from '../models/surveyScope';
import {cascadeMixin} from './cascadeMixin';
import AssetNavigator from './assetNavigator';
import {hashHistory} from 'react-router';
import alertify from 'alertifyjs';
import ProjectSettings from '../components/modalForms/projectSettings';
import MetadataEditor from 'js/components/metadataEditor';
import {
  surveyToValidJson,
  unnullifyTranslations,
  assign,
  koboMatrixParser,
} from '../utils';
import {
  ASSET_TYPES,
  AVAILABLE_FORM_STYLES,
  PROJECT_SETTINGS_CONTEXTS,
  update_states,
  NAME_MAX_LENGTH,
  ROUTES,
  META_QUESTION_TYPES,
} from 'js/constants';
import ui from '../ui';
import {bem} from '../bem';
import {stores} from '../stores';
import {actions} from '../actions';
import dkobo_xlform from '../../xlform/src/_xlform.init';
import {dataInterface} from '../dataInterface';
import assetUtils from 'js/assetUtils';
import FormLockedMessage from 'js/components/locking/formLockedMessage';
import {
  hasAssetRestriction,
  hasAssetAnyLocking,
  isAssetAllLocked,
  isAssetLockable,
} from 'js/components/locking/lockingUtils';
import {
  LOCKING_RESTRICTIONS,
  LOCKING_UI_CLASSNAMES,
} from 'js/components/locking/lockingConstants';
import {getFormBuilderAssetType} from 'js/components/formBuilder/formBuilderUtils';

const ErrorMessage = bem.create('error-message');
const ErrorMessage__strong = bem.create('error-message__header', '<strong>');

const WEBFORM_STYLES_SUPPORT_URL = 'alternative_enketo.html';

const UNSAVED_CHANGES_WARNING = t('You have unsaved changes. Leave form without saving?');

const ASIDE_CACHE_NAME = 'kpi.editable-form.aside';

const LOCKING_SUPPORT_URL = 'library_locking.html';
const RECORDING_SUPPORT_URL = 'recording-interviews.html';

/**
 * This is a component that displays Form Builder's header and aside. It is also
 * responsible for rendering the survey editor app (all our coffee code). See
 * the `launchAppForSurveyContent` method below for all the magic.
 */

export default assign({
  componentDidMount() {
    this.props.router.setRouteLeaveHook(this.props.route, this.routerWillLeave);

    this.loadAsideSettings();

    if (!this.state.isNewAsset) {
      let uid = this.props.params.assetid || this.props.params.uid;
      stores.allAssets.whenLoaded(uid, (originalAsset) => {
        // Store asset object is mutable and there is no way to predict all the
        // bugs that come from this fact. Form Builder code is already changing
        // the content of the object, so we want to cut all the bugs at the
        // very start of the process.
        const asset = cloneDeep(originalAsset);

        this.setState({asset: asset});

        // HACK switch to setState callback after updating to React 16+
        //
        // This needs to be called at least a single render after the state's
        // asset is being set, because `.form-wrap` node needs to exist for
        // `launchAppForSurveyContent` to work.
        window.setTimeout(() => {
          this.launchAppForSurveyContent(asset.content, {
            name: asset.name,
            settings__style: asset.settings__style,
            asset_uid: asset.uid,
            asset_type: asset.asset_type,
            asset: asset,
          });
        }, 0);
      });
    } else {
      this.launchAppForSurveyContent();
    }

    document.querySelector('.page-wrapper__content').addEventListener('scroll', this.handleScroll);
    this.listenTo(stores.surveyState, this.surveyStateChanged);
  },

  componentWillUnmount () {
    if (this.app && this.app.survey) {
      document.querySelector('.page-wrapper__content').removeEventListener('scroll', this.handleScroll);
      this.app.survey.off('change');
    }
    this.unpreventClosingTab();
  },

  routerWillLeave() {
    if (this.state.preventNavigatingOut) {
      return UNSAVED_CHANGES_WARNING;
    }
  },

  loadAsideSettings() {
    const asideSettings = sessionStorage.getItem(ASIDE_CACHE_NAME);
    if (asideSettings) {
      this.setState(JSON.parse(asideSettings));
    }
  },

  saveAsideSettings(asideSettings) {
    sessionStorage.setItem(ASIDE_CACHE_NAME, JSON.stringify(asideSettings));
  },

  onMetadataEditorChange() {
    this.onSurveyChange();
  },

  onProjectDetailsChange({fieldName, fieldValue}) {
    const settingsNew = this.state.settingsNew || {};
    settingsNew[fieldName] = fieldValue;
    this.setState({
      settingsNew: settingsNew
    });
    this.onSurveyChange();
  },

  surveyStateChanged(state) {
    this.setState(state);
  },

  onStyleChange(evt) {
    let settingsStyle = null;
    if (evt !== null) {
      settingsStyle = evt.value;
    }

    this.setState({
      settings__style: settingsStyle
    });
    this.onSurveyChange();
  },

  getStyleSelectVal(optionVal) {
    return _.find(AVAILABLE_FORM_STYLES, (option) => {
      return option.value === optionVal;
    });
  },

  onSurveyChange: _.debounce(function () {
    if (!this.state.asset_updated !== update_states.UNSAVED_CHANGES) {
      this.preventClosingTab();
    }
    this.setState({
      asset_updated: update_states.UNSAVED_CHANGES,
    });
  }, 200),

  preventClosingTab() {
    this.setState({preventNavigatingOut: true});
    $(window).on('beforeunload.noclosetab', function(){
      return UNSAVED_CHANGES_WARNING;
    });
  },

  unpreventClosingTab() {
    this.setState({preventNavigatingOut: false});
    $(window).off('beforeunload.noclosetab');
  },

  nameChange(evt) {
    this.setState({
      name: assetUtils.removeInvalidChars(evt.target.value),
    });
    this.onSurveyChange();
  },

  groupQuestions() {
    this.app.groupSelectedRows();
  },

  showAll(evt) {
    evt.preventDefault();
    evt.currentTarget.blur();
    this.app.expandMultioptions();
  },

  hasMetadataAndDetails() {
    return this.app && (
      this.state.asset.asset_type === ASSET_TYPES.survey.id ||
      this.state.asset.asset_type === ASSET_TYPES.template.id ||
      this.state.desiredAssetType === ASSET_TYPES.template.id
    );
  },

  needsSave() {
    return this.state.asset_updated === update_states.UNSAVED_CHANGES;
  },

  previewForm(evt) {
    if (evt && evt.preventDefault) {
      evt.preventDefault();
    }

    if (this.state.settings__style !== undefined) {
      this.app.survey.settings.set('style', this.state.settings__style);
    }

    if (this.state.name) {
      this.app.survey.settings.set('title', this.state.name);
    }

    let surveyJSON = surveyToValidJson(this.app.survey);
    if (this.state.asset) {
      surveyJSON = unnullifyTranslations(surveyJSON, this.state.asset.content);
    }
    let params = {source: surveyJSON};

    params = koboMatrixParser(params);

    if (this.state.asset && this.state.asset.url) {
      params.asset = this.state.asset.url;
    }

    dataInterface.createAssetSnapshot(params).done((content) => {
      this.setState({
        enketopreviewOverlay: content.enketopreviewlink,
      });
    }).fail((jqxhr) => {
      let err;
      if (jqxhr && jqxhr.responseJSON && jqxhr.responseJSON.error) {
        err = jqxhr.responseJSON.error;
      } else {
        err = t('Unknown Enketo preview error');
      }
      this.setState({
        enketopreviewError: err,
      });
    });
  },

  saveForm(evt) {
    if (evt && evt.preventDefault) {
      evt.preventDefault();
    }

    if (this.state.settings__style !== undefined) {
      this.app.survey.settings.set('style', this.state.settings__style);
    }

    let surveyJSON = surveyToValidJson(this.app.survey);
    if (this.state.asset) {
      let surveyJSONWithMatrix = koboMatrixParser({source: surveyJSON}).source;
      surveyJSON = unnullifyTranslations(surveyJSONWithMatrix, this.state.asset.content);
    }
    let params = {content: surveyJSON};

    if (this.state.name) {
      params.name = this.state.name;
    }

    // handle settings update (if any changed)
    if (this.state.settingsNew) {
      let settings = {};
      if (this.state.asset) {
        settings = this.state.asset.settings;
      }

      if (this.state.settingsNew.description) {
        settings.description = this.state.settingsNew.description;
      }
      if (this.state.settingsNew.sector) {
        settings.sector = this.state.settingsNew.sector;
      }
      if (this.state.settingsNew.country) {
        settings.country = this.state.settingsNew.country;
      }
      if (this.state.settingsNew['share-metadata']) {
        settings['share-metadata'] = this.state.settingsNew['share-metadata'];
      }
      params.settings = JSON.stringify(settings);
    }

    if (this.state.isNewAsset) {
      // we're intentionally leaving after creating new asset,
      // so there is nothing unsaved here
      this.unpreventClosingTab();

      // create new asset
      if (this.state.desiredAssetType) {
        params.asset_type = this.state.desiredAssetType;
      } else {
        params.asset_type = 'block';
      }
      if (this.state.parentAsset) {
        params.parent = assetUtils.buildAssetUrl(this.state.parentAsset);
      }
      actions.resources.createResource.triggerAsync(params)
        .then(() => {
          hashHistory.push(this.state.backRoute);
        });
    } else {
      // update existing asset
      const uid = this.props.params.assetid || this.props.params.uid;

      actions.resources.updateAsset.triggerAsync(uid, params)
        .then(() => {
          this.unpreventClosingTab();
          this.setState({
            asset_updated: update_states.UP_TO_DATE,
            surveySaveFail: false,
          });
        })
        .catch((resp) => {
          var errorMsg = `${t('Your changes could not be saved, likely because of a lost internet connection.')}&nbsp;${t('Keep this window open and try saving again while using a better connection.')}`;
          if (resp.statusText !== 'error') {
            errorMsg = resp.statusText;
          }

          alertify.defaults.theme.ok = 'ajs-cancel';
          let dialog = alertify.dialog('alert');
          let opts = {
            title: t('Error saving form'),
            message: errorMsg,
            label: t('Dismiss'),
          };
          dialog.set(opts).show();

          this.setState({
            surveySaveFail: true,
            asset_updated: update_states.SAVE_FAILED
          });
        });
    }
    this.setState({
      asset_updated: update_states.PENDING_UPDATE,
    });
  },

  handleScroll(evt) {
    var scrollTop = evt.target.scrollTop;
    if (!this.state.formHeaderFixed && scrollTop > 40) {
      var fhfh = $('.asset-view__row--header').height();
      this.setState({
        formHeaderFixed: true,
        formHeaderFixedHeight: fhfh,
      });
    } else if (this.state.formHeaderFixed && scrollTop <= 32) {
      this.setState({
        formHeaderFixed: false
      });
    }
  },

  buttonStates() {
    var ooo = {};
    if (!this.app) {
      ooo.allButtonsDisabled = true;
    } else {
      ooo.previewDisabled = true;
      if (this.app && this.app.survey) {
        ooo.previewDisabled = this.app.survey.rows.length < 1;
      }
      ooo.groupable = !!this.state.groupButtonIsActive;
      ooo.showAllOpen = !!this.state.multioptionsExpanded;
      ooo.showAllAvailable = (() => {
        var hasSelect = false;
        this.app.survey.forEachRow(function(row){
          if (row._isSelectQuestion()) {
            hasSelect = true;
          }
        });
        return hasSelect;
      })(); // todo: only true if survey has select questions
      ooo.name = this.state.name;
      ooo.hasSettings = this.state.backRoute === ROUTES.FORMS;
      ooo.styleValue = this.state.settings__style;
    }
    if (this.state.isNewAsset) {
      ooo.saveButtonText = t('create');
    } else if (this.state.surveySaveFail) {
      ooo.saveButtonText = `${t('save')} (${t('retry')}) `;
    } else {
      ooo.saveButtonText = t('save');
    }
    return ooo;
  },

  toggleAsideLibrarySearch(evt) {
    evt.target.blur();
    const asideSettings = {
      asideLayoutSettingsVisible: false,
      asideLibrarySearchVisible: !this.state.asideLibrarySearchVisible,
    };
    this.setState(asideSettings);
    this.saveAsideSettings(asideSettings);
  },

  toggleAsideLayoutSettings(evt) {
    evt.target.blur();
    const asideSettings = {
      asideLayoutSettingsVisible: !this.state.asideLayoutSettingsVisible,
      asideLibrarySearchVisible: false
    };
    this.setState(asideSettings);
    this.saveAsideSettings(asideSettings);
  },

  hidePreview() {
    this.setState({
      enketopreviewOverlay: false
    });
  },

  hideCascade() {
    this.setState({
      showCascadePopup: false
    });
  },

  /**
   * The de facto function that is running our Form Builder survey editor app.
   * It builds `dkobo_xlform.view.SurveyApp` using asset data and then appends
   * it to `.form-wrap` node.
   */
  launchAppForSurveyContent(assetContent, _state = {}) {
    if (_state.name) {
      _state.savedName = _state.name;
    }

    // asset content is being mutated somewhere during form builder initialisation
    // so we need to make sure this stays untouched
    const rawAssetContent = Object.freeze(clonedeep(assetContent));

    let isEmptySurvey = (
        assetContent &&
        (assetContent.settings && Object.keys(assetContent.settings).length === 0) &&
        assetContent.survey.length === 0
      );

    let survey = null;

    try {
      if (!assetContent) {
        survey = dkobo_xlform.model.Survey.create();
      } else {
        survey = dkobo_xlform.model.Survey.loadDict(assetContent);
        if (isEmptySurvey) {
          survey.surveyDetails.importDefaults();
        }
      }
    } catch (err) {
      _state.surveyLoadError = err.message;
      _state.surveyAppRendered = false;
    }

    if (!_state.surveyLoadError) {
      _state.surveyAppRendered = true;

      var skp = new SurveyScope({
        survey: survey,
        rawSurvey: rawAssetContent,
        assetType: getFormBuilderAssetType(this.state.asset.asset_type, this.state.desiredAssetType),
      });
      this.app = new dkobo_xlform.view.SurveyApp({
        survey: survey,
        stateStore: stores.surveyState,
        ngScope: skp,
      });
      this.app.$el.appendTo(ReactDOM.findDOMNode(this.refs['form-wrap']));
      this.app.render();
      survey.rows.on('change', this.onSurveyChange);
      survey.rows.on('sort', this.onSurveyChange);
      survey.on('change', this.onSurveyChange);
    }

    this.setState(_state);
  },

  clearPreviewError() {
    this.setState({
      enketopreviewError: false,
    });
  },

  // navigating out of form builder

  safeNavigateToRoute(route) {
    if (!this.needsSave()) {
      hashHistory.push(route);
    } else {
      let dialog = alertify.dialog('confirm');
      let opts = {
        title: UNSAVED_CHANGES_WARNING,
        message: '',
        labels: {ok: t('Yes, leave form'), cancel: t('Cancel')},
        onok: () => {
          hashHistory.push(route);
        },
        oncancel: dialog.destroy
      };
      dialog.set(opts).show();
    }
  },

  safeNavigateToList() {
    if (this.state.backRoute) {
      this.safeNavigateToRoute(this.state.backRoute);
    } else if (this.props.location.pathname.startsWith(ROUTES.LIBRARY)) {
      this.safeNavigateToRoute(ROUTES.LIBRARY);
    } else {
      this.safeNavigateToRoute(ROUTES.FORMS);
    }
  },

  safeNavigateToAsset() {
    let targetRoute = this.state.backRoute;
    if (this.state.backRoute === ROUTES.FORMS) {
      targetRoute = ROUTES.FORM.replace(':uid', this.state.asset_uid);
    } else if (this.state.backRoute === ROUTES.LIBRARY) {
      targetRoute = ROUTES.LIBRARY_ITEM.replace(':uid', this.state.asset_uid);
    }
    this.safeNavigateToRoute(targetRoute);
  },

  isAddingQuestionsRestricted() {
    return (
      this.state.asset &&
      isAssetLockable(this.state.asset.asset_type) &&
      hasAssetRestriction(this.state.asset.content, LOCKING_RESTRICTIONS.question_add.name)
    );
  },

  isAddingGroupsRestricted() {
    return (
      this.state.asset &&
      isAssetLockable(this.state.asset.asset_type) &&
      hasAssetRestriction(this.state.asset.content, LOCKING_RESTRICTIONS.group_add.name)
    );
  },

  isChangingAppearanceRestricted() {
    return (
      this.state.asset &&
      isAssetLockable(this.state.asset.asset_type) &&
      hasAssetRestriction(this.state.asset.content, LOCKING_RESTRICTIONS.form_appearance.name)
    );
  },

  isChangingMetaQuestionsRestricted() {
    return (
      this.state.asset &&
      isAssetLockable(this.state.asset.asset_type) &&
      hasAssetRestriction(this.state.asset.content, LOCKING_RESTRICTIONS.form_meta_edit.name)
    );
  },

  hasBackgroundAudio() {
    return this.app?.survey?.surveyDetails.filter(
      (sd) => sd.attributes.name === META_QUESTION_TYPES['background-audio']
    )[0].attributes.value;
  },

  // rendering methods

  renderFormBuilderHeader () {
    let {
      previewDisabled,
      groupable,
      showAllOpen,
      showAllAvailable,
      saveButtonText,
    } = this.buttonStates();

    return (
      <bem.FormBuilderHeader>
        <bem.FormBuilderHeader__row m='primary'>
          <bem.FormBuilderHeader__cell
            m={'logo'}
            data-tip={t('Return to list')}
            className='left-tooltip'
            tabIndex='0'
            onClick={this.safeNavigateToList}
          >
            <i className='k-icon k-icon-kobo' />
          </bem.FormBuilderHeader__cell>

          <bem.FormBuilderHeader__cell m={'name'} >
            <bem.FormModal__item>
              {this.renderAssetLabel()}
              <input
                type='text'
                maxLength={NAME_MAX_LENGTH}
                onChange={this.nameChange}
                value={this.state.name}
                title={this.state.name}
                id='nameField'
              />
            </bem.FormModal__item>
          </bem.FormBuilderHeader__cell>

          <bem.FormBuilderHeader__cell m={'buttonsTopRight'} >
            <bem.FormBuilderHeader__button
              m={['save', {
                savepending: this.state.asset_updated === update_states.PENDING_UPDATE,
                savefailed: this.state.asset_updated === update_states.SAVE_FAILED,
                saveneeded: this.needsSave(),
              }]}
              onClick={this.saveForm}
              disabled={!this.state.surveyAppRendered || !!this.state.surveyLoadError}
            >
              <i />
              {saveButtonText}
            </bem.FormBuilderHeader__button>

            <bem.FormBuilderHeader__close
              m={[{'close-warning': this.needsSave()}]}
              onClick={this.safeNavigateToAsset}
            >
              <i className='k-icon-close'/>
            </bem.FormBuilderHeader__close>
          </bem.FormBuilderHeader__cell>
        </bem.FormBuilderHeader__row>

        <bem.FormBuilderHeader__row m={'secondary'} >
          <bem.FormBuilderHeader__cell m={'toolsButtons'} >
            <bem.FormBuilderHeader__button
              m={['preview', {previewdisabled: previewDisabled}]}
              onClick={this.previewForm}
              disabled={previewDisabled}
              data-tip={t('Preview form')}
            >
              <i className='k-icon-view' />
            </bem.FormBuilderHeader__button>

            { showAllAvailable &&
              <bem.FormBuilderHeader__button m={['show-all', {
                    open: showAllOpen,
                  }]}
                  onClick={this.showAll}
                  data-tip={t('Expand / collapse questions')}>
                <i className='k-icon-view-all' />
              </bem.FormBuilderHeader__button>
            }

            <bem.FormBuilderHeader__button
              m={['group', {groupable: groupable}]}
              onClick={this.groupQuestions}
              disabled={!groupable}
              className={this.isAddingGroupsRestricted() ? LOCKING_UI_CLASSNAMES.DISABLED : ''}
              data-tip={groupable ? t('Create group with selected questions') : t('Grouping disabled. Please select at least one question.')}
            >
              <i className='k-icon-group' />
            </bem.FormBuilderHeader__button>

            { this.toggleCascade !== undefined &&
              <bem.FormBuilderHeader__button
                m={['cascading']}
                onClick={this.toggleCascade}
                data-tip={t('Insert cascading select')}
                className={this.isAddingQuestionsRestricted() ? LOCKING_UI_CLASSNAMES.DISABLED : ''}
              >
                <i className='k-icon-cascading' />
              </bem.FormBuilderHeader__button>
            }
          </bem.FormBuilderHeader__cell>

          <bem.FormBuilderHeader__cell m='verticalRule'/>

          <bem.FormBuilderHeader__cell m='spacer'/>

          <bem.FormBuilderHeader__cell m='verticalRule'/>

          <bem.FormBuilderHeader__cell>
            <bem.FormBuilderHeader__button
              m={['panel-toggle', this.state.asideLibrarySearchVisible ? 'active' : null]}
              onClick={this.toggleAsideLibrarySearch}
              className={this.isAddingQuestionsRestricted() ? LOCKING_UI_CLASSNAMES.DISABLED : ''}
            >
              <i className={['k-icon', this.state.asideLibrarySearchVisible ? 'k-icon-close' : 'k-icon-library' ].join(' ')} />
              <span className='panel-toggle-name'>{t('Add from Library')}</span>
            </bem.FormBuilderHeader__button>
          </bem.FormBuilderHeader__cell>

          <bem.FormBuilderHeader__cell m={'verticalRule'} />

          <bem.FormBuilderHeader__cell>
            <bem.FormBuilderHeader__button
              m={['panel-toggle', this.state.asideLayoutSettingsVisible ? 'active' : null]}
              onClick={this.toggleAsideLayoutSettings}
            >
              <i className={['k-icon', this.state.asideLayoutSettingsVisible ? 'k-icon-close' : 'k-icon-settings' ].join(' ')} />
              <span className='panel-toggle-name'>
                {this.hasMetadataAndDetails() &&
                  t('Layout & Settings')
                }
                {!this.hasMetadataAndDetails() &&
                  t('Layout')
                }
              </span>
            </bem.FormBuilderHeader__button>
          </bem.FormBuilderHeader__cell>
        </bem.FormBuilderHeader__row>
      </bem.FormBuilderHeader>
    );
  },

  renderBackgroundAudioWarning() {
    return (
      <bem.FormBuilderMessageBox m='warning'>
        <span data-tip={t('background recording')}>
          <i className='k-icon k-icon-form-overview'/>
        </span>

        <p>
          {t('This form will automatically record audio in the background. Consider adding an acknowledgement note to inform respondents or data collectors that they will be recorded while completing this survey. This feature is available in ')}
          <a title="Install KoBoCollect"
            target="_blank"
            href='https://play.google.com/store/apps/details?id=org.koboc.collect.android'>
            {t('Collect version 1.30 and above')}
          </a>
          {'.'}
        </p>

        { stores.serverEnvironment &&
          stores.serverEnvironment.state.support_url &&
          <bem.TextBox__labelLink
            // TODO update support article to include background-audio
            href={
              stores.serverEnvironment.state.support_url +
              RECORDING_SUPPORT_URL
            }
            target='_blank'
            data-tip={t('help')}
          >
            <i className='k-icon k-icon-help' />
          </bem.TextBox__labelLink>
        }
      </bem.FormBuilderMessageBox>
    );
  },

  renderAside() {
    let {
      styleValue,
      hasSettings
    } = this.buttonStates();

    const isAsideVisible = (
      this.state.asideLayoutSettingsVisible ||
      this.state.asideLibrarySearchVisible
    );

    return (
      <bem.FormBuilderAside m={isAsideVisible ? 'visible' : null}>
        { this.state.asideLayoutSettingsVisible &&
          <bem.FormBuilderAside__content>
            <bem.FormBuilderAside__row>
              <bem.FormBuilderAside__header>
                {t('Form style')}

                { stores.serverEnvironment &&
                  stores.serverEnvironment.state.support_url &&
                  <a
                    href={stores.serverEnvironment.state.support_url + WEBFORM_STYLES_SUPPORT_URL}
                    target='_blank'
                    data-tip={t('Read more about form styles')}
                  >
                    <i className='k-icon k-icon-help'/>
                  </a>
                }
              </bem.FormBuilderAside__header>

              <label
                className='kobo-select-label'
                htmlFor='webform-style'
              >
                { hasSettings ?
                  t('Select the form style that you would like to use. This will only affect web forms.')
                  :
                  t('Select the form style. This will only affect the Enketo preview, and it will not be saved with the question or block.')
                }
              </label>

              <Select
                className='kobo-select'
                classNamePrefix='kobo-select'
                id='webform-style'
                name='webform-style'
                ref='webformStyle'
                value={this.getStyleSelectVal(styleValue)}
                onChange={this.onStyleChange}
                placeholder={AVAILABLE_FORM_STYLES[0].label}
                options={AVAILABLE_FORM_STYLES}
                menuPlacement='bottom'
<<<<<<< HEAD
                isDisabled={this.isChangingAppearanceRestricted()}
=======
                isSearchable={false}
>>>>>>> origin/beta
              />
            </bem.FormBuilderAside__row>

            {this.hasMetadataAndDetails() &&
              <bem.FormBuilderAside__row>
                <bem.FormBuilderAside__header>
                  {t('Metadata')}
                </bem.FormBuilderAside__header>

                <MetadataEditor
                  survey={this.app.survey}
                  onChange={this.onMetadataEditorChange}
                  isDisabled={this.isChangingMetaQuestionsRestricted()}
                  {...this.state}
                />
              </bem.FormBuilderAside__row>
            }

            {this.hasMetadataAndDetails() &&
              <bem.FormBuilderAside__row>
                <bem.FormBuilderAside__header>
                  {t('Details')}
                </bem.FormBuilderAside__header>

                <ProjectSettings
                  context={PROJECT_SETTINGS_CONTEXTS.BUILDER}
                  onProjectDetailsChange={this.onProjectDetailsChange}
                  formAsset={this.state.asset}
                />
              </bem.FormBuilderAside__row>
            }
          </bem.FormBuilderAside__content>
        }

        { this.state.asideLibrarySearchVisible &&
          <bem.FormBuilderAside__content
            className={this.isAddingQuestionsRestricted() ? LOCKING_UI_CLASSNAMES.DISABLED : ''}
          >
            <bem.FormBuilderAside__row>
              <bem.FormBuilderAside__header>
                {t('Search Library')}
              </bem.FormBuilderAside__header>
            </bem.FormBuilderAside__row>

            <bem.FormBuilderAside__row>
              <AssetNavigator/>
            </bem.FormBuilderAside__row>
          </bem.FormBuilderAside__content>
        }
      </bem.FormBuilderAside>
    );
  },

  renderNotLoadedMessage() {
    if (this.state.surveyLoadError) {
      return (
        <ErrorMessage>
          <ErrorMessage__strong>
            {t('Error loading survey:')}
          </ErrorMessage__strong>
          <p>
            {this.state.surveyLoadError}
          </p>
        </ErrorMessage>
      );
    }

    return (<ui.LoadingSpinner/>);
  },

  renderAssetLabel() {
    let assetTypeLabel = getFormBuilderAssetType(this.state.asset.asset_type, this.state.desiredAssetType)?.label;

    // Case 1: there is no asset yet (creting a new) or asset is not locked
    if (
      !this.state.asset ||
      !hasAssetAnyLocking(this.state.asset.content)
    ) {
      return assetTypeLabel;
    // Case 2: asset is locked fully or partially
    } else {
      let lockedLabel = t('Partially locked ##type##').replace('##type##', assetTypeLabel);
      if (isAssetAllLocked(this.state.asset.content)) {
        lockedLabel = t('Fully locked ##type##').replace('##type##', assetTypeLabel);
      }
      return (
        <span className='locked-asset-type-label'>
          <i className='k-icon k-icon-lock'/>

          {lockedLabel}

          { stores.serverEnvironment &&
            stores.serverEnvironment.state.support_url &&
            <a
              href={stores.serverEnvironment.state.support_url + LOCKING_SUPPORT_URL}
              target='_blank'
              data-tip={t('Read more about Locking')}
            >
              <i className='k-icon k-icon-help'/>
            </a>
          }
        </span>
      );
    }
  },

  render() {
    var docTitle = this.state.name || t('Untitled');

    if (!this.state.isNewAsset && !this.state.asset) {
      return (
        <DocumentTitle title={`${docTitle} | KoboToolbox`}>
          <ui.LoadingSpinner/>
        </DocumentTitle>
      );
    }

    // Only allow user to edit form if they have "Edit Form" permission
    var userCanEditForm = (
      this.state.isNewAsset ||
      assetUtils.isSelfOwned(this.state.asset) ||
      this.userCan('change_asset', this.state.asset)
    );

    return (
      <DocumentTitle title={`${docTitle} | KoboToolbox`}>
        <ui.Panel m={['transparent', 'fixed']}>
          {this.renderAside()}

          {userCanEditForm &&
            <bem.FormBuilder>
            {this.renderFormBuilderHeader()}

              <bem.FormBuilder__contents>
<<<<<<< HEAD
                {this.state.asset &&
                  <FormLockedMessage asset={this.state.asset}/>
=======
                {this.hasBackgroundAudio() &&
                  this.renderBackgroundAudioWarning()
>>>>>>> origin/beta
                }

                <div ref='form-wrap' className='form-wrap'>
                  {!this.state.surveyAppRendered &&
                    this.renderNotLoadedMessage()
                  }
                </div>
              </bem.FormBuilder__contents>
            </bem.FormBuilder>
          }

          {(!userCanEditForm) &&
            <ui.AccessDeniedMessage/>
          }

          {this.state.enketopreviewOverlay &&
            <ui.Modal
              open
              large
              onClose={this.hidePreview}
              title={t('Form Preview')}
            >
              <ui.Modal.Body>
                <div className='enketo-holder'>
                  <iframe src={this.state.enketopreviewOverlay} />
                </div>
              </ui.Modal.Body>
            </ui.Modal>
          }

          {!this.state.enketopreviewOverlay && this.state.enketopreviewError &&
            <ui.Modal
              open
              error
              onClose={this.clearPreviewError}
              title={t('Error generating preview')}
            >
              <ui.Modal.Body>{this.state.enketopreviewError}</ui.Modal.Body>
            </ui.Modal>
          }

          {this.state.showCascadePopup &&
            <ui.Modal
              open
              onClose={this.hideCascade}
              title={t('Import Cascading Select Questions')}
            >
              <ui.Modal.Body>{this.renderCascadePopup()}</ui.Modal.Body>
            </ui.Modal>
          }
        </ui.Panel>
      </DocumentTitle>
    );
  },
}, cascadeMixin);<|MERGE_RESOLUTION|>--- conflicted
+++ resolved
@@ -811,11 +811,8 @@
                 placeholder={AVAILABLE_FORM_STYLES[0].label}
                 options={AVAILABLE_FORM_STYLES}
                 menuPlacement='bottom'
-<<<<<<< HEAD
                 isDisabled={this.isChangingAppearanceRestricted()}
-=======
                 isSearchable={false}
->>>>>>> origin/beta
               />
             </bem.FormBuilderAside__row>
 
@@ -950,13 +947,12 @@
             {this.renderFormBuilderHeader()}
 
               <bem.FormBuilder__contents>
-<<<<<<< HEAD
                 {this.state.asset &&
                   <FormLockedMessage asset={this.state.asset}/>
-=======
+                }
+
                 {this.hasBackgroundAudio() &&
                   this.renderBackgroundAudioWarning()
->>>>>>> origin/beta
                 }
 
                 <div ref='form-wrap' className='form-wrap'>
