--- conflicted
+++ resolved
@@ -6,7 +6,6 @@
   const notify: (msg: string, type?: string) => void
 }
 
-<<<<<<< HEAD
 interface HashHistoryListenData {
   action: string
   hash: string
@@ -15,7 +14,8 @@
   query: {}
   search: string
   state: any
-=======
+}
+
 declare module 'react-autobind' {
   /**
    * NOTE: please DO NOT USE unless refactoring old code, as the autobind
@@ -23,5 +23,4 @@
    */
   function autoBind(thisToBeBound: any): void
   export default autoBind
->>>>>>> 87c2c632
 }