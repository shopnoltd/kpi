/** Please pass only static strings and don't use concatenating (`+`). */
declare function t(str: string): string;

// NOTE: all alertify typings are written manually and could be wrong!
// I based them upon JSDoc comments in the source code (for parts of it),
// and on the console.log output of a dialog instance.

interface AlertifyDialogSettings {
  message?: string | null;
  labels?: {
    ok?: string;
    cancel?: string;
  } | null;
  onok?: Function | null;
  oncancel?: Function | null;
  defaultFocus?: boolean | null;
  reverseButtons?: boolean | null;
}

interface AlertifyDialogInstance {
  /** It is advised to not use internal. */
  __internal: {
    isOpen: boolean;
    activeElement: {
      [key: string]: any;
    };
    timerIn: number;
    buttons: Array<{
      text: string;
      key: number;
      className: string;
      element: any;
    }>;
    focus: {
      element: number;
      select: boolean;
    };
    options: {
      title: string;
      modal: boolean;
      basic: boolean;
      frameless: boolean;
      defaultFocusOff: boolean;
      pinned: boolean;
      movable: boolean;
      moveBounded: boolean;
      resizable: boolean;
      autoReset: boolean;
      closable: boolean;
      closableByDimmer: boolean;
      invokeOnCloseOff: boolean;
      maximizable: boolean;
      startMaximized: boolean;
      pinnable: boolean;
      transition: string;
      transitionOff: boolean;
      padding: boolean;
      overflow: boolean;
    };
  };
  __settings: AlertifyDialogSettings;
  autoCancel: (duration: number) => void;
  autoOk: (duration: number) => void;
  bringToFront: Function;
  build: Function;
  callback: (closeEvent: any) => void;
  close: Function;
  closeOthers: Function;
  destroy: Function;
  elements: {
    root: HTMLElement;
    dimmer: HTMLElement;
    modal: HTMLElement;
    dialog: HTMLElement;
    reset: [HTMLElement, HTMLElement];
    commands: {
      container: HTMLElement;
      pin: HTMLElement;
      maximize: HTMLElement;
      close: HTMLElement;
    };
    header: HTMLElement;
    body: HTMLElement;
    content: HTMLElement;
    footer: HTMLElement;
    resizeHandle: HTMLElement;
    buttons: {
      auxiliary: HTMLElement;
      primary: HTMLElement;
    };
    buttonTemplate: HTMLElement;
  };
  get: (key: string) => any;
  hooks: {};
  isMaximized: Function;
  isModal: Function;
  isOpen: Function;
  isPinned: Function;
  main: (
    _title?: string,
    _message?: string,
    _onok?: Function,
    _oncancel?: Function
  ) => any;
  maximize: Function;
  moveTo: (x: number, y: number) => void;
  pin: Function;
  prepare: Function;
  resizeTo: (width: number, height: number) => void;
  restore: Function;
  /** Pass whole object or two parameters. Returns back the updated instance? */
  set: (keyOrObject: AlertifyDialogSettings | string, value?: any) => AlertifyDialogInstance;
  setContent: (content: any) => void;
  setHeader: (content: any) => void;
  setMessage: (message: string) => void;
  setting: (key: string, value: any) => any;
  settingUpdated: (key: string, oldValue: any, newValue: any) => any;
  settings: AlertifyDialogSettings;
  setup: Function;
  show: (modal?: any, className?: string) => void;
  showModal: (className: string) => void;
  unpin: Function;
}

type AlertifyDialogFactory = () => {
  setContent?: Function;
  setup: Function;
  prepare: Function;
  settings: {
    onclick: Function;
  };
  callback: Function;
};

/**
 * These are partial typings for alertifyjs module.
 * Please add any missing types you encounter.
 */
interface AlertifyJsModule {
  /** Alertify defaults */
  defaults: defaults;
  /** Dialogs factory */
  dialog: (
    /** Dialog name. */
    name: string,
    /** A Dialog factory function. */
    factory?: AlertifyDialogFactory,
    /** Indicates whether to create a singleton or transient dialog. */
    transient?: boolean,
    /** The name of the base type to inherit from. */
    base?: string
  ) => AlertifyDialogInstance;
  /** Close all open dialogs. */
  closeAll: (except?: AlertifyDialogInstance) => void;
  /**
   * Gets or Sets dialog settings/options.
   * If the dialog is transient, this call does nothing.
   */
  setting: (
    /** The dialog name. */
    name: string,
    /** A string specifying a propery name or a collection of key/value pairs. */
    key: string | {},
    /** The value associated with the key (in case it was a string). */
    value?: any
  ) => any | void;
  /** Alias to `setting`, please do not use. */
  set: Function;
  /** Alias to `setting`, please do not use. */
  get: Function;
  /**
   * Creates a new notification message.
   * If a type is passed, a class name "ajs-{type}" will be added.
   * This allows for custom look and feel for various types of notifications.
   */
  notify: (
    /** Message text */
    message: Element | string,
    /** Type of log message */
    type?: string,
    /** Time (in seconds) to wait before auto-close */
    wait?: string,
    /** A callback function to be invoked when the log is closed. */
    callback?: Function
  ) => any;
  /** Creates a new notification message. */
  message: (
    /** Message text */
    message: string,
    /** Time (in seconds) to wait before auto-close */
    wait?: string,
    /** A callback function to be invoked when the log is closed. */
    callback?: Function
  ) => any;
  /** Creates a new notification message of type 'success'. */
  success: (
    /** Message text */
    message: string,
    /** Time (in seconds) to wait before auto-close */
    wait?: string,
    /** A callback function to be invoked when the log is closed. */
    callback?: Function
  ) => any;
  /** Creates a new notification message of type 'error'. */
  error: (
    /** Message text */
    message: string,
    /** Time (in seconds) to wait before auto-close */
    wait?: string,
    /** A callback function to be invoked when the log is closed. */
    callback?: Function
  ) => any;
  /** Creates a new notification message of type 'warning'. */
  warning: (
    /** Message text */
    message: string,
    /** Time (in seconds) to wait before auto-close */
    wait?: number,
    /** A callback function to be invoked when the log is closed. */
    callback?: Function
  ) => any;
  /** Dismisses all open notifications */
  dismissAll: Function;

  /** Custom dialogs. */
  [id: string]: any;
}
declare module 'alertifyjs' {
  const alertifyjsmodule: AlertifyJsModule = {};
  export = alertifyjsmodule;
}

interface HashHistoryListenData {
  action: string;
  hash: string;
  key: string|null;
  pathname: string;
  query: {};
  search: string;
  state: any;
}

declare module 'react-autobind' {
  /**
   * NOTE: please DO NOT USE unless refactoring old code, as the autobind
   * project was abandoned years ago. Just use regular `.bind(this)`.
   */
<<<<<<< HEAD
  function autoBind(thisToBeBound: any): void
  export default autoBind
=======
  function autoBind(thisToBeBound: any): void;
  export default autoBind;
>>>>>>> e8f33aac
}

declare namespace JSX {
  interface IntrinsicElements {
    'stripe-pricing-table': {
      //key: string;
      'pricing-table-id': string;
      'publishable-key': string;
      'client-reference-id'?: string;
    };
  }
}<|MERGE_RESOLUTION|>--- conflicted
+++ resolved
@@ -245,13 +245,8 @@
    * NOTE: please DO NOT USE unless refactoring old code, as the autobind
    * project was abandoned years ago. Just use regular `.bind(this)`.
    */
-<<<<<<< HEAD
-  function autoBind(thisToBeBound: any): void
-  export default autoBind
-=======
   function autoBind(thisToBeBound: any): void;
   export default autoBind;
->>>>>>> e8f33aac
 }
 
 declare namespace JSX {
