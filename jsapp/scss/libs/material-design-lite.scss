--- conflicted
+++ resolved
@@ -5,7 +5,6 @@
   font-weight: 400;
   src: local("Material Icons"), local("MaterialIcons-Regular"), url("../fonts/MaterialIcons-Regular.woff2") format("woff2"), url("../fonts/MaterialIcons-Regular.woff") format("woff"), url("../fonts/MaterialIcons-Regular.ttf") format("truetype");
 }
-
 
 .material-icons {
   font-family: 'Material Icons';
@@ -23,7 +22,6 @@
 
 // Color definitions
 @import "../../../node_modules/material-design-lite/src/_color-definitions";
-<<<<<<< HEAD
 
 // NEW COLORS (March 2016)
 $azure: "34, 150, 243";
@@ -34,14 +32,11 @@
 $nav-menu-item-bg-active: #2196f3;
 $layout-header-bg-color: #414553 !default;
 $cool-green: #52c5d0;
-=======
->>>>>>> 6170cc17
 
 // MDL Overrides
 $color-primary: $azure !default;
 $color-accent: $azure !default;
 $color-primary-dark: $palette-indigo-600 !default;
-<<<<<<< HEAD
 $preferred_font: "Roboto", "Helvetica", "Arial", sans-serif !default;
 $performance_font: "Roboto", "Helvetica", "Arial", sans-serif !default;
 
@@ -55,41 +50,18 @@
 html {
   color: $black;
 }
-=======
-$color-accent: $palette-indigo-A200 !default;
-$layout-header-bg-color: unquote("rgb(#{$palette-blue-grey-800})") !default;
-$preferred_font: "Open Sans", "Helvetica", "Arial", sans-serif !default;
-$performance_font: "Open Sans", "Helvetica", "Arial", sans-serif !default;
-
-$layout-text-color: white !default;
-$layout-drawer-navigation-color: white !default;
-$layout-nav-color: unquote("rgb(#{$palette-blue-grey-900})") !default;
-$layout-drawer-navigation-link-active-background: unquote("rgb(#{$palette-blue-grey-900})") !default;
-$layout-drawer-navigation-link-active-color: white !default;
-
-// Custom variables
-$k-drawer-icon-color: unquote("rgb(#{$palette-light-blue-A200})");
-
-@import "../../../node_modules/material-design-lite/src/material-design-lite";
->>>>>>> 6170cc17
 
 body {
   @extend .mdl-color--grey-100;
 }
 
-<<<<<<< HEAD
-=======
-$layout-header-mobile-indent-plus: $layout-header-mobile-indent + 6px;
-$layout-header-desktop-indent-plus: $layout-header-desktop-indent + 6px;
-
-@import "../components/kobo.drawer";
-
->>>>>>> 6170cc17
 .mdl-checkbox__tick-outline {
   mask: url("../img/tick-mask.svg?embed");
+
   .mdl-checkbox.is-checked & {
     background: $checkbox-color url("../img/tick.svg?embed");
   }
+
   .mdl-checkbox.is-checked.is-disabled & {
     background: $checkbox-disabled-color url("../img/tick.svg?embed");
   }
@@ -106,22 +78,15 @@
 
 .mdl-button--raised {
   @include shadow-1dp;
+
   &:active {
     @include shadow-2dp;
   }
-<<<<<<< HEAD
 }
 
 span.svg-icon {
   svg {
     max-width: 100%;
     max-height: 100%;
-=======
-  + .header-breadcrumb__item:before {
-    content: '>';
-    display: inline-block;
-    margin-right: 10px;
-    opacity: 0.6;
->>>>>>> 6170cc17
   }
 }