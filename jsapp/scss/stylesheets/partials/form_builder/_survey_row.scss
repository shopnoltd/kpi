// ==========================================================================
// Survey Row
// (formerly .xlf-row-view)
// ==========================================================================

.survey__row {
  &.survey__row--selected {
    > .survey__row__item {
      > .card__header {
        border: $cardInSortBorderStyle;
      }

      &.group {
        border: $cardInSortBorderStyle;
      }
    }
  }

  .btn--addrow {
    display: none;
  }

  // display button for adding row when hovering,
  // or when an input inside has focus (useful for keyboard navigation)
  &:hover,
  &:focus-within {
    > .survey__row__spacer > .btn--addrow {
      display: block;
    }
  }
}

// duplicated inside .btn--addrow, where
// specificity is too low.
.survey-editor--singlequestion .survey__row:hover > .survey__row__spacer > .btn--addrow {
  display: none;
}

// a quick fix for the issue regarding adding matrix
.survey__row--score, .survey__row--rank {
  .card__buttons__button--add {
    display: none;
  }
}

.score_preview, .rank_preview {
  background-color: $white;
  margin-left: -16px;
}

/*table.score_preview__table*/
.score_preview__table {
  width: 100%;
  border-collapse: separate;
}

.rankcell__delete, .scorecell__delete, .scorerow__delete {
  border: 0 none;
  background-color: transparent;
  float: right;
  color: rgba(181, 15, 15, 0.33);

  &:hover {
    color: rgba(181, 15, 15, 1);
  }
}

.scorecell__col {
  border: 1px solid $c-ghost;
  border-width: 1px 0 0.5px 1px;
  text-align: center;
  padding: 0;

  &:nth-child(2) {
    border-top-left-radius: 6px;
  }

  &:nth-last-child(2) {
    border-top-right-radius: 6px;
    border-right-width: 1px;
  }
}

.scorerow--add {
  button {
    &:hover {
      background-color: $c-ghost;
    }

    cursor: pointer;
    background-color: $cool-whitegray;
    font-weight: bold;
    display: block;
    width: 100%;
    padding: 2px 6px;
    border: 1px solid $cool-lightgray;
  }
}

.scorecell--add {
  vertical-align: bottom;

  span {
    &:hover {
      background-color: $c-ghost;
    }

    cursor: pointer;
    background-color: $cool-whitegray;
    font-weight: bold;
    display: inline-block;
    padding: 2px 6px;
    border-top-right-radius: 4px;
    border-bottom-right-radius: 4px;
    border: 1px solid $cool-lightgray;
    border-width: 1px 1px 1px 0;
  }
}

$scorebordercolor: $c-ghost;

tr:first-child .scorelabel {
  border-top-width: 1px;
  border-top-style: solid;
  border-top-color: $scorebordercolor;
}

.scorelabel {
  border-left-width: 1px;
  border-left-style: solid;
  border-left-color: $scorebordercolor;
  border-right-width: 1px;
  border-right-style: solid;
  border-right-color: $cool-lightgray;
}

.scorelabel, .scorecell__radio {
  border-bottom: 1px dotted $cool-lightgray;
  padding: 4px 6px;
}

.scorecell__radio:last-child {
  border-right-width: 1px;
  border-right-style: solid;
  border-right-color: $scorebordercolor;
}

tr:last-child {
  .scorelabel, .scorecell__radio {
    border-bottom-width: 1px;
    border-bottom-style: solid;
    border-bottom-color: $scorebordercolor;
  }
}

.score__options {
  background-color: $white;
  padding: 12px 0;
}

.score__contents {
  padding-left: 85px;
}

.scorecell__radio {
  text-align: center;

  input {
    opacity: 0.4;
  }
}

tr:hover .scorecell__radio {
  background-color: $cool-whitegray;
}

tr .scorecell__radio:hover {
<<<<<<< HEAD
  background-color: $c-desert-storm;
=======
  background-color: $cool-whitegray;
>>>>>>> c9986e50
}

.rank__rows {
  width: 40%;
}

.rank__levels {
  width: 60%;
}

.rank__levels, .rank__rows {
  float: left;
  background-color: rgba($white, 0.5);
  padding: 4px 20px 18px 2px;
  margin: 0;
}

.rank_items__constraint_wrap, .rank_items__item, .rank_items__level {
  padding: 5px 8px;
  margin: 0 0 4px 0;
  line-height: 12px;
}

.rank_items__constraint_message, .rank_items__constraint_explanation {
  margin: 0;
}

.rank_items__constraint_explanation {
  font-size: 10px;
  color: $cool-darkgray;
  text-decoration: underline;
}

.rank_items__level__label, .rank_items__item__label {
  div {
    display: inline;
  }

  br {
    display: none;
  }
}

.rank_items__item, .rank_items__level {
  border: 1px solid;
  border-color: $cool-silver;
  border-radius: 4px;
}

.rank_items__constraint_message {
  font-size: 92%;
  color: $black;
  font-style: italic;

  &:before {
    content: '✓';
  }

  &.rank_items__constraint_message--prelim {
    &:before {
      content: '';
    }

    color: $cool-darkgray;
  }

  div {
    display: inline;
  }

  br {
    display: none;
  }
}

.rank_items__add {
  list-style-type: none;

  .btn {
    display: block;
    width: 100%;
    line-height: 10px;
  }
}

.scorecell__name {
  margin: 0 0 -1px 0;
  background-color: $cool-whitegray;
  color: $cool-darkgray;
  line-height: 15px;
  font-size: 9px;
}

.scorecell__name, .scorelabel__name {
  display: block;
  border-bottom: 1px dotted $cool-lightgray;

  br {
    display: none;
  }
}

.scorelabel__name, .rank__rows .rank_items__name {
  opacity: 0.8;

  &:before, &:after {
    line-height: 20px;
    margin: 0 3px;
  }
}

.scorelabel__name--automatic, .scorecell__name--automatic {
  &:before {
    content: 'AUTOMATIC';
    font-size: 10px;
  }
}

.rank_items__name {
  display: block;

  br {
    display: none;
  }

  div {
    display: inline;
  }
}

.rank_items__name--automatic {
  &:focus {
    &:before {
      content: '';
    }
  }

  &:before {
    content: 'AUTOMATIC';
  }
}

.kobomatrix-warning {
  color: $cool-red-washed;
  position: absolute;
  top: 0;
  right: 30px;
  text-align: right;
  margin: 0;
  padding: 2px;
  font-size: 12px;
}

.scorecell__name, .scorelabel__name, .rank_items__name {
  font-size: 90%;
  color: $cool-silver;

  &.prelim {
    font-style: italic;
    color: $cool-lightgray;
  }
}

.insort {
  .btn--addrow {
    opacity: 0;
  }
}

// ==========================================================================
// Add new row button
// ==========================================================================

// these variables are mostly used in btn--addrow to determine
// the clickable area of the add row buttons.
$click-area-btn--addrow-padding-tb: 30px;
$click-area-nested-btn--addrow-padding-tb: 15px;
$btn--addrow-height: 24px;
$nested-btn--addrow-height: 24px;
$nested-last-inner-btn--addrow-Offset: 7px;
$nested-btn--addrow-height: 24px;

//== usage:
//   div.btn--addrow
//     i.fa.fa-plus ''
.btn--addrow {
  background-color: transparent;
  width: 52px;
  height: $btn--addrow-height + 2 * $click-area-btn--addrow-padding-tb;
  position: absolute;
  left: -50px;
  top: -20px;

  .fa {
    background-color: $addButtonColor;
    display: block;
    width: 24px;
    height: $btn--addrow-height;
    line-height: $btn--addrow-height;
    border-radius: $buttonBorderRadius;
  }

  // when debugging, it's helpful to mock :hover
  // &:hover, &.hover {
  &:hover, &:focus {
    background-color: transparent;

    .fa {
      background-color: $addButtonColorHover;
    }
  }
}

.no-touch .btn--addrow {
  padding: $click-area-btn--addrow-padding-tb 0 0 11px;
}

.touch .btn--addrow {
  height: 36px;
  margin-top: 5px;
  padding-left: 10px;
}

// inside group, the btn--addrow must be placed slightly differently
// note: this compiles to
// .group__rows .btn--addrow {...}
.group__rows .btn--addrow {
  left: -30px;
  width: 40px;
  height: $nested-btn--addrow-height + 2 * $click-area-nested-btn--addrow-padding-tb;
  top: -30px;
  padding: $click-area-nested-btn--addrow-padding-tb 0 0 3px;
  z-index: 101;

  // 101 so it is above .btn--addrow when last item in group
  .fa {
    width: 22px;
    height: 22px;
    line-height: 22px;
  }
}

.group__rows .group__rows .btn--addrow {
  left: -24px;
  z-index: 102;
  width: 30px;
}

// not specific enough for all :hover cases
.survey-editor--singlequestion .btn--addrow {
  display: none;
}

// touch device hacky fix to first row spacing
.touch .survey-editor__null-top-row--hidden {
  display: none;
}

// display last row's button, but not for groups
.survey-editor__list > .survey__row:not(.survey__row--group):last-child .btn--addrow {
  display: block;
}

// helper class
.btn--hidden {
  // https://github.com/csswizardry/CSS-Guidelines#important
  display: none !important;
}<|MERGE_RESOLUTION|>--- conflicted
+++ resolved
@@ -175,11 +175,7 @@
 }
 
 tr .scorecell__radio:hover {
-<<<<<<< HEAD
-  background-color: $c-desert-storm;
-=======
   background-color: $cool-whitegray;
->>>>>>> c9986e50
 }
 
 .rank__rows {
