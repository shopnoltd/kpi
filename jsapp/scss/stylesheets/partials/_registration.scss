@use "scss/_variables";
<<<<<<< HEAD
@use '~kobo-common/src/styles/colors';
=======
@use "sass:color";
>>>>>>> 380ce7bf

// ==========================================================================
// Registration Forms
// ==========================================================================

.registration__bg {
  background: url("../img/signup_photo.jpg");
  background-size: cover;
  background-repeat: none;
  width: 100%;
  min-height: 100%;
  position: relative;
<<<<<<< HEAD
  color: colors.$kobo-white;
=======
  color: $kobo-gray-96;
>>>>>>> 380ce7bf
  padding: 20px;
  padding-bottom: 5px;

  form.language-switcher {
    margin: 0 auto;
    position: relative;
    max-width: 400px;
    text-align: right;
    margin-bottom: 10px;
    margin-top: -5px;
  }

  form.registration {
    margin: 0 auto;
    position: relative;
    max-width: 400px;
<<<<<<< HEAD
    background: rgba(colors.$kobo-gray-24, 0.75);
=======
    background: rgba($kobo-gray-24, 0.8);
>>>>>>> 380ce7bf
    padding: 20px 30px;
    border-radius: 10px;

    label {
      display: inline-block;
      margin-bottom: 2px;
    }

    a {
<<<<<<< HEAD
      color: lighten(colors.$kobo-blue, 20%);

      &:hover {
        color: colors.$kobo-blue;
=======
      color: $kobo-mid-blue;
      text-decoration: underline;
      text-decoration-skip-ink: none;
      text-decoration-color: rgba($kobo-mid-blue, 0.5);

      &:hover {
        // Darken by 6%, like kobo-button hover
        color: color.scale($kobo-mid-blue, $lightness: -6%);
        text-decoration-color: rgba(color.scale($kobo-mid-blue, $lightness: -6%), 0.5);
>>>>>>> 380ce7bf
      }
    }

    hr {
      border-top: 1px solid $kobo-storm;
    }

    // accounts/{{provider}}/login variant
    // For "Connect" and "Log in" with SSO provider
    &.registration--provider-login {
      max-width: 480px;

      h1 {
        text-align: center;
      }

      .or-go-back {
        margin-top: 32px;
        margin-bottom: 0;
        padding-left: 48px;
      }
    }

    // accounts/social/signup variant
    &.registration--social {
      max-width: 500px; // to be revised
      padding-bottom: 60px;

      h1 {
        font-weight: bold;
      }

      ul#id_gender {
        margin-top: -12px;
        & > li {
          display: inline-block;
          padding: 4px 12px 4px 4px;
        }
      }
    }

    // SSO section styles
    .registration__sso {
      font-size: variables.$base-font-size;
      padding-bottom: 20px;

      // Login page variant
      &.registration__sso--login {
        h2 {
          margin-top: 20px;
          font-size: variables.$base-font-size;
          text-align: center;
        }

        p {
          font-size: 0.8em;
          text-align: center;
        }
      }

      // Registration page variant
      &.registration__sso--signup {
        h2 {
          margin-top: 20px;
          font-size: variables.$base-font-size;
        }

        p {
          font-size: 0.8em;
        }
      }

      ul.socialaccount_providers {
        display: flex;
        flex-direction: column;
        justify-content: space-between;
        gap: 8px;
      }
    }

    // Special button variant only used for SSO
    .kobo-button.kobo-button--sso {
      background-color: $kobo-mid-blue;
      color: $kobo-dark-blue;

      &:focus {
        outline-offset: 0;
      }
    }
  }

  a:focus-visible {
    // ux/accessibility: bring back the tabfocus ring
    outline-color: $kobo-cloud;              // Ours (fallback)
    outline-color: Highlight;                // Firefox
    outline-color: -webkit-focus-ring-color; // Chrome & Safari
    outline-offset: 4px;
    outline-style: auto;
  }

  .registration--logo {
    margin-left: 10%;
    margin-right: 10%;
    text-align: center;
    margin-bottom: 15px;
    max-width: 100%;

    img {
      max-width: 170px;
      height: auto;
    }
  }

  h1 {
    font-weight: 400;
    font-size: 1.8em;
    line-height: 1.2em;
    margin: 0.8em 0;
  }

  input[type=text],
  input[type=password],
  input[type=email],
  select {
    color: $layout-text-color;
  }

  p.help {
    clear: both;
    opacity: 0.7;
    font-size: 12px;
    line-height: 1.2em;
    margin-bottom: 0px;
  }
}

.registration__row {
  margin-top: 0;
  margin-bottom: 16px;
}

.registration input[type=text],
.registration input[type=password],
.registration input[type=submit],
.registration input[type=email],
.registration select {
  width: 100%;
  display: block;
  padding: 8px 10px;
  border: none;
  border-radius: 6px;
  font-size: variables.$base-font-size;
  border-bottom: 3px solid transparent;
  margin-top: 1px;
  background-color: $kobo-cloud;

  &:focus {
<<<<<<< HEAD
    border-bottom-color: colors.$kobo-blue;
    opacity: 1;
=======
    border-bottom-color: $kobo-blue;
    background-color: $kobo-white;
  }
  &[readonly] {
    // Dim readonly fields
    background-color: rgba($kobo-cloud, 0.7);
  }
}
.registration select {
  &:focus {
    // emulate border-bottom for select inputs
    box-shadow: inset 0 -3px $kobo-blue;
  }
}
.registration ul#id_gender {
  // temporary :focus style, til this becomes a dropdown
  border-radius: 6px;
  transition: background-color 0.5s, box-shadow 0.5s;
  &:focus-within {
    background-color: rgba($kobo-cloud, 0.05);
    box-shadow: inset 0 -3px $kobo-blue;
    transition: background-color 0.5s, box-shadow 0.5s;
  }
}

.registration button[type="submit"] {
  margin-top: 28px;

  &:focus {
    outline: 2px solid $kobo-cloud;
>>>>>>> 380ce7bf
  }
}

.registration {
  select {
    margin-top: 4px;
    border-bottom: none;
  }

  span.required {
    color: colors.$kobo-red;
    margin-left: 3px;
  }

  .sector,
  .name {
    width: 48%;
    float: left;
    margin-top: 0px;
  }

  .country,
  .organization {
    width: 52%;
    float: left;
    padding-left: 4%;
    margin-top: 0px;
  }

  .password1 {
    margin-top: 10px;
    padding-top: 10px;
    border-top: 1px solid rgba(colors.$kobo-white, 0.1);
  }

  .passwordreset__cancel {
    color: colors.$kobo-white;
    width: 45%;
    float: left;
    display: block;
    text-align: center;
    height: 40px;
    line-height: 40px;
    font-weight: 600;
    font-size: 12px;
  }

  .gender {
    clear: both;
    margin-bottom: 5px;
  }

  .gender > ul {
    margin: 0;
    padding: 0;
    margin-bottom: 5px;
    padding-top: 4px;

    li {
      display: inline-block;
      margin-right: 16px;

      input {
        margin-right: 4px;
      }
    }
  }

  ul.errorlist {
    padding: 0px;
    color: colors.$kobo-red;
    margin: 8px 0px;
  }
}

.registration--register {
  .registration--logo {
    text-align: left;
    margin: 0;
    margin-left: -5px;
  }

  h1 {
    margin-top: 0em;
  }

  div.field {
    margin-bottom: 12px;
  }

  input[type=submit] {
    margin-top: 20px;
  }
}

.registration .registration__kc-domain + input {
  display: inline-block;
}

.registration .registration__kc-domain {
  font-size: 13px;
  letter-spacing: -0.04em;
  display: inline-block;
}

.registration__orlogin {
  padding-top: 10px;
  text-align: center;
}

.registration__create-or-forgot {
  margin: 20px 0;
  display: flex;
  justify-content: space-between;
}

.registration__footer {
  clear: both;
  text-align: center;
  margin: 20px 10px 10px 10px;
  text-shadow: $kobo-gray-14 0 0 2px; // contrast against photo background

  a {
<<<<<<< HEAD
    color: colors.$kobo-white;
=======
    color: $kobo-white;

    &:hover {
      color: $kobo-cloud;
    }
>>>>>>> 380ce7bf
  }

  .registration__legal a {
    margin: 0px 8px;
  }
}

.error-message {
  font-size: variables.$base-font-size;
  color: colors.$kobo-red;
  background-color: rgba(colors.$kobo-red, 0.075);
}

.registration__credit {
  position: absolute;
  bottom: 5px;
  right: 5px;
  font-size: 11px;

  a {
    opacity: 0.8;
<<<<<<< HEAD
    color: colors.$kobo-white;
=======
    color: $kobo-white;

    &:hover {
      opacity: 1;
    }
>>>>>>> 380ce7bf
  }
}

.registration__message {
  font-size: 16px;
  text-align: center;
}

@media screen and (min-width: 768px) {
  .registration__bg {
    form.registration {
      padding: 30px 40px;
      margin-top: 10px;
    }

    form.registration--login {
      margin-top: 40px;
    }

    form.registration--register,
    form.registration--complete,
    form.language-switcher {
      width: 80%;
      max-width: 860px;
    }

    form.registration--register {
      padding: 30px;

      .registration--logo {
        width: 48%;
        float: right;

        > * {
          padding-left: 60px;
        }
      }
    }

    .registration__first-half {
      width: 52%;
      float: left;
    }

    .registration__second-half {
      width: 48%;
      float: right;

      > * {
        padding-left: 60px;
      }

      p {
        font-size: 15px;
        line-height: 1.3em;
      }
    }

    .registration--logo img {
      max-height: 100px;
    }
  }

  .registration .registration__kc-domain {
    font-size: variables.$base-font-size;
    letter-spacing: 0em;
  }
}

@media screen and (max-width: 767px) {
  .registration__bg {
    form.registration--register {
      display: flex;
      flex-direction: column;

      h1 {
        text-align: center;
        margin-top: 0.5em;
      }

      .registration--logo {
        display: block;
        text-align: center;
        order: 1;
      }

      .registration__first-half {
        order: 3;
      }

      .registration__second-half {
        order: 2;
      }
    }
  }
}<|MERGE_RESOLUTION|>--- conflicted
+++ resolved
@@ -1,9 +1,6 @@
 @use "scss/_variables";
-<<<<<<< HEAD
+@use "sass:color";
 @use '~kobo-common/src/styles/colors';
-=======
-@use "sass:color";
->>>>>>> 380ce7bf
 
 // ==========================================================================
 // Registration Forms
@@ -16,11 +13,7 @@
   width: 100%;
   min-height: 100%;
   position: relative;
-<<<<<<< HEAD
-  color: colors.$kobo-white;
-=======
-  color: $kobo-gray-96;
->>>>>>> 380ce7bf
+  color: colors.$kobo-gray-96;
   padding: 20px;
   padding-bottom: 5px;
 
@@ -37,11 +30,7 @@
     margin: 0 auto;
     position: relative;
     max-width: 400px;
-<<<<<<< HEAD
-    background: rgba(colors.$kobo-gray-24, 0.75);
-=======
-    background: rgba($kobo-gray-24, 0.8);
->>>>>>> 380ce7bf
+    background: rgba(colors.$kobo-gray-24, 0.8);
     padding: 20px 30px;
     border-radius: 10px;
 
@@ -51,27 +40,20 @@
     }
 
     a {
-<<<<<<< HEAD
-      color: lighten(colors.$kobo-blue, 20%);
-
-      &:hover {
-        color: colors.$kobo-blue;
-=======
-      color: $kobo-mid-blue;
+      color: colors.$kobo-mid-blue;
       text-decoration: underline;
       text-decoration-skip-ink: none;
-      text-decoration-color: rgba($kobo-mid-blue, 0.5);
+      text-decoration-color: rgba(colors.$kobo-mid-blue, 0.5);
 
       &:hover {
         // Darken by 6%, like kobo-button hover
-        color: color.scale($kobo-mid-blue, $lightness: -6%);
-        text-decoration-color: rgba(color.scale($kobo-mid-blue, $lightness: -6%), 0.5);
->>>>>>> 380ce7bf
+        color: color.scale(colors.$kobo-mid-blue, $lightness: -6%);
+        text-decoration-color: rgba(color.scale(colors.$kobo-mid-blue, $lightness: -6%), 0.5);
       }
     }
 
     hr {
-      border-top: 1px solid $kobo-storm;
+      border-top: 1px solid colors.$kobo-storm;
     }
 
     // accounts/{{provider}}/login variant
@@ -149,8 +131,8 @@
 
     // Special button variant only used for SSO
     .kobo-button.kobo-button--sso {
-      background-color: $kobo-mid-blue;
-      color: $kobo-dark-blue;
+      background-color: colors.$kobo-mid-blue;
+      color: colors.$kobo-dark-blue;
 
       &:focus {
         outline-offset: 0;
@@ -160,7 +142,7 @@
 
   a:focus-visible {
     // ux/accessibility: bring back the tabfocus ring
-    outline-color: $kobo-cloud;              // Ours (fallback)
+    outline-color: colors.$kobo-cloud;              // Ours (fallback)
     outline-color: Highlight;                // Firefox
     outline-color: -webkit-focus-ring-color; // Chrome & Safari
     outline-offset: 4px;
@@ -221,25 +203,21 @@
   font-size: variables.$base-font-size;
   border-bottom: 3px solid transparent;
   margin-top: 1px;
-  background-color: $kobo-cloud;
+  background-color: colors.$kobo-cloud;
 
   &:focus {
-<<<<<<< HEAD
     border-bottom-color: colors.$kobo-blue;
-    opacity: 1;
-=======
-    border-bottom-color: $kobo-blue;
-    background-color: $kobo-white;
+    background-color: colors.$kobo-white;
   }
   &[readonly] {
     // Dim readonly fields
-    background-color: rgba($kobo-cloud, 0.7);
+    background-color: rgba(colors.$kobo-cloud, 0.7);
   }
 }
 .registration select {
   &:focus {
     // emulate border-bottom for select inputs
-    box-shadow: inset 0 -3px $kobo-blue;
+    box-shadow: inset 0 -3px colors.$kobo-blue;
   }
 }
 .registration ul#id_gender {
@@ -247,8 +225,8 @@
   border-radius: 6px;
   transition: background-color 0.5s, box-shadow 0.5s;
   &:focus-within {
-    background-color: rgba($kobo-cloud, 0.05);
-    box-shadow: inset 0 -3px $kobo-blue;
+    background-color: rgba(colors.$kobo-cloud, 0.05);
+    box-shadow: inset 0 -3px colors.$kobo-blue;
     transition: background-color 0.5s, box-shadow 0.5s;
   }
 }
@@ -257,8 +235,7 @@
   margin-top: 28px;
 
   &:focus {
-    outline: 2px solid $kobo-cloud;
->>>>>>> 380ce7bf
+    outline: 2px solid colors.$kobo-cloud;
   }
 }
 
@@ -379,18 +356,14 @@
   clear: both;
   text-align: center;
   margin: 20px 10px 10px 10px;
-  text-shadow: $kobo-gray-14 0 0 2px; // contrast against photo background
+  text-shadow: colors.$kobo-gray-14 0 0 2px; // contrast against photo background
 
   a {
-<<<<<<< HEAD
     color: colors.$kobo-white;
-=======
-    color: $kobo-white;
 
     &:hover {
-      color: $kobo-cloud;
-    }
->>>>>>> 380ce7bf
+      color: colors.$kobo-cloud;
+    }
   }
 
   .registration__legal a {
@@ -412,15 +385,11 @@
 
   a {
     opacity: 0.8;
-<<<<<<< HEAD
     color: colors.$kobo-white;
-=======
-    color: $kobo-white;
 
     &:hover {
       opacity: 1;
     }
->>>>>>> 380ce7bf
   }
 }
 
