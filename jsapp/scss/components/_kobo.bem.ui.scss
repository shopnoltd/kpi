$mdl-layout-width: 1440px;

.kpiapp,
.mdl-wrapper,
.mdl-layout {
  height: 100%;
}

.mdl-layout {
  max-width: $mdl-layout-width;
  margin: 0 auto;
  overflow: hidden;
}

.mdl-layout__content {
  height: calc(100% - #{$layout-desktop-header-height});
  position: relative;
  flex-grow: 0;
  overflow: hidden;

<<<<<<< HEAD
  &.page-wrapper__content--form-landing {
    @include box-shadow;

    height: calc(100% - 102px);
  }

  &.page-wrapper__content--library-landing {
    @include box-shadow;
  }

  > .dropzone,
  .public-collections-wrapper {
=======
  > .dropzone {
>>>>>>> 7c74c144
    height: 100%;
    overflow: hidden;
  }
}

.ui-panel {
  height: 100%;
  margin: 0px 8px;

  // useful if you want to avoid weird Flexbox bug with pushing things outside viewport
  &.ui-panel--fixed {
    position: fixed;
    top: 0;
    left: 0;
    bottom: 0;
    right: 0;
  }
}

.ui-panel__body {
  @extend .mdl-grid, .mdl-grid--no-spacing;

  padding: 0;
  height: 100%;
  flex-direction: column;

  > .asset-view__content,
  > .formBuilder {
    @extend .mdl-cell, .mdl-cell--12-col;

    flex-flow: column;
    margin: 0px !important;
  }

  > .asset-view__content {
    height: 100%;
  }

  > .formBuilder {
    height: 100%;
  }
}

.ui-panel--transparent .ui-panel__body {
  background: transparent;
  box-shadow: none;
  margin: 0px;
}

// Focus mode for form builder, disable drawer, header
.mdl-layout.page-wrapper--in-formbuilder {
  .mdl-layout__content {
    margin: 0px;
    width: 100%;
    height: 100%;
  }

  .ui-panel {
    margin: 0px;
  }
}

.text-small {
  font-size: 0.85em;
  opacity: .75;
}

.message--error {
  text-decoration: uppercase;
}

.message--loading {
  text-align: center;

  > i:first-child {
    @extend .fa, .fa-fw, .fa-circle-o-notch, .k-spin;
  }
}

// Loading messages
.loading {
  display: table;
  vertical-align: middle;
  height: 100%;
  width: 100%;
  font-size: 18px;
  opacity: 0.8;

  i:first-child {
    @extend .fa, .k-spin, .fa-circle-o-notch;

    margin-right: 12px;
    vertical-align: middle;
    font-size: 24px;
  }

  &__inner {
    display: table-cell;
    vertical-align: middle;
    text-align: center;
    padding-left: 20px;
    padding-right: 20px;
    overflow: hidden; // avoids spinner icon overflowing scrollable areas

    code {
      margin: 20px;
      padding: 15px;
      font-size: 13px;
      display: block;
      background: white;
      width: 80%;
      max-height: 300px;
      overflow: auto;
      word-wrap: break-word;
      text-align: left;
    }

    .pro-tip {
      font-size: 14px;
      margin-top: 30px;
    }
  }

  &__msg {
    padding-top: 10px;
  }
}

// Popover menu
.popover-menu {
  position: relative;
  display: inline-block;
  vertical-align: middle;
}

.popover-menu__toggle {
  background: transparent;
  border: none;
  margin: 0;
  padding: 0;
  cursor: pointer;
  color: $cool-darkgray;
  display: inline-block;
  vertical-align: middle;

  &:hover {
    color: $kobo-blue;
  }

  i {
    margin: 0px;
    font-size: 36px;
  }
}

.popover-menu__content {
  @include box-shadow-mid;

  overflow: hidden;
  position: absolute;
  min-width: 160px;
  max-width: 300px;
  text-align: left;
  background: $white;
  z-index: 10;
  right: -10px;
  transition: opacity 0.35s;
  opacity: 1;

  &--hiding {
    opacity: 0;
    transition: opacity 0.35s;
  }

  &--hidden {
    display: none;
  }

  &--visible {
    display: block;
  }
}

.popover-menu--below .popover-menu__content {
  top: 100%;
}

.popover-menu--above .popover-menu__content,
.popover-menu--viewby-menu .popover-menu__content {
  bottom: 100%;
  top: auto;
}

.popover-menu__link,
.popover-menu__item {
  background-color: $white;
  display: block;
  padding: 6px 16px 6px 10px;
  position: relative;
  color: $cool-darkgray;
  cursor: pointer;
  white-space: nowrap;
  overflow: hidden;
  text-overflow: ellipsis;

  > i:first-child {
    margin-right: 4px;
    font-size: 32px;
    width: 28px;
    vertical-align: middle;
  }

  span {
    vertical-align: middle;
  }

  &:hover {
    background-color: $cool-whitegray;
    color: $black;
  }

  &.active {
    color: $kobo-blue;
  }

  &.divider {
    border-top: 1px solid $divider-color;
  }
}

@media screen and (max-height: 475px) {
  .popover-menu__link,
  .popover-menu__item {
    padding: 3px 8px 3px 5px;
  }
}

.popover-menu__moveTo {
  max-height: 120px;
  overflow: auto;
  overflow-x: hidden;
  background-color: $cool-whitegray;
  border-bottom: 1px solid $divider-color;
}

.popover-menu__item--move-coll-item {
  background-color: $cool-whitegray;
  position: relative;
  text-align: left;
  padding-right: 35px;
  padding-top: 0px;
  padding-bottom: 0px;

  span {
    display: inline-block;
    max-width: 150px;
    overflow: hidden;
    text-overflow: ellipsis;
    word-wrap: break-word;
  }

  .is-parent {
    position: absolute;
    right: 12px;
    top: 6px;
    padding-right: 0px;
    font-size: 32px;
    color: $kobo-teal;
  }

  &.popover-menu__item--move-coll-item-parent {
    pointer-events: none;
    font-weight: 700;
    background-color: $divider-color;
  }
}

.popover-menu__heading {
  padding: 8px 15px;
<<<<<<< HEAD
  color: $cool-gray;
  border-top: 1px solid lighten($cool-gray, 25%);
  border-bottom: 1px solid $divider-color;
=======
  color: $cool-darkgray;
  border-top: 1px solid $divider-color;
>>>>>>> 7c74c144
  background-color: $cool-whitegray;
  margin: 0;
}

.popover-menu--assetrow-menu .popover-menu__content {
  right: 0px;
}

.popover-menu--formLanding-menu {
  margin-left: 4px;

  .popover-menu__content {
    right: 10px;
  }
}

.popover-menu--new-menu {
  width: 100%;
  margin-bottom: 10px;

  .popover-menu__content {
    right: 0px;
    width: 100%;
  }
}

.popover-menu--new-menu .popover-menu__toggle {
  @extend .mdl-button, .mdl-button--raised, .mdl-button--colored;
  border-radius: 10px;

  width: 100%;
}

.popover-menu--assets-table {
  .popover-menu__content {
    max-height: 26px * 7.5;
    overflow: auto;
  }
}

.popover-menu--bulkUpdate-menu {
  vertical-align: top;

  .popover-menu__toggle {
    vertical-align: inherit;
    color: $kobo-blue;

    &:hover {
      color: lighten($kobo-blue, 10%);
    }

    &::after {
      content: "\F107";
      font-family: "FontAwesome";
      margin-left: 3px;
    }
  }

  .popover-menu__content {
    line-height: 20px;
  }
}

.popover-menu--question-language {
  .popover-menu__toggle {
    @extend .mdl-button;

    text-transform: uppercase;
    padding-left: 0px;

    &::after {
      content: "\f107";
      font-family: "FontAwesome";
      font-size: 18px;
      margin-left: 5px;
    }
  }
}

.popover-menu--custom-reports {
  .popover-menu__toggle {
    @extend .mdl-button;

    text-transform: uppercase;
    padding-left: 0px;

    &::after {
      content: "\f107";
      font-family: "FontAwesome";
      font-size: 18px;
      margin-left: 5px;
    }
  }

  .popover-menu__content {
    max-height: 500px;
    min-width: 300px;
    overflow: scroll;
    right: auto;
    left: 20px;
  }

  .popover-menu__link {
    white-space: normal;
  }
}

.popover-menu--collectData-menu {
  .popover-menu__toggle {
    padding: 8px 12px;
    padding-right: 90px;
    color: $cool-darkgray;
    background: $cool-whitegray;
    position: relative;

    @include box-shadow;

    &:hover {
      color: $black;
    }

    &::after {
      position: absolute;
      right: 10px;
      top: 8px;
      content: "\f0d7";
      font-family: "FontAwesome";
      font-size: 16px;
    }
  }

  .popover-menu__content {
    min-width: 550px;
    max-width: 780px;
    top: auto;
    bottom: -150px;
    right: auto;
    left: 30px;
    max-height: 400px;
    overflow: auto;

    .popover-menu__link {
      max-width: 100%;
      white-space: normal;
      padding: 12px;
      border-bottom: 1px solid $divider-color;
      border-left: 2px solid transparent;

      &:last-child {
        border-bottom: none;
      }

      .collect-data-label {
        font-weight: 600;
        color: $black;
      }

      .collect-data-desc {
        font-size: 12px;
        line-height: 16px;
      }

      &:hover {
        border-left: 2px solid $kobo-teal;
      }
    }
  }
}

@media screen and (max-width: 767px) {
  .popover-menu--collectData-menu {
    .popover-menu__toggle {
      padding-right: 40px;
    }

    .popover-menu__content {
      min-width: 320px;
      max-width: 360px;
      left: 0px;

      .collect-data-desc {
        font-size: inherit;
      }
    }
  }
}

// iframe default styles
iframe {
  border: none;
}

// modal forms
.form-modal__item {
  &:not(:last-child) {
    margin-bottom: 15px;
  }

  &.form-modal__item--inline {
    display: inline-block;
    &:not(:last-child) {
      margin-bottom: 0;
      margin-right: 20px;
    }
  }

  &--sector, &--country {
    width: 50%;
    float: left;
  }

  &--sector .kobo-select {
    margin-right: 30px;
  }

  &--metadata-share {
    padding-top: 15px;
    clear: both;
  }

  label {
    font-weight: normal;
    font-size: 12px;
    color: $cool-silver;

    &.long {
      padding-top: 5px;
      margin-bottom: 10px;
      font-size: 14px;
    }
  }

  label:not(.inline) {
    display: block;
  }

  label.next-to-checkbox {
    display: inline-block !important;
    margin-left: 10px;
    max-width: 90%;
    vertical-align: top;
  }

  input[type="text"],
  input[type="email"],
  input[type="password"],
  input[type="url"],
  select,
  textarea {
    width: 100%;
    padding: 4px 10px;
    font-size: 15px;
    border: 1px solid transparent;
    border-bottom-color: $divider-color;
    transition: border-color 0.3s;

    &:focus {
      transition: border-color 0.3s;
      border-bottom-color: $kobo-blue;
    }
  }

  textarea {
    overflow: hidden;
    resize: none;
    height: auto;

    &.questions {
      height: 60px;
      overflow: auto;
      font-size: 13px;
    }
  }
}

@media screen and (max-width: 767px) {
  .form-modal__item {
    select {
      max-width: 90%;
      background: $c-iron;
    }
  }
}

.ajs-content input[type="text"],
.ajs-content textarea {
  width: 100%;
  padding: 6px 0px;
  font-size: 15px;
  border: 1px solid transparent;
  border-bottom-color: $divider-color;
  transition: border-color 0.3s;

  &:focus {
    transition: border-color 0.3s;
    border-bottom-color: $kobo-blue;
  }
}

// Misc elements

span.svg-icon {
  svg {
    max-width: 100%;
    max-height: 100%;
  }
}

// faster spinning icons, based on fa-spin
.k-spin {
  -webkit-animation: fa-spin 1.2s infinite linear;
  animation: fa-spin 1.2s infinite linear;
}

// Scrollbar overrides

::-webkit-scrollbar {
  width: 0.8em;
}

::-webkit-scrollbar:horizontal {
  height: 0.8em;
}

::-webkit-scrollbar-track {
  background-color: $c-iron;
  background-color: transparent;
  border-radius: 8px;
}

::-webkit-scrollbar-thumb {
  background-color: $c-iron;
  outline: none;
  border-radius: 8px;
}

// active dropzone element (above list while dragging)
.dropzone-active-overlay {
  display: none;
  position: absolute;
  width: 100%;
  height: 120px;
  top: 50%;
  margin-top: -60px;
  left: 0;
  z-index: 2;
  text-align: center;
  font-size: 18px;

  i {
    font-size: 64px;
    display: block;
    margin: 0 auto;
    margin-bottom: 10px;
    color: $kobo-blue;
  }
}

.dropzone {
  position: relative;
  min-height: calc(100% - 4px);

  &::after {
    position: absolute;
    top: 0;
    right: 0;
    bottom: 0;
    left: 0;
    content: '';
    background: rgba($white, 0.7);
    border: 2px solid $kobo-blue;
    z-index: 1;
    opacity: 0;
    visibility: hidden;
    transition: 0.2s;
  }

  &.dropzone--active {
    &::after {
      opacity: 1;
      visibility: visible;
      transition: 0.2s;
    }

    .dropzone-active-overlay {
      display: block;
    }
  }
}<|MERGE_RESOLUTION|>--- conflicted
+++ resolved
@@ -18,22 +18,8 @@
   flex-grow: 0;
   overflow: hidden;
 
-<<<<<<< HEAD
-  &.page-wrapper__content--form-landing {
-    @include box-shadow;
-
-    height: calc(100% - 102px);
-  }
-
-  &.page-wrapper__content--library-landing {
-    @include box-shadow;
-  }
-
   > .dropzone,
   .public-collections-wrapper {
-=======
-  > .dropzone {
->>>>>>> 7c74c144
     height: 100%;
     overflow: hidden;
   }
@@ -313,14 +299,8 @@
 
 .popover-menu__heading {
   padding: 8px 15px;
-<<<<<<< HEAD
-  color: $cool-gray;
-  border-top: 1px solid lighten($cool-gray, 25%);
-  border-bottom: 1px solid $divider-color;
-=======
   color: $cool-darkgray;
   border-top: 1px solid $divider-color;
->>>>>>> 7c74c144
   background-color: $cool-whitegray;
   margin: 0;
 }
