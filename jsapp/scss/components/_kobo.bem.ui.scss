.kpiapp,
.mdl-wrapper,
.mdl-layout {
  height: 100%;
}

.mdl-layout {
  max-width: 1440px;
  margin: 0 auto;
}

.mdl-layout__content {
  height: calc(100% - 97px);
  position: relative;
  margin-top: 20px;
<<<<<<< HEAD
  flex-grow:0;
  margin-right: 12px;
  overflow: hidden;
  &.page-wrapper__content--form-landing {
    @include box-shadow;
=======
  flex-grow: 0;
  margin-right: 12px;
  overflow: hidden;

  &.page-wrapper__content--form-landing {
    @include box-shadow;

>>>>>>> f7cdd46f
    height: calc(100% - 102px);
    margin-right: 18px;
  }
}

@media screen and (max-width: 767px) {
  .mdl-layout__content {
    margin-right: 0px;
    margin-top: 10px;
    height: calc(100% - 74px);
<<<<<<< HEAD
=======

>>>>>>> f7cdd46f
    &.page-wrapper__content--form-landing {
      margin-right: 0px;
      height: calc(100% - 76px);
    }
  }
}

.ui-panel {
  height: 100%;
  margin: 0px 8px;
}

.ui-panel__body {
  @extend .mdl-grid, .mdl-grid--no-spacing;
<<<<<<< HEAD
=======

>>>>>>> f7cdd46f
  padding: 0;
  height: 100%;
  flex-direction: column;

  > .asset-view__content,
  > .formBuilder {
    @extend .mdl-cell, .mdl-cell--12-col;

    flex-flow: column;
    margin: 0px !important;
  }

  > .asset-view__content {
    height: 100%;
  }

  > .formBuilder {
    height: 100%;
  }
}

.ui-panel--transparent .ui-panel__body {
  background: transparent;
  box-shadow: none;
  margin: 0px;
}

// Focus mode for form builder, disable drawer, header
.mdl-layout.page-wrapper--header-hidden.mdl-layout.page-wrapper--drawer-hidden {
  .mdl-layout__content {
    margin: 0px;
    width: 100%;
    height: 100%;
  }

  .ui-panel {
    margin: 0px;
  }
}

// Expanded report layout, disable drawer
.mdl-layout.page-wrapper--drawer-hidden .mdl-layout__content {
  margin-left: 16px;
<<<<<<< HEAD
=======

>>>>>>> f7cdd46f
  .report-view {
    height: 100%;
    overflow: auto;
  }
}

.text-small {
  font-size: 0.85em;
  opacity: .75;
}

.message {}

.message--error {
  text-decoration: uppercase;
}

.message--loading {
  text-align: center;

  > i:first-child {
    @extend .fa, .fa-fw, .fa-circle-o-notch, .k-spin;
  }
}

// Loading messages
.loading {
  display: table;
  vertical-align: middle;
  height: 100%;
  width: 100%;
  font-size: 18px;
  opacity: 0.8;

  i:first-child {
    @extend .fa, .k-spin, .fa-circle-o-notch;

    margin-right: 12px;
    vertical-align: middle;
    font-size: 24px;
  }

  &__inner {
    display: table-cell;
    vertical-align: middle;
    text-align: center;
  }
<<<<<<< HEAD
  &__msg {
    padding-top: 10px;
  }
}

=======

  &__msg {
    padding-top: 10px;
  }
}

>>>>>>> f7cdd46f
// Popover menu
.popover-menu {
  position: relative;
  display: inline-block;
  vertical-align: middle;
}

.popover-menu__toggle {
  background: transparent;
  border: none;
  margin: 0;
  padding: 0;
  cursor: pointer;
<<<<<<< HEAD
  color:$cool-gray;
  display: inline-block;
  vertical-align: middle;
  &:hover {
    color: unquote("rgb(#{$color-accent})");
  }
  i {
    margin:0px;
=======
  color: $cool-gray;
  display: inline-block;
  vertical-align: middle;

  &:hover {
    color: $cool-blue;
  }

  i {
    margin: 0px;
>>>>>>> f7cdd46f
    font-size: 36px;
  }
}

.popover-menu__content {
  position: absolute;
<<<<<<< HEAD
  min-width:160px;
  max-width: 300px;
  text-align: left;
  background: #FFF;
  box-shadow: 0 0 8px 0 rgba(0,0,0,0.06), 0 8px 8px 0 rgba(0,0,0,0.12);
=======
  min-width: 160px;
  max-width: 300px;
  text-align: left;
  background: #FFF;
  box-shadow: 0 0 8px 0 rgba(0, 0, 0, 0.06), 0 8px 8px 0 rgba(0, 0, 0, 0.12);
>>>>>>> f7cdd46f
  z-index: 10;
  right: -10px;
  transition: opacity 0.35s;
  opacity: 1;
<<<<<<< HEAD
=======

>>>>>>> f7cdd46f
  &--hiding {
    opacity: 0;
    transition: opacity 0.35s;
  }
<<<<<<< HEAD
  &--hidden {
    display: none;
  }
  &--visible {
    display: block;
  }
}

.popover-menu--below .popover-menu__content {
  top: 100%;
}

=======

  &--hidden {
    display: none;
  }

  &--visible {
    display: block;
  }
}

.popover-menu--below .popover-menu__content {
  top: 100%;
}

>>>>>>> f7cdd46f
.popover-menu--above .popover-menu__content {
  bottom: 100%;
}

<<<<<<< HEAD
.popover-menu__link, 
=======
.popover-menu__link,
>>>>>>> f7cdd46f
.popover-menu__item {
  background-color: #FFF;
  display: block;
  padding: 6px 10px;
  padding-right: 16px;
  position: relative;
  color: $cool-gray;
  cursor: pointer;
  white-space: nowrap;

  > i:first-child {
    margin-right: 4px;
    font-size: 32px;
<<<<<<< HEAD
    width:28px;
=======
    width: 28px;
>>>>>>> f7cdd46f
    vertical-align: middle;
  }

  span {
    vertical-align: middle;
  }

  &:hover {
    background-color: #eff0f1;
    color: $cool-gray;
  }

  &.active {
    color: $cool-blue;
  }
}

.popover-menu__moveTo {
  max-height: 180px;
<<<<<<< HEAD
  overflow:auto;
  overflow-x:hidden;
=======
  overflow: auto;
  overflow-x: hidden;
>>>>>>> f7cdd46f
  background-color: #F9F9F9;
  border-bottom: 1px solid lighten($cool-gray, 25%);
}

.popover-menu__item--move-coll-item {
  background-color: #F9F9F9;
  position: relative;
  text-align: left;
<<<<<<< HEAD
  padding-right:35px;
  padding-top: 3px;
  padding-bottom: 3px;
=======
  padding-right: 35px;
  padding-top: 3px;
  padding-bottom: 3px;

>>>>>>> f7cdd46f
  span {
    display: inline-block;
    max-width: 150px;
    overflow: hidden;
<<<<<<< HEAD
    text-overflow:ellipsis;
    word-wrap:break-word;
  }
=======
    text-overflow: ellipsis;
    word-wrap: break-word;
  }

>>>>>>> f7cdd46f
  .has-parent {
    position: absolute;
    right: 12px;
    top: 6px;
    padding-right: 0px;
    font-size: 32px;
    color: $cool-green;
<<<<<<< HEAD
  }
}

.popover-menu__heading {
  padding:8px 15px;
  color: $cool-gray;
  border-top: 1px solid lighten($cool-gray, 25%);
  background-color: #F9F9F9;
  margin:0px;
}

.popover-menu--assetrow-menu, 
.popover-menu--formLanding-menu {
  margin-left: 4px;
  .popover-menu__content {
    right: 10px;
  }
}

.popover-menu--new-menu {
  width: 100%;
  margin-bottom: 10px;
  .popover-menu__content {
    right: 0px;
    width: 100%;
  }
}

.popover-menu--new-menu .popover-menu__toggle {
  @extend .mdl-button, .mdl-button--raised, .mdl-button--colored;
  text-align: center;
  width: 100%;
}

// bordered button style
.mdl-button.mdl-button--bordered {
  border:1px solid unquote("rgb(#{$color-primary})");
  color: unquote("rgb(#{$color-primary})");
  padding:0px 40px;
  text-transform: uppercase;
  &:hover {
    background:transparent;
=======
>>>>>>> f7cdd46f
  }
}

.popover-menu__heading {
  padding: 8px 15px;
  color: $cool-gray;
  border-top: 1px solid lighten($cool-gray, 25%);
  background-color: #F9F9F9;
  margin: 0px;
}

.popover-menu--assetrow-menu,
.popover-menu--formLanding-menu {
  margin-left: 4px;

  .popover-menu__content {
    right: 10px;
  }
}

.popover-menu--new-menu {
  width: 100%;
  margin-bottom: 10px;

  .popover-menu__content {
    right: 0px;
    width: 100%;
  }
}

.popover-menu--new-menu .popover-menu__toggle {
  @extend .mdl-button, .mdl-button--raised, .mdl-button--colored;

  width: 100%;
}

.popover-menu--groupby-menu {
  .popover-menu__toggle {
    @extend .mdl-button;

    text-transform: uppercase;

    &:after {
      content: '\f107';
      font-family: 'FontAwesome';
      font-size: 18px;
      margin-left: 5px;
    }
  }
}

.popover-menu--collectData-menu {
  .popover-menu__toggle {
    padding: 8px 12px;
    padding-right: 90px;
    background: #F8F8F8;
    position: relative;

    @include box-shadow;

    &:hover {
      color: $cool-gray;
    }

    &:after {
      position: absolute;
      right: 10px;
      top: 8px;
      content: '\f0d7';
      font-family: 'FontAwesome';
      font-size: 16px;
    }
  }

  .popover-menu__content {
    min-width: 520px;
    max-width: 660px;
    top: auto;
    bottom: -60px;
    right: auto;
    left: 10px;

    .popover-menu__link {
      max-width: 100%;
      white-space: normal;
      padding: 16px;
      border-bottom: 1px solid $divider-color;
      border-left: 2px solid transparent;

      &:last-child {
        border-bottom: none;
      }

      .collect-data-label {
        font-weight: 600;
        color: $black;
      }

      .collect-data-desc {
        font-size: 13px;
      }

      &:hover {
        border-left: 2px solid $cool-green;
      }
    }
  }
}

@media screen and (max-width: 767px) {
  .popover-menu--collectData-menu {
    .popover-menu__toggle {
      padding-right: 40px;
    }

    .popover-menu__content {
      min-width: 320px;
      max-width: 360px;
      left: 0px;

      .collect-data-desc {
        font-size: inherit;
      }
    }
  }
}

// iframe default styles
iframe {
  border: none;
}

// modal forms
.form-modal__item {
  margin-bottom: 20px;
<<<<<<< HEAD
  &--sector, &--country {
    width:50%;
=======

  &--sector, &--country {
    width: 50%;
>>>>>>> f7cdd46f
    float: left;
  }

  &--sector .Select {
    margin-right: 30px;
  }

  &--metadata-share {
    padding-top: 20px;
    clear: both;
<<<<<<< HEAD
=======

>>>>>>> f7cdd46f
    input[type="checkbox"] {
      margin-top: 8px;
    }
  }

  label {
    font-weight: normal;
<<<<<<< HEAD
    font-size:12px;
    color:lighten($black, 40%);
=======
    font-size: 12px;
    color: lighten($black, 40%);

>>>>>>> f7cdd46f
    &.long {
      padding-top: 5px;
      margin-bottom: 10px;
      font-size: 14px;
    }
  }

  label:not(.inline) {
    display: block;
<<<<<<< HEAD
  }

  label.next-to-checkbox {
    display: inline-block !important;
    margin-left: 10px;
    max-width: 90%;
    vertical-align: top;
=======
>>>>>>> f7cdd46f
  }

  label.next-to-checkbox {
    display: inline-block !important;
    margin-left: 10px;
    max-width: 90%;
    vertical-align: top;
  }

  input[type="text"],
  input[type="email"],
  input[type="password"],
  select,
  textarea {
<<<<<<< HEAD
    width:100%;
    padding:6px 0px;
    font-size:15px;
    border:1px solid transparent;
    border-bottom-color: $divider-color;
    &:focus {
      border-bottom-color: $cool-gray;
=======
    width: 100%;
    padding: 6px 0px;
    font-size: 15px;
    border: 1px solid transparent;
    border-bottom-color: $divider-color;
    transition: border-color 0.3s;

    &:focus {
      transition: border-color 0.3s;
      border-bottom-color: $cool-blue;
>>>>>>> f7cdd46f
    }
  }

  textarea {
    overflow: hidden;
    resize: none;
    height: auto;
  }

  input[type="checkbox"] {
    font-size: 20px;
    vertical-align: top;
<<<<<<< HEAD
  }

  .Select-control {
    border:1px solid transparent;
    border-bottom-color: $divider-color;
    border-radius: 0px;
    padding-top: 5px;
    padding-bottom: 5px;
    padding-left: 0px;
    .Select-placeholder {
      padding-left: 0px;
      color: $black;
    }
=======
  }

  .Select.is-focused {
    .Select-control {
      box-shadow: none;
    }
  }

  .Select-control {
    border: none;
    border-bottom: 1px solid $divider-color;
    border-radius: 0px;
    padding-left: 0px;
    height: 33px;
    font-size: 15px;

    .Select-placeholder {
      padding-left: 0px;
      color: $cool-gray;
      font-size: 15px;
    }

    .Select-value {
      color: $cool-gray;
      padding-left: 0px;
      font-size: 15px;
    }

    input {
      padding-left: 0px;
    }

    .Select-input {
      height: 33px;

      > input {
        padding-bottom: 10px;
      }
    }
  }

  .Select-menu-outer {
    font-size: 15px;
    border: 1px solid lighten($divider-color, 20%);

    @include box-shadow;
>>>>>>> f7cdd46f
  }

  &--actions {
    text-align: right;
    padding-top: 10px;
  }
}

<<<<<<< HEAD
.ajs-content input[type="text"],
.ajs-content textarea {
  width:100%;
  padding:6px 0px;
  font-size:15px;
  border:1px solid transparent;
  border-bottom-color: lighten($black, 40%);
}

// UI MDL Popover

.ui-mdl-popover {
  position: relative;
  text-align: left;
  button {
    border:none;
    background-color: transparent;
    margin-left: 4px;
    font-weight: 400;
    color: $cool-gray;
    cursor: pointer;
    padding:0px;
    display: inline-block;
    vertical-align: middle;
    font-size: 36px;
    &:hover {
      background-color: transparent;
      color: unquote("rgb(#{$color-accent})");
    }
  }
  ul {
    text-align: left;
    > a {
      min-width: 200px;
    }
  }
}

=======
@media screen and (max-width: 767px) {
  .form-modal__item {
    select {
      max-width: 90%;
      background: #DEDEDE;
    }
  }
}

.ajs-content input[type="text"],
.ajs-content textarea {
  width: 100%;
  padding: 6px 0px;
  font-size: 15px;
  border: 1px solid transparent;
  border-bottom-color: $divider-color;
  transition: border-color 0.3s;

  &:focus {
    transition: border-color 0.3s;
    border-bottom-color: $cool-blue;
  }
}

// Misc elements

span.svg-icon {
  svg {
    max-width: 100%;
    max-height: 100%;
  }
}

// faster spinning icons, based on fa-spin
.k-spin {
  -webkit-animation: fa-spin 1.2s infinite linear;
  animation: fa-spin 1.2s infinite linear;
}

>>>>>>> f7cdd46f
// Scrollbar overrides

::-webkit-scrollbar {
  width: 0.8em;
}

::-webkit-scrollbar-track {
  background-color: #DEDEDE;
  background-color: transparent;
  border-radius: 8px;
}

::-webkit-scrollbar-thumb {
  background-color: #DEDEDE;
  outline: none;
  border-radius: 8px;
}

// Checkboxes

// Remove default checkbox
[type="checkbox"]:not(:checked),
[type="checkbox"]:checked {
  position: absolute;
  left: -9999px;
  opacity: 0;
}

// Checkbox Styles
[type="checkbox"] {
  + label {
    position: relative;
    padding-left: 35px;
    cursor: pointer;
    font-size: 1rem;
    -webkit-user-select: none;

    /* webkit (safari, chrome) browsers */
    -moz-user-select: none;

    /* mozilla browsers */
    -khtml-user-select: none;

    /* webkit (konqueror) browsers */
    -ms-user-select: none;

    /* IE10+ */
  }

  + label:after {
    border-radius: 2px;
  }

  + label:before,
  + label:after {
    content: '';
    left: 0;
    position: absolute;

    /* .1s delay is for check animation */
    transition: border .25s, background-color .25s, width .20s .1s, height .20s .1s, top .20s .1s, left .20s .1s;
    z-index: 1;
  }

  // Unchecked style
  &:not(:checked) + label:before {
    width: 0;
    height: 0;
    border: 3px solid transparent;
    left: 6px;
    top: 10px;
    -webkit-transform: rotateZ(37deg);
    transform: rotateZ(37deg);
    -webkit-transform-origin: 20% 40%;
    transform-origin: 100% 100%;
  }

  &:not(:checked) + label:after {
    height: 20px;
    width: 20px;
    background-color: transparent;
    border: 1px solid lighten($cool-gray, 20%);
    top: 0px;
    z-index: 0;
  }

  // Checked style
  &:checked {
    + label:before {
      top: 2px;
      left: 1px;
      width: 6px;
      height: 11px;
      border-top: 2px solid transparent;
      border-left: 2px solid transparent;
      border-right: 2px solid #FFF;
      border-bottom: 2px solid #FFF;
      -webkit-transform: rotateZ(37deg);
      transform: rotateZ(37deg);
      -webkit-transform-origin: 100% 100%;
      transform-origin: 100% 100%;
    }

    + label:after {
      top: 0;
      width: 20px;
      height: 20px;
      border: 1px solid $cool-blue;
      background-color: $cool-blue;
      z-index: 0;
    }
  }
}<|MERGE_RESOLUTION|>--- conflicted
+++ resolved
@@ -13,13 +13,6 @@
   height: calc(100% - 97px);
   position: relative;
   margin-top: 20px;
-<<<<<<< HEAD
-  flex-grow:0;
-  margin-right: 12px;
-  overflow: hidden;
-  &.page-wrapper__content--form-landing {
-    @include box-shadow;
-=======
   flex-grow: 0;
   margin-right: 12px;
   overflow: hidden;
@@ -27,7 +20,6 @@
   &.page-wrapper__content--form-landing {
     @include box-shadow;
 
->>>>>>> f7cdd46f
     height: calc(100% - 102px);
     margin-right: 18px;
   }
@@ -38,10 +30,7 @@
     margin-right: 0px;
     margin-top: 10px;
     height: calc(100% - 74px);
-<<<<<<< HEAD
-=======
-
->>>>>>> f7cdd46f
+
     &.page-wrapper__content--form-landing {
       margin-right: 0px;
       height: calc(100% - 76px);
@@ -56,10 +45,7 @@
 
 .ui-panel__body {
   @extend .mdl-grid, .mdl-grid--no-spacing;
-<<<<<<< HEAD
-=======
-
->>>>>>> f7cdd46f
+
   padding: 0;
   height: 100%;
   flex-direction: column;
@@ -103,10 +89,7 @@
 // Expanded report layout, disable drawer
 .mdl-layout.page-wrapper--drawer-hidden .mdl-layout__content {
   margin-left: 16px;
-<<<<<<< HEAD
-=======
-
->>>>>>> f7cdd46f
+
   .report-view {
     height: 100%;
     overflow: auto;
@@ -154,20 +137,12 @@
     vertical-align: middle;
     text-align: center;
   }
-<<<<<<< HEAD
+
   &__msg {
     padding-top: 10px;
   }
 }
 
-=======
-
-  &__msg {
-    padding-top: 10px;
-  }
-}
-
->>>>>>> f7cdd46f
 // Popover menu
 .popover-menu {
   position: relative;
@@ -181,16 +156,6 @@
   margin: 0;
   padding: 0;
   cursor: pointer;
-<<<<<<< HEAD
-  color:$cool-gray;
-  display: inline-block;
-  vertical-align: middle;
-  &:hover {
-    color: unquote("rgb(#{$color-accent})");
-  }
-  i {
-    margin:0px;
-=======
   color: $cool-gray;
   display: inline-block;
   vertical-align: middle;
@@ -201,42 +166,31 @@
 
   i {
     margin: 0px;
->>>>>>> f7cdd46f
     font-size: 36px;
   }
 }
 
 .popover-menu__content {
   position: absolute;
-<<<<<<< HEAD
-  min-width:160px;
-  max-width: 300px;
-  text-align: left;
-  background: #FFF;
-  box-shadow: 0 0 8px 0 rgba(0,0,0,0.06), 0 8px 8px 0 rgba(0,0,0,0.12);
-=======
   min-width: 160px;
   max-width: 300px;
   text-align: left;
   background: #FFF;
   box-shadow: 0 0 8px 0 rgba(0, 0, 0, 0.06), 0 8px 8px 0 rgba(0, 0, 0, 0.12);
->>>>>>> f7cdd46f
   z-index: 10;
   right: -10px;
   transition: opacity 0.35s;
   opacity: 1;
-<<<<<<< HEAD
-=======
-
->>>>>>> f7cdd46f
+
   &--hiding {
     opacity: 0;
     transition: opacity 0.35s;
   }
-<<<<<<< HEAD
+
   &--hidden {
     display: none;
   }
+
   &--visible {
     display: block;
   }
@@ -246,31 +200,11 @@
   top: 100%;
 }
 
-=======
-
-  &--hidden {
-    display: none;
-  }
-
-  &--visible {
-    display: block;
-  }
-}
-
-.popover-menu--below .popover-menu__content {
-  top: 100%;
-}
-
->>>>>>> f7cdd46f
 .popover-menu--above .popover-menu__content {
   bottom: 100%;
 }
 
-<<<<<<< HEAD
-.popover-menu__link, 
-=======
 .popover-menu__link,
->>>>>>> f7cdd46f
 .popover-menu__item {
   background-color: #FFF;
   display: block;
@@ -284,11 +218,7 @@
   > i:first-child {
     margin-right: 4px;
     font-size: 32px;
-<<<<<<< HEAD
-    width:28px;
-=======
     width: 28px;
->>>>>>> f7cdd46f
     vertical-align: middle;
   }
 
@@ -308,13 +238,8 @@
 
 .popover-menu__moveTo {
   max-height: 180px;
-<<<<<<< HEAD
-  overflow:auto;
-  overflow-x:hidden;
-=======
   overflow: auto;
   overflow-x: hidden;
->>>>>>> f7cdd46f
   background-color: #F9F9F9;
   border-bottom: 1px solid lighten($cool-gray, 25%);
 }
@@ -323,30 +248,18 @@
   background-color: #F9F9F9;
   position: relative;
   text-align: left;
-<<<<<<< HEAD
-  padding-right:35px;
-  padding-top: 3px;
-  padding-bottom: 3px;
-=======
   padding-right: 35px;
   padding-top: 3px;
   padding-bottom: 3px;
 
->>>>>>> f7cdd46f
   span {
     display: inline-block;
     max-width: 150px;
     overflow: hidden;
-<<<<<<< HEAD
-    text-overflow:ellipsis;
-    word-wrap:break-word;
-  }
-=======
     text-overflow: ellipsis;
     word-wrap: break-word;
   }
 
->>>>>>> f7cdd46f
   .has-parent {
     position: absolute;
     right: 12px;
@@ -354,51 +267,6 @@
     padding-right: 0px;
     font-size: 32px;
     color: $cool-green;
-<<<<<<< HEAD
-  }
-}
-
-.popover-menu__heading {
-  padding:8px 15px;
-  color: $cool-gray;
-  border-top: 1px solid lighten($cool-gray, 25%);
-  background-color: #F9F9F9;
-  margin:0px;
-}
-
-.popover-menu--assetrow-menu, 
-.popover-menu--formLanding-menu {
-  margin-left: 4px;
-  .popover-menu__content {
-    right: 10px;
-  }
-}
-
-.popover-menu--new-menu {
-  width: 100%;
-  margin-bottom: 10px;
-  .popover-menu__content {
-    right: 0px;
-    width: 100%;
-  }
-}
-
-.popover-menu--new-menu .popover-menu__toggle {
-  @extend .mdl-button, .mdl-button--raised, .mdl-button--colored;
-  text-align: center;
-  width: 100%;
-}
-
-// bordered button style
-.mdl-button.mdl-button--bordered {
-  border:1px solid unquote("rgb(#{$color-primary})");
-  color: unquote("rgb(#{$color-primary})");
-  padding:0px 40px;
-  text-transform: uppercase;
-  &:hover {
-    background:transparent;
-=======
->>>>>>> f7cdd46f
   }
 }
 
@@ -534,14 +402,9 @@
 // modal forms
 .form-modal__item {
   margin-bottom: 20px;
-<<<<<<< HEAD
-  &--sector, &--country {
-    width:50%;
-=======
 
   &--sector, &--country {
     width: 50%;
->>>>>>> f7cdd46f
     float: left;
   }
 
@@ -552,10 +415,7 @@
   &--metadata-share {
     padding-top: 20px;
     clear: both;
-<<<<<<< HEAD
-=======
-
->>>>>>> f7cdd46f
+
     input[type="checkbox"] {
       margin-top: 8px;
     }
@@ -563,14 +423,9 @@
 
   label {
     font-weight: normal;
-<<<<<<< HEAD
-    font-size:12px;
-    color:lighten($black, 40%);
-=======
     font-size: 12px;
     color: lighten($black, 40%);
 
->>>>>>> f7cdd46f
     &.long {
       padding-top: 5px;
       margin-bottom: 10px;
@@ -580,7 +435,6 @@
 
   label:not(.inline) {
     display: block;
-<<<<<<< HEAD
   }
 
   label.next-to-checkbox {
@@ -588,15 +442,6 @@
     margin-left: 10px;
     max-width: 90%;
     vertical-align: top;
-=======
->>>>>>> f7cdd46f
-  }
-
-  label.next-to-checkbox {
-    display: inline-block !important;
-    margin-left: 10px;
-    max-width: 90%;
-    vertical-align: top;
   }
 
   input[type="text"],
@@ -604,15 +449,6 @@
   input[type="password"],
   select,
   textarea {
-<<<<<<< HEAD
-    width:100%;
-    padding:6px 0px;
-    font-size:15px;
-    border:1px solid transparent;
-    border-bottom-color: $divider-color;
-    &:focus {
-      border-bottom-color: $cool-gray;
-=======
     width: 100%;
     padding: 6px 0px;
     font-size: 15px;
@@ -623,7 +459,6 @@
     &:focus {
       transition: border-color 0.3s;
       border-bottom-color: $cool-blue;
->>>>>>> f7cdd46f
     }
   }
 
@@ -636,21 +471,6 @@
   input[type="checkbox"] {
     font-size: 20px;
     vertical-align: top;
-<<<<<<< HEAD
-  }
-
-  .Select-control {
-    border:1px solid transparent;
-    border-bottom-color: $divider-color;
-    border-radius: 0px;
-    padding-top: 5px;
-    padding-bottom: 5px;
-    padding-left: 0px;
-    .Select-placeholder {
-      padding-left: 0px;
-      color: $black;
-    }
-=======
   }
 
   .Select.is-focused {
@@ -697,7 +517,6 @@
     border: 1px solid lighten($divider-color, 20%);
 
     @include box-shadow;
->>>>>>> f7cdd46f
   }
 
   &--actions {
@@ -706,46 +525,6 @@
   }
 }
 
-<<<<<<< HEAD
-.ajs-content input[type="text"],
-.ajs-content textarea {
-  width:100%;
-  padding:6px 0px;
-  font-size:15px;
-  border:1px solid transparent;
-  border-bottom-color: lighten($black, 40%);
-}
-
-// UI MDL Popover
-
-.ui-mdl-popover {
-  position: relative;
-  text-align: left;
-  button {
-    border:none;
-    background-color: transparent;
-    margin-left: 4px;
-    font-weight: 400;
-    color: $cool-gray;
-    cursor: pointer;
-    padding:0px;
-    display: inline-block;
-    vertical-align: middle;
-    font-size: 36px;
-    &:hover {
-      background-color: transparent;
-      color: unquote("rgb(#{$color-accent})");
-    }
-  }
-  ul {
-    text-align: left;
-    > a {
-      min-width: 200px;
-    }
-  }
-}
-
-=======
 @media screen and (max-width: 767px) {
   .form-modal__item {
     select {
@@ -785,7 +564,6 @@
   animation: fa-spin 1.2s infinite linear;
 }
 
->>>>>>> f7cdd46f
 // Scrollbar overrides
 
 ::-webkit-scrollbar {
