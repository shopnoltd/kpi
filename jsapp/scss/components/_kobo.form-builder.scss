$s-form-builder-header: 125px;
$z-form-builder-header: 20;
$s-form-builder-aside: 400px;
$z-form-builder-aside: 10;
$t-form-builder-aside-open: 200ms;

// FORM BUILDER MAIN LAYOUT

.formBuilder {
  background-color: $white;
}

.formBuilder-header {
  height: $s-form-builder-header;
}

.formBuilder__contents {
  height: calc(100% - #{$s-form-builder-header});
  overflow-x: auto;
  overflow-y: scroll;
  padding-top: 10px;
  margin-right: 0;
  transition: margin $t-form-builder-aside-open;
}

@media screen and (min-width: 1100px) {
  .form-builder-aside--visible + .formBuilder,
  .lib-nav--visible + .formBuilder {
    .formBuilder__contents {
      margin-right: $s-form-builder-aside;
    }
  }
}

.form-wrap {
  padding: 45px 75px;
  width: 100%;

  input,
  textarea {
    box-shadow: none;

    &:focus {
      box-shadow: none;
    }
  }

  .loading {
    min-height: 200px;
  }

  .error-message {
    width: 540px;
    margin: 24px auto;
    padding: 12px 20px;

    p {
      font-family: monospace;
      white-space: pre;
    }

    &__strong {
      border: 1px solid black;
      padding-right: 12px;
    }

    &__link {
      @extend .mdl-button;

      margin-right: 5px;

      &--raised {
        @extend .mdl-button--colored, .mdl-button--raised;
      }

      &--help {
        float: right;

        i {
          @extend .k-icon-help;
        }
      }
    }
  }
}

// FORM BUILDER HEADER

.formBuilder-header {
  position: relative;
  z-index: $z-form-builder-header;

  .formBuilder-header__row {
    display: flex;
    flex-direction: row;
    flex-wrap: nowrap;
    align-items: center;

    &.formBuilder-header__row--primary {
      background-color: $white;
      height: 75px;
      position: relative;
      z-index: 2;
      box-shadow: 0 0 3px 0 rgba($black, 0.2), 0 0 10px 0 rgba($black, 0.1);
    }

    &.formBuilder-header__row--secondary {
      background: $cool-whitegray;
      height: 50px;
      position: relative;
      z-index: 1;
      box-shadow: 0 0 3px 0 rgba($black, 0.2), 0 0 10px 0 rgba($black, 0.1);
    }
  }

  .formBuilder-header__cell {
    &.formBuilder-header__cell--logo {
      background-color: $cool-green;
      width: 75px;
      text-align: center;
      vertical-align: middle;
      height: 75px;
      cursor: pointer;
      transition: background-color 0.2s, color 0.2s;

      &:hover {
        background-color: darken($cool-green, 10%);
      }

      &:focus {
        background-color: darken($cool-green, 10%);
        i {
          font-size: 56px;
          padding-top: 8px;
        }
      }

      i {
        color: $white;
        font-size: 48px;
        padding-top: 14px;
        display: inline-block;
        vertical-align: middle;

        &::before {
          margin-right: 0;
        }
      }
    }

    &.formBuilder-header__cell--name {
      flex: 1;
      margin-left: 20px;

      label::first-letter {
        text-transform: uppercase;
      }

      input {
        border-radius: 0;
        padding-left: 0;
      }
    }

    &.formBuilder-header__cell--translations {
      p {
        margin: 0 0 0 10px;
        line-height: 15px;
        padding-top: 10px;
        font-size: 11px;

        small {
          display: block;
          color: $cool-darkgray;

          &::before {
            content: '+ ';
          }
        }
      }
    }

    &.formBuilder-header__cell--buttonsTopRight {
      text-align: right;
      margin: 0 10px;

      button {
        margin-left: 10px;
      }
    }

    &.formBuilder-header__cell--close {
      width: 45px;
      text-align: right;
      padding: 5px;
      margin-left: 5px;
    }

    // second row
    &.formBuilder-header__cell--toolsButtons {
      margin: 0 10px;

      button {
        color: $cool-gray;
        // for tooltip
        overflow: visible;
        padding: 0;

        &[data-tip]::after {
          margin-left: 30px;
        }

        &:hover,
        &:focus,
        &:focus:not(:active) {
          background-color: transparent;
        }

        &:hover {
          color: $black;
        }

        i {
          font-size: 32px;
          vertical-align: middle;

          &::before {
            vertical-align: bottom;
          }
        }
      }
    }

    &.formBuilder-header__cell--spacer {
      flex-grow: 1;
      height: 100%;
    }

    &.formBuilder-header__cell--verticalRule {
      width: 1px;
      background: $cool-lightgray;
      height: 100%;
    }
  }
}

.formBuilder-header__close {
  border: none;
  color: lighten($cool-gray, 20%);
  cursor: pointer;

  @extend .mdl-button, .mdl-button--icon;

  &:hover {
    color: $cool-gray;
  }

  &:focus {
    i {
      @include form-builder-focus();
    }
  }
}

.formBuilder-header__button {
  @extend .mdl-button;

  > i {
    @extend .fa, .fa-fw;
  }

  &:focus {
    i {
      @include form-builder-focus();
    }
  }

  &.formBuilder-header__button--create,
  &.formBuilder-header__button--save {
    margin-left: 10px;
    text-transform: uppercase;
    min-width: 85px;

    @extend .mdl-button--colored, .mdl-button--raised;

    > i {
      display: none;
    }

    &:focus {
      background-color: darken($cool-blue, 10%);
      font-weight: bold;
    }
  }

  &.formBuilder-header__button--savepending,
  &.formBuilder-header__button--create-pending {
    > i {
      @extend .k-spin, .fa-circle-o-notch;

      font-size: 22px;
      line-height: 35px;
      display: inline-block;
    }

    > i + span {
      display: none;
    }
  }

  &.formBuilder-header__button--savefailed::after,
  &.formBuilder-header__button--saveneeded::after {
    content: '*';
    color: white;
  }

  &.formBuilder-header__button--share {
    min-width: 85px;
    text-transform: uppercase;

    @extend .mdl-button--raised;

    background: $cool-gray;
    color: white;
  }

  &.formBuilder-header__button--panel-toggle {
    padding: 0 10px;

    &.formBuilder-header__button--active {
      i.k-icon {
        color: $cool-blue;
      }
    }

    .panel-toggle-name {
      margin-right: 10px;
    }

    i.k-icon {
      font-size: 32px;
      vertical-align: middle;
    }

    &:focus {
      @include form-builder-focus();

      i {
        outline: none;
      }
    }
  }

  &[disabled] {
    opacity: 0.5;
    pointer-events: none;
  }
}

// FORM STYLE SETTINGS

.form-builder-aside {
  position: absolute;
  right: 0;
  bottom: 0;
  top: $s-form-builder-header;
  width: $s-form-builder-aside;
  background-color: $cool-whitegray;
  transition: right $t-form-builder-aside-open;
  box-shadow: 0 0 3px 0 rgba($black, 0.2), 0 0 10px 0 rgba($black, 0.1);
  z-index: $z-form-builder-aside;

  &:not(.form-builder-aside--visible) {
    right: -1 * $s-form-builder-aside - 10px;
  }

  .form-builder-aside__content {
    padding: 30px;
    overflow-y: auto;
    height: 100%;
  }

  .form-builder-aside__header {
    margin: 0;
    font-size: 20px;
    line-height: 28px;
    font-weight: 700;

    .k-icon {
      font-size: 28px;
      vertical-align: bottom;

      &::before {
        vertical-align: inherit;
      }
    }
  }

  .form-builder-aside__header:not(:last-child) {
    margin-bottom: 10px;
  }

  .form-builder-aside__row:not(:first-child) {
    margin-top: 20px;
  }
}

// FORM META

.form-builder-meta {
  .form-builder-meta__columns {
    display: flex;
    flex-direction: row;
  }

  .form-builder-meta__row {
    margin-top: 10px;
  }

  .form-builder-meta__column {
    flex: 1;
    margin-right: 10px;

    .checkbox:not(:last-of-type) {
      margin-bottom: 10px;
    }
  }
}

// CASCADE MODAL CONTENTS

.cascade-popup {
  textarea {
    margin: 15px 0;
    width: 100%;
    height: 220px;
    border: 2px solid $cool-gray;
  }

  .cascade-popup__buttonWrapper {
    padding-top: 10px;
    text-align: right;

    button {
      @extend .mdl-button, .mdl-button--colored, .mdl-button--raised;

      min-width: 100px;
    }
  }

  .cascade-popup__message {
    &--warning {
      color: $cool-red;
    }

    &--ready {
      color: $cool-green;
    }
  }

  .cascade-help {
    text-align: right;

    i {
      font-size: 26px;
      color: $cool-gray;
    }
  }
}

.survey-editor {
  .ui-sortable-placeholder.lib-list__item {
    border: 1px dashed $c-iron;
    visibility: visible !important;
    min-height: 80px;
    padding: 0;
  }
}

// FORM BUILDER SMALL SCREEN ADJUSTMENTS

@media screen and (max-width: 767px) {
  .formBuilder-header__cell--logo {
    display: none;
  }

  .formBuilder-header__cell--buttonsTopRight {
    .formBuilder-header__button--save {
      max-width: 120px;
      text-overflow: ellipsis;
    }
  }

  .formBuilder-header__button--panel-toggle {
    .panel-toggle-name {
      display: none;
    }
  }

  .form-wrap {
    padding: 30px 45px;
  }
}

@media screen and (max-width: 767px) {
  .formBuilder-header__cell--library-toggle {
    display: none;
  }
}

@media screen and (pointer: coarse) {
  .formBuilder-header__cell--library-toggle {
    display: none;
  }
}

@media screen and (max-width: 480px) {
  .formBuilder-header__cell--toolsButtons button {
    padding: 0;
    border-radius: 0;
  }

  .card--selectquestion__expansion {
    padding-right: 5px;
    padding-left: 25px;
  }

  .multioptions__option {
    div.editable-wrapper {
      width: 65%;
    }

    code {
      width: 33%;
      margin-left: 1%;
      margin-right: 0;

      label {
        font-size: 10px;
        padding-left: 2px;
        width: 24%;
      }

      span {
        padding-right: 2px;
        width: 64%;
        overflow: hidden;
      }
    }
  }

  .form-wrap {
    padding: 15px 30px;
  }

  .btn--addrow {
    left: -40px;
  }

  .card__settings__content {
    padding: 20px;
    padding-right: 10px;
  }

  .card__settings__fields__field {
    > label {
      text-align: left;
      margin-right: 1%;
    }

    .settings__input {
      input[type="text"] {
        border: 1px solid $cool-lightgray;
      }
    }
  }

  .questiontypelist__item {
    text-align: center;
<<<<<<< HEAD
    background: $c-desert-storm;
=======
    background: $cool-whitegray;
>>>>>>> c9986e50

    i {
      display: block;
      margin: 0 auto;
      margin-bottom: 5px;
    }
  }
}<|MERGE_RESOLUTION|>--- conflicted
+++ resolved
@@ -577,11 +577,7 @@
 
   .questiontypelist__item {
     text-align: center;
-<<<<<<< HEAD
-    background: $c-desert-storm;
-=======
     background: $cool-whitegray;
->>>>>>> c9986e50
 
     i {
       display: block;
