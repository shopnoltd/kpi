.account-settings {
  padding-top: 30px;
  width: 100%;
  height: 100%;
  background: #FFF;
  @include box-shadow;
  .form-modal__item--column {
    width: 90%;
    height: 100%;
    position: relative;
    margin: 0 auto;
    .form-modal__item--fields {
      height: calc(100% - 90px);
      padding-right: 40px;
      overflow: auto;
    }
    .form-modal__item--username {
      min-height: 40px;
      .account-box__initials {
        display: inline-block;
        vertical-align: top;
        margin-right: 15px;
      }
      h4 {
        display: inline-block;
        vertical-align: top;
        font-size: 16px;
      }
    }
    .form-modal__item--actions {
      position: absolute;
      top: -12px;
      right: 0px;
    }
  }
  h4 {
    margin: 0px;
    font-weight: 400;
    color: #454e54;
  }
  .account-settings__desc {
    color: $cool-gray;
  }
  .form-modal__item--city {
    width: 46%;
    margin-right: 2%;
    float: left;
  }
  .form-modal__item--country {
    width: 52%;
    float: left;
  }
  .form-modal__item--social {
    clear: both;
<<<<<<< HEAD
    border-top: 1px solid #DDD;
    margin-top: 20px;
    padding-top: 20px;
=======
>>>>>>> f7cdd46f
    label {
      position: relative;
      i {
        position: absolute;
<<<<<<< HEAD
        font-size: 20px;
        top: 7px;
        left: 12px;
        opacity: 0.8;
      }
      input {
        padding-left: 60px;
=======
        font-size: 24px;
        top: 10px;
        left: 4px;
      }
      input {
        margin-top: 8px;
        padding-left: 40px;
        max-width: 400px;
>>>>>>> f7cdd46f
      }
    }
  }
}

.change-password {
  width: 90%;
  height: 100%;
  position: relative;
  margin: 0 auto;
  .form-modal__item--username {
    min-height: 40px;
    .account-box__initials {
      display: inline-block;
      vertical-align: top;
      margin-right: 15px;
    }
    h4 {
      display: inline-block;
      vertical-align: top;
      font-size: 16px;
    }
  }
}<|MERGE_RESOLUTION|>--- conflicted
+++ resolved
@@ -52,25 +52,10 @@
   }
   .form-modal__item--social {
     clear: both;
-<<<<<<< HEAD
-    border-top: 1px solid #DDD;
-    margin-top: 20px;
-    padding-top: 20px;
-=======
->>>>>>> f7cdd46f
     label {
       position: relative;
       i {
         position: absolute;
-<<<<<<< HEAD
-        font-size: 20px;
-        top: 7px;
-        left: 12px;
-        opacity: 0.8;
-      }
-      input {
-        padding-left: 60px;
-=======
         font-size: 24px;
         top: 10px;
         left: 4px;
@@ -79,7 +64,6 @@
         margin-top: 8px;
         padding-left: 40px;
         max-width: 400px;
->>>>>>> f7cdd46f
       }
     }
   }
