@use 'scss/breakpoints';
@use "scss/_variables";
@use 'scss/z-indexes';
@use 'scss/breakpoints';
@use '~kobo-common/src/styles/colors';

// header and navigation styling

// This element handles stretched background of app header
.header-stretch-bg {
  position: absolute;
  width: 100%;
  background-color: $layout-header-bg-color;
  min-height: $layout-desktop-header-height;
  z-index: 0;
}

.mdl-layout__header {
  background-color: $layout-header-bg-color;
  min-height: $layout-desktop-header-height;
  margin-left: 0px;
  width: 100%;
  z-index: auto;

  .mdl-layout__header-row {
    height: $layout-desktop-header-height;
    padding: 0px 20px;
  }

  .mdl-placeholder {
    margin-left: auto;
  }

  .mdl-layout__title {
    // This makes sure the search box is aligned with right side content.
    // We subtract the header bar paddings and the left margin of search box.
    width: $s-drawer-width - 20px - 6px;
  }

  .header__logo {
    width: 180px;
    height: 40px;
    background: url("../img/kobologo.svg") no-repeat 50% 50%;
    background-size: contain;
    display: block;
  }

  .login-box {
    text-align: right;
  }

  .mdl-layout__title + .login-box {
    flex: 1;
  }

  .account-box {
    margin-left: auto;
    position: relative;
    max-width: 115px;
  }

  .account-box__name {
    display: inline-block;
    vertical-align: middle;
    color: $layout-nav-color;
    cursor: pointer;
    background-color: transparent;
    border: none;
    max-width: 100%;
  }

  .mdl-layout__header-searchers {
    flex-grow: 1;
  }

  .header__link {
    color: colors.$kobo-white;
    cursor: pointer;

    &:hover {
      opacity: 0.8;
    }
  }

  .search {
    vertical-align: middle;
    margin: 0px 6px;
    display: inline-block;
    width: 60%;
    position: relative;
  }

  .search {
    ::placeholder {
      color: colors.$kobo-white;
    }

    .search-input {
      color: colors.$kobo-white;
      border: none;
      border-radius: 0px;
      padding: 10px 12px;
      padding-left: 42px;
      background-color: rgba(colors.$kobo-white, 0.1);
      font-size: 16px;
      position: relative;
      width: 99%;
    }

    .search__icon,
    .search__cancel {
      position: absolute;
      top: 9px;
      color: colors.$kobo-white;
      font-size: 24px;
    }

    .search__icon {
      left: 12px;
    }

    .search__cancel {
      cursor: pointer;
      right: 12px;
    }
  }
}

.popover-menu--account-menu {
  .popover-menu__content {
    min-width: 240px;
    z-index: z-indexes.$z-account-menu;
  }
}

.account-box__menu {
  min-width: 270px;
  max-height: 80vh;
  overflow-y: auto;

  .account-box__menu-item--avatar {
    display: inline-block;
    margin-right: 15px;
    vertical-align: top;
  }

  .account-box__menu-item--mini-profile {
    color: colors.$kobo-gray-40;
    display: inline-block;
    width: calc(100% - 70px);
    line-height: 20px;
    margin-top: 5px;
    margin-bottom: 12px;

    span {
      display: inline-block;
      text-overflow: ellipsis;
      white-space: nowrap;
      overflow: hidden;
      width: 100%;
    }

    .account-username {
      font-size: 18px;
    }
  }

  .account-box__menu-item--settings {
    text-align: right;
  }

  .account-box__menu-li {
    padding: 15px;
    padding-bottom: 15px;

    a {
      color: colors.$kobo-gray-40;
      cursor: pointer;
      font-weight: normal;
      display: block;

      i {
        font-size: 24px;
        margin: 3px;
        vertical-align: -6px;
      }

      span {
        vertical-align: middle;
      }

      &:hover {
        color: colors.$kobo-blue;
      }
    }

    &.environment-links {
      text-align: right;

      a {
        display: inline-block;
        margin-left: 15px;
        font-size: 12px;
      }
    }
  }

  .account-box__menu-li--lang {
    position: relative;
    border-top: 1px solid colors.$kobo-gray-92;
    padding-bottom: 5px;

    ul {
      margin-top: 5px;
      background-color: colors.$kobo-white;
      color: colors.$kobo-gray-40;
      min-width: 140px;
      padding: 0;
      border: 1px solid colors.$kobo-gray-92;

      li {
        text-transform: capitalize;
        padding: 0;

        &:not(:last-child) {
          border-bottom: 1px solid colors.$kobo-gray-92;
        }

        a {
          padding: 10px 15px;
        }
      }
    }
  }

  .account-box__menu-li--logout {
    padding-top: 5px;
  }
}

<<<<<<< HEAD
@media screen and (max-width: #{breakpoints.$b960 - 1px}) {
=======
.mdl-layout__header .mdl-button--icon {
  display: none;
}

@media screen and (max-width: breakpoints.$b1280) {
>>>>>>> 9bfd7b4c
  .mdl-layout__header {
    .account-box__logo {
      max-width: 85%;
    }

    .mdl-layout__header-row {
      padding: 0px 12px;
    }

    .form-title {
      width: calc(100% - 240px);
      overflow: hidden;
      margin-right: 10px;
    }
  }
}

@media screen and (max-width: #{breakpoints.$b768 - 1px}) {
  .mdl-layout__header {
    .search {
      display: none;
    }
  }
}

// Form title + desc in header, editable

.main-header {
  .main-header__icon {
    color: colors.$kobo-gray-65;
    vertical-align: middle;

    .k-icon {
      font-size: 38px;
    }
  }

  .main-header__title {
    vertical-align: middle;
    margin-right: 20px;
    flex: 1;
    align-items: center;
    color: colors.$kobo-white;
    font-size: 18px;

    &.main-header__title--long input {
      font-size: variables.$base-font-size;
    }

    input {
      background: transparent;
      border-left: none;
      border-right: none;
      border-bottom: 1px solid transparent;
      border-top: 1px solid transparent;
      color: colors.$kobo-white;
      font-size: 18px;
      margin: 0;
      overflow: hidden;
      padding: 3px 6px;
      text-overflow: ellipsis;
      white-space: nowrap;
      width: 100%;

      // keep these pseudo-states separate
      &::placeholder {
        color: colors.$kobo-gray-40;
      }

      &:hover {
        border-bottom: 1px solid colors.$kobo-blue;
      }

      &:focus {
        background: rgba(colors.$kobo-white, 0.05);
        border-bottom: 1px solid colors.$kobo-blue;
      }
    }
  }

  .main-header__counter {
    font-size: variables.$base-font-size;
    margin-right: 20px;
    color: colors.$kobo-gray-65;
  }
}

@media screen and (max-width: #{breakpoints.$b768 - 1px}) {
  .main-header {
    .main-header__icon,
    .main-header__counter {
      display: none;
    }
  }

  .mdl-layout__header {
    .mdl-layout__title {
      width: 40px;
    }

    .main-header__title input {
      border-radius: 0;
    }

    .header__logo {
      background-image: url("../img/kobologo_symbol.svg");
      width: 40px;
    }
  }
}

// Initials avatar, used in header, sharing modal and account settings
.account-box__initials {
  width: 32px;
  text-align: center;
  text-transform: uppercase;
  padding: 6px;
  border-radius: 32px;
  display: inline-block;
  vertical-align: middle;
  line-height: 20px;
  font-size: 16px;
  color: colors.$kobo-white;
}

.account-box__menu-item--avatar {
  .account-box__initials {
    width: 48px;
    padding: 10px;
    border-radius: 48px;
    line-height: 28px;
    font-size: 24px;
  }
}

.git-rev {
  display: none;
}

@media screen and (min-width: breakpoints.$b768) {
  .git-rev {
    display: block;
    position: fixed;
    bottom: 0px;
    left: 80px;
    z-index: 100;

    .git-rev__item {
      color: colors.$kobo-white;
      opacity: 0.85;
      background: darken(colors.$kobo-teal, 10%);
      margin-top: 5px;
      padding: 6px 12px;
      display: block;
      font-size: 12px;
    }
  }
}

// temporary fix for language menu on touch devices
@media screen and (pointer: coarse) {
  .account-box__menu .account-box__menu-li--lang {
    ul {
      opacity: 1;
      position: static;
      border: 1px solid colors.$kobo-gray-92;
      margin-left: 12px;
      padding: 0px;
      max-height: 1000px;
      box-shadow: none;

      li {
        padding: 6px 18px;
      }
    }
  }
}<|MERGE_RESOLUTION|>--- conflicted
+++ resolved
@@ -1,7 +1,6 @@
 @use 'scss/breakpoints';
 @use "scss/_variables";
 @use 'scss/z-indexes';
-@use 'scss/breakpoints';
 @use '~kobo-common/src/styles/colors';
 
 // header and navigation styling
@@ -238,15 +237,7 @@
   }
 }
 
-<<<<<<< HEAD
-@media screen and (max-width: #{breakpoints.$b960 - 1px}) {
-=======
-.mdl-layout__header .mdl-button--icon {
-  display: none;
-}
-
-@media screen and (max-width: breakpoints.$b1280) {
->>>>>>> 9bfd7b4c
+@media screen and (max-width: #{breakpoints.$bMobileMenu - 1px}) {
   .mdl-layout__header {
     .account-box__logo {
       max-width: 85%;
