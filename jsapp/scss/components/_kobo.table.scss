--- conflicted
+++ resolved
@@ -38,18 +38,10 @@
     font-size: 14px;
   }
 
-<<<<<<< HEAD
   // minimum body height so at least two rows are visible
   .rt-tbody {
     min-height: 72px;
   }
-=======
-    .rt-table {
-      border: 1px solid $kobo-gray-92;
-      background-color: $kobo-white;
-      font-size: 13px;
-    }
->>>>>>> 8a29df0b
 
   .rt-tbody, .rt-thead {
     overflow-x: hidden;
@@ -65,10 +57,6 @@
     // the first header row
     &.-header {
       box-shadow: none;
-<<<<<<< HEAD
-=======
-      border-bottom: 2px solid $kobo-gray-92;
->>>>>>> 8a29df0b
       overflow-x: visible;
 
       .table-bulk-checkbox-header {
@@ -82,29 +70,9 @@
       border-bottom: $data-table-border;
       border-bottom-width: 2px;
 
-<<<<<<< HEAD
       .rt-th,
       .rt-td {
         border-right: $data-table-border;
-=======
-      .rt-resizable-header-content {
-        overflow: visible;
-        text-overflow: inherit;
-        line-height: 1.2;
-        padding: 5px 0;
-
-        .column-header-title,
-        .column-header-hxl-tags {
-          display: block;
-          width: 100%;
-          overflow: hidden;
-          text-overflow: ellipsis;
-        }
-
-        .column-header-hxl-tags {
-          color: $kobo-gray-40;
-        }
->>>>>>> 8a29df0b
       }
 
       input {
@@ -126,19 +94,11 @@
       background: transparent;
     }
 
-<<<<<<< HEAD
     .rt-th.-sort-desc,
     .rt-td.-sort-desc,
     .rt-th.-sort-asc,
     .rt-td.-sort-asc {
       box-shadow: inset 0 3px 0 0 $kobo-teal;
-=======
-    .rt-th, .rt-td {
-      padding: 2px;
-      padding-left: 6px;
-      border-right: 1px solid rgba($kobo-gray-24, 0.03);
-      line-height: 30px;
->>>>>>> 8a29df0b
     }
 
     .rt-resizable-header-content {
@@ -216,24 +176,12 @@
     box-shadow: none;
     border-top: none;
 
-<<<<<<< HEAD
     .-center {
       flex: 2;
     }
 
     .-btn {
       @extend .mdl-button, .mdl-button--colored;
-=======
-    .-loading {
-      background: $kobo-gray-96;
-
-      .-loading-inner {
-        display: block;
-        text-align: center;
-        font-size: 18px;
-        opacity: 0.8;
-        color: $kobo-gray-40;
->>>>>>> 8a29df0b
 
       &:hover {
         background: transparent;
@@ -246,7 +194,6 @@
     margin-bottom: 5px;
   }
 
-<<<<<<< HEAD
   .-loading {
     background: $kobo-whitegray;
 
@@ -256,30 +203,6 @@
       font-size: 18px;
       opacity: 0.8;
       color: $kobo-darkgray;
-=======
-    &.has-frozen-column {
-      .frozen {
-        order: -1;
-        position: relative;
-        left: 0;
-        background: $kobo-gray-96;
-        height: 36px;
-        transition: left 0.2s;
-        margin-right: 6px;
-
-        &:not(.rt-status) {
-          z-index: 2;
-
-          &:hover {
-            z-index: 3;
-          }
-        }
-      }
-
-      &.-striped .rt-tr.-odd .frozen {
-        background: $kobo-gray-96;
-      }
->>>>>>> 8a29df0b
 
       i {
         margin-right: 12px;
