--- conflicted
+++ resolved
@@ -24,11 +24,7 @@
   width: 100%;
   height: 100%;
   overflow-y: auto;
-<<<<<<< HEAD
-  background: $cool-whitesilver;
-=======
   background: $cool-whitegray;
->>>>>>> 112e15e9
 
   &.form-view--fullscreen {
     position: fixed;
@@ -69,15 +65,10 @@
     }
   }
 
-<<<<<<< HEAD
-  & + .form-view.form-view--table {
-    overflow: hidden;
-=======
   a.form-view__link--close {
     position: absolute;
     right: 0;
     top: 5px;
->>>>>>> 112e15e9
   }
 
   a.form-view__tab {
@@ -165,10 +156,6 @@
 
   &.historyHidden .form-view__cell--history-label,
   &.historyHidden .form-view__cell--history-table {
-<<<<<<< HEAD
-    padding: 0;
-=======
->>>>>>> 112e15e9
     max-height: 0;
     overflow: hidden;
     transition: 0.2s max-height;
@@ -203,7 +190,6 @@
     align-items: center;
   }
 
-<<<<<<< HEAD
   &.form-view__cell--column-1 {
     flex: 1;
   }
@@ -212,8 +198,6 @@
     flex: 2;
   }
 
-=======
->>>>>>> 112e15e9
   &.form-view__cell--bordertop {
     border-top: 1px solid $cool-lightgray;
   }
@@ -222,14 +206,11 @@
     padding: 20px;
   }
 
-<<<<<<< HEAD
   &.form-view__cell--padding-small {
     padding: 10px 20px;
   }
 
   // preferably with or inside .form-view__cell--first
-=======
->>>>>>> 112e15e9
   &.form-view__cell--label {
     font-size: 14px;
     color: $black;
@@ -241,7 +222,6 @@
       font-size: 12px;
     }
 
-<<<<<<< HEAD
     &::first-letter {
       text-transform: uppercase;
     }
@@ -251,10 +231,6 @@
     padding-bottom: 20px;
   }
 
-  &.form-view__cell--buttons {
-    text-align: right;
-
-=======
   &.form-view__cell--first {
     position: relative;
 
@@ -268,7 +244,7 @@
   }
 
   &.form-view__cell--buttons {
->>>>>>> 112e15e9
+    text-align: right;
     a.mdl-button {
       text-transform: uppercase;
       padding-left: 30px;
@@ -285,14 +261,11 @@
     display: inline-block;
   }
 
-<<<<<<< HEAD
   // visually make same amount of white space as without buttons
   &.form-view__cell--label + &.form-view__cell--action-buttons {
     margin: -8px 0;
   }
 
-=======
->>>>>>> 112e15e9
   &.form-view__cell--date {
     font-weight: normal;
     opacity: 0.8;
@@ -343,7 +316,6 @@
     border-radius: 2px;
   }
 
-<<<<<<< HEAD
   &.form-view__cell--toggle-details {
     button {
       cursor: pointer;
@@ -367,24 +339,15 @@
     }
   }
 
-=======
->>>>>>> 112e15e9
   &.form-view__cell--warning {
     margin: 10px 20px;
     margin-top: 0;
     border-top: 15px solid $white;
     padding: 10px;
-<<<<<<< HEAD
-    background: $cool-whitesilver;
-
-    i {
-      color: #ffb775;
-=======
     background: $cool-whitegray;
 
     i {
       color: $cool-orange;
->>>>>>> 112e15e9
       font-size: 32px;
       margin-right: 10px;
       vertical-align: middle;
@@ -397,53 +360,6 @@
       width: calc(100% - 48px);
     }
   }
-<<<<<<< HEAD
-
-  &.form-view__cell--collect-row {
-    position: relative;
-    padding: 24px;
-    padding-right: 100px;
-
-    a.collect-link {
-      display: block;
-      margin-bottom: 10px;
-      color: $black;
-      font-weight: 500;
-    }
-
-    &:hover {
-      background: #f2f2f3;
-    }
-
-    a.copy {
-      position: absolute;
-      right: 15px;
-      top: 15px;
-      padding: 0 12px;
-      cursor: pointer;
-      display: none;
-      text-transform: uppercase;
-    }
-
-    &:hover a.copy {
-      display: block;
-    }
-
-    + .form-view__cell--collect-row {
-      border-top: 1px solid $cool-lightgray;
-    }
-
-    code {
-      display: block;
-      background: $cool-whitesilver;
-      padding: 10px;
-      margin-top: 15px;
-      border: 1px solid $cool-lightgray;
-      font-size: 0.9em;
-    }
-  }
-=======
->>>>>>> 112e15e9
 }
 
 .form-view__icon-button {
@@ -563,11 +479,7 @@
     }
   }
 
-<<<<<<< HEAD
   .form-view__group--deployments {
-=======
-  &--deployments {
->>>>>>> 112e15e9
     .form-view__group--items:hover {
       background: $hover-asset-row;
     }
@@ -686,11 +598,7 @@
     margin: 10px 0;
     padding: 10px;
     border: 1px solid $divider-color;
-<<<<<<< HEAD
-    background: $cool-whitesilver;
-=======
     background: $cool-whitegray;
->>>>>>> 112e15e9
     font-size: 13px;
     white-space: normal;
   }
@@ -716,11 +624,7 @@
   code {
     padding: 4px;
     border: 1px solid $divider-color;
-<<<<<<< HEAD
-    background: $cool-whitesilver;
-=======
     background: $cool-whitegray;
->>>>>>> 112e15e9
     margin-left: 5px;
     margin-right: 5px;
   }
