--- conflicted
+++ resolved
@@ -41,19 +41,11 @@
   height: 20px;
   padding: 0 5px;
   border-radius: 50%;
-<<<<<<< HEAD
-  color: colors.$kobo-gray-24;
-
-  &:hover {
-    color: colors.$kobo-white;
-    background-color: colors.$kobo-dark-red;
-=======
   color: colors.$kobo-gray-800;
 
   &:hover {
     color: colors.$kobo-white;
     background-color: colors.$kobo-red;
->>>>>>> 697f2043
   }
 }
 
