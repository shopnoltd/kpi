--- conflicted
+++ resolved
@@ -6,11 +6,10 @@
 // 768 is a legacy breakpoint. We use it (in old code mostly), and we might or
 // might not want to use it in the future (TBD).
 $b768: 768px;
-// Mobile menu kicks in at 960.
 $b960: 960px;
 $b1140: 1140px;
-<<<<<<< HEAD
 $b1440: 1440px;
+$bMobileMenu: $b1140;
 
 /*
 
@@ -52,8 +51,4 @@
   @else {
     @error 'Unknown brakpoint "#{$breakpointName}".';
   }
-}
-=======
-$b1280: 1280px;
-$b1440: 1440px;
->>>>>>> 9bfd7b4c
+}