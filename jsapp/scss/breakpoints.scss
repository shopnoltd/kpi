/*
 * Responsive breakpoints for usage in media queries
 */
$b480: 480px;
$b600: 600px;
// 768 is a legacy breakpoint. We use it (in old code mostly), and we might or
// might not want to use it in the future (TBD).
$b768: 768px;
$b960: 960px;
$b1140: 1140px;
<<<<<<< HEAD
$b1280: 1280px;
$b1440: 1440px;
=======
$b1440: 1440px;
$bMobileMenu: $b1140;

/*

The names for screen sizes and the breakpoints that divides them are:

~~~~~~~~~~~~~~~~~~~~~~~~~~~~~~~~~~~~~~~~~~~~~~~~~~~~~~~~~~~~~~~~~~~~~~~~~~~~
~  |              ↔︎            ↔︎            ↔︎            ↔︎              |  ~
~  |  veryNarrow  ↔︎   narrow   ↔︎   medium   ↔︎    wide    ↔︎   veryWide   |  ~
~  |              ↔︎            ↔︎            ↔︎            ↔︎              |  ~
~  0             600          960          1140         1440            ∞  ~
~~~~~~~~~~~~~~~~~~~~~~~~~~~~~~~~~~~~~~~~~~~~~~~~~~~~~~~~~~~~~~~~~~~~~~~~~~~~

*/
@mixin breakpoint($breakpointName) {
  @if $breakpointName == veryNarrow {
    @media (width < $b600) {@content;}
  }
  @else if $breakpointName == narrow {
    @media (min-width: $b600) and (width < $b960) {@content;}
  }
  @else if $breakpointName == narrowAndUp {
    @media (min-width: $b600) {@content;}
  }
  @else if $breakpointName == medium {
    @media (min-width: $b960) and (width < $b1140) {@content;}
  }
  @else if $breakpointName == mediumAndUp {
    @media (min-width: $b960) {@content;}
  }
  @else if $breakpointName == wide {
    @media (min-width: $b1140) and (width < $b1440) {@content;}
  }
  @else if $breakpointName == wideAndUp {
    @media (min-width: $b1140) {@content;}
  }
  @else if $breakpointName == veryWide {
    @media (min-width: $b1440) {@content;}
  }
  @else {
    @error 'Unknown brakpoint "#{$breakpointName}".';
  }
}
>>>>>>> c8e4440b
<|MERGE_RESOLUTION|>--- conflicted
+++ resolved
@@ -8,10 +8,6 @@
 $b768: 768px;
 $b960: 960px;
 $b1140: 1140px;
-<<<<<<< HEAD
-$b1280: 1280px;
-$b1440: 1440px;
-=======
 $b1440: 1440px;
 $bMobileMenu: $b1140;
 
@@ -55,5 +51,4 @@
   @else {
     @error 'Unknown brakpoint "#{$breakpointName}".';
   }
-}
->>>>>>> c8e4440b
+}