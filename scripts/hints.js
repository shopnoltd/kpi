/* eslint-disable no-console */

// Select a helpful hint to be logged to the console.
// Mainly for multi-line hints, to run before package.json scripts.

// terminal styles
const s = {
  normal: '\u001b[0m', // reset styles

  red: '\u001b[91m', // bright red
  magenta: '\u001b[95m', // bright magenta
  blue: '\u001b[94m', // bright blue
  darkblue: '\u001b[34m', // dark blue

  underline: '\u001b[4m', // underline
  nounderline: '\u001b[24m', // end underline
};

// Example: npm run hint watch
//                       ^ argv[2]
const hintName = process.argv[2];
const hints = {
  // Hints for npm scripts
  watch: `
    Use \`npm run generate-icons\` if you've made changes to
      jsapp/svg-icons, or switched to a branch that did.

           ${s.darkblue}Enjoy a quicker-launching dev server!
  `,

  'test-autobuild': `
    This will rebuild the js tests on change.

    Open ${s.underline}file://${process.cwd()}/test/tests.html${s.nounderline}
    to see the test results in your browser.

    Reload the page to re-run the tests.
  `,

  SKIP_TS_CHECK: `${s.red}
     Skipping TypeScript check (${s.magenta}SKIP_TS_CHECK${s.red})
  ${s.normal}`,
};
const hint = hints[hintName];
if (hint) {
  console.warn(`${s.blue}${hint}${s.normal}`);
}

// Provide an auxiliary hint.
<<<<<<< HEAD
const tsCheckAffects = ['build', 'watch', 'test', 'test-autobuild'];
if (process.env.SKIP_TS_CHECK && tsCheckAffects.includes(hintName)) {
  //            bright red                           default
  console.warn('\u001b[91m' + hints.SKIP_TS_CHECK + '\u001b[0m');
}

/*
  NPM VERSION WARNING

  Issue a warning if not running with npm 8.5.5, since the errors
  that you get if you run a different version are not very obvious.

  - Help contributors who switched their Node version inadvertently.
  - Support new contributors by printing more context / steps to remedy.
  - Give the benefit of the doubt to developers who run a different node/npm
    version on purpose. So, don't process.exit(1), even on npm install.

  Show on preinstall. Since it's easy to miss there, also show it on other
  run scripts such as 'watch'.
*/
const ok_node = 'v16.15.0';
const ok_npm = '8.5.5';

if (process.version !== ok_node) {
  const blu = '\u001b[94m'; // bright blue
  const yel = '\u001b[93m'; // bright yellow
  const red = '\u001b[91m'; // bright red
  const nrm = '\u001b[0m'; // reset to "normal"

  console.warn(`${blu}
  --------------------------------------------------------------`);

  console.warn(`${yel}
    Are you running the supported version of Node and npm?
    ${nrm}
      node ${ok_node},  npm@${ok_npm}  supported`);

  // Let's be more helpful by running `npm --version` instead of making
  // you do it.
  let detectedNpm = '?';
  try {
    detectedNpm = require('child_process')
      .execSync('npm --version')
      .toString()
      .trim();
  } catch (error) {
    console.warn(error.message);
    console.warn(error.stderr.toString());
    process.exit();
  }
  const wrongNpm = detectedNpm !== ok_npm;
  const wrongNode = process.version !== ok_node;
  console.warn(
    `      node ${wrongNode ? yel : ''}${process.version}${nrm},  ${
      wrongNpm ? red : ''
    }npm@${detectedNpm}${nrm}  detected`
  );

  // Things might actually work OK on a mismatched Node version,
  // but running the wrong npm version when installing packages is
  // what causes the most problems.
  if (wrongNpm) {
    console.warn(`
    Switch to a supported Node / npm version:

      Use Node v16.15.0, which comes with npm@8.5.5
         \`nvm use\` or \`fnm use\`

      or \`npm install -g npm@8.5.5\`
          to change npm for your current Node`);

    console.warn(`${red}
    If you've run \`npm install\` with an unsupported npm version,${nrm}
    there may be changes in node_modules and package-lock.json

      (1) Don't commit these changes to package-lock.json
      (2) You may want to reset these changes and run
          \`npm install\` again with 8.5.5
    `);

    // If you switch between Node projects and see this message often,
    // consider configuring `fnm` to change your Node version on `cd`.
    // More info: https://github.com/Schniz/fnm#shell-setup
  }

  console.warn(`${blu}
  --------------------------------------------------------------
  `);
=======
if (process.env.SKIP_TS_CHECK) {
  console.warn(hints.SKIP_TS_CHECK);
>>>>>>> c0b69644
}<|MERGE_RESOLUTION|>--- conflicted
+++ resolved
@@ -47,7 +47,6 @@
 }
 
 // Provide an auxiliary hint.
-<<<<<<< HEAD
 const tsCheckAffects = ['build', 'watch', 'test', 'test-autobuild'];
 if (process.env.SKIP_TS_CHECK && tsCheckAffects.includes(hintName)) {
   //            bright red                           default
@@ -136,8 +135,4 @@
   console.warn(`${blu}
   --------------------------------------------------------------
   `);
-=======
-if (process.env.SKIP_TS_CHECK) {
-  console.warn(hints.SKIP_TS_CHECK);
->>>>>>> c0b69644
 }