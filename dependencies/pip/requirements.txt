--- conflicted
+++ resolved
@@ -39,11 +39,7 @@
 django-registration-redux==1.3
 django-reversion==2.0.8
 django-ses==0.7.1
-<<<<<<< HEAD
-django-storages==1.5.2
-=======
 django-storages==1.6.5
->>>>>>> 97955ba2
 django-taggit==0.22.0
 django-toolbelt==0.0.1
 django-webpack-loader==0.3.0
@@ -65,23 +61,14 @@
 kombu==3.0.35
 lxml==4.2.1
 markdown==2.6.6
-<<<<<<< HEAD
 markupsafe==0.23          # via jinja2
-mock==1.3.0
-ndg-httpsclient==0.4.2
-oauthlib==1.0.3
-path.py==8.1.2
-pbr==3.0.0                # via mock
 pillow==2.1.0
-psycopg2==2.6.1
-=======
 mock==2.0.0               # via responses
 ndg-httpsclient==0.4.2
 oauthlib==1.0.3
 path.py==11.0.1
 pbr==4.0.2                # via mock
 psycopg2==2.7.3.2
->>>>>>> 97955ba2
 py==1.4.31                # via pytest
 pyasn1==0.1.9
 pycparser==2.14           # via cffi
