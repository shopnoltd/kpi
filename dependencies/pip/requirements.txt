#
# This file is autogenerated by pip-compile with Python 3.10
# by the following command:
#
#    pip-compile dependencies/pip/requirements.in
#
-e git+https://github.com/kobotoolbox/django-digest@ae76cb8300d3d973e4cc1e923653d1fe85956706#egg=django_digest
    # via -r dependencies/pip/requirements.in
-e git+https://github.com/trevoriancox/django-dont-vary-on.git@01a804122b7ddcdc22f50b40993f91c27b03bef6#egg=django-dont-vary-on
    # via -r dependencies/pip/requirements.in
-e git+https://github.com/trevoriancox/django-dont-vary-on.git@01a804122b7ddcdc22f50b40993f91c27b03bef6#egg=django-dont-vary-on
    # via -r dependencies/pip/requirements.in
-e git+https://github.com/kobotoolbox/formpack.git@3b6c89a00c77693a775ef91b68d6965678a7e4fe#egg=formpack
    # via -r dependencies/pip/requirements.in
-e git+https://github.com/kobotoolbox/kobo-service-account.git@871762cdd099ed543d36f0a29bfbff1de4766a8b#egg=kobo-service-account
    # via -r dependencies/pip/requirements.in
-e git+https://github.com/dimagi/python-digest@5c94bb74516b977b60180ee832765c0695ff2b56#egg=python_digest
    # via -r dependencies/pip/requirements.in
-e git+https://github.com/kobotoolbox/ssrf-protect@9b97d3f0fd8f737a38dd7a6b64efeffc03ab3cdd#egg=ssrf_protect
    # via -r dependencies/pip/requirements.in
amqp==5.1.1
    # via
    #   -r dependencies/pip/requirements.in
    #   kombu
asgiref==3.5.0
    # via django
async-timeout==4.0.2
    # via redis
attrs==21.4.0
    # via jsonschema
azure-core==1.24.1
    # via
    #   azure-storage-blob
    #   msrest
azure-storage-blob==12.12.0
    # via django-storages
begins==0.9
    # via formpack
billiard==3.6.4.0
    # via
    #   -r dependencies/pip/requirements.in
    #   celery
boto3==1.22.2
    # via
    #   django-amazon-ses
    #   django-storages
botocore==1.25.2
    # via
    #   boto3
    #   s3transfer
cachetools==5.2.0
    # via google-auth
celery[redis]==5.2.6
    # via
    #   -r dependencies/pip/requirements.in
    #   django-celery-beat
    #   flower
certifi==2021.10.8
    # via
    #   msrest
    #   requests
    #   sentry-sdk
cffi==1.15.0
    # via cryptography
charset-normalizer==2.0.12
    # via requests
click==8.1.2
    # via
    #   celery
    #   click-didyoumean
    #   click-plugins
    #   click-repl
click-didyoumean==0.3.0
    # via celery
click-plugins==1.1.1
    # via celery
click-repl==0.2.0
    # via celery
cryptography==37.0.1
    # via
    #   azure-storage-blob
    #   jwcrypto
    #   pyjwt
    #   pyopenssl
cssselect==1.1.0
    # via pyquery
deepmerge==1.0.1
    # via -r dependencies/pip/requirements.in
defusedxml==0.7.1
    # via
    #   djangorestframework-xml
    #   python3-openid
    #   pyxform
deprecated==1.2.13
    # via
    #   jwcrypto
    #   redis
dict2xml==1.7.1
    # via -r dependencies/pip/requirements.in
dj-static==0.0.6
    # via -r dependencies/pip/requirements.in
dj-stripe==2.7.3
    # via -r dependencies/pip/requirements.in
django==3.2.15
    # via
    #   -r dependencies/pip/requirements.in
    #   dj-stripe
    #   django-allauth
    #   django-amazon-ses
    #   django-braces
    #   django-celery-beat
    #   django-cors-headers
    #   django-csp
    #   django-debug-toolbar
    #   django-dont-vary-on
    #   django-extensions
    #   django-filter
<<<<<<< HEAD
    #   django-guardian
    #   django-js-asset
=======
>>>>>>> 5ba8ddd4
    #   django-markdownx
    #   django-oauth-toolkit
    #   django-organizations
    #   django-picklefield
    #   django-redis
    #   django-reversion
    #   django-storages
    #   django-taggit
    #   django-timezone-field
    #   djangorestframework
    #   jsonfield
    #   kobo-service-account
django-allauth==0.57.0
    # via -r dependencies/pip/requirements.in
django-amazon-ses==4.0.1
    # via -r dependencies/pip/requirements.in
django-braces==1.15.0
    # via -r dependencies/pip/requirements.in
django-celery-beat==2.2.1
    # via -r dependencies/pip/requirements.in
django-constance[database]==2.9.1
    # via -r dependencies/pip/requirements.in
django-cors-headers==3.11.0
    # via -r dependencies/pip/requirements.in
django-csp==3.7
    # via -r dependencies/pip/requirements.in
django-debug-toolbar==3.2.4
    # via -r dependencies/pip/requirements.in
django-environ==0.8.1
    # via -r dependencies/pip/requirements.in
django-extensions==3.1.5
    # via -r dependencies/pip/requirements.in
django-filter==21.1
    # via -r dependencies/pip/requirements.in
<<<<<<< HEAD
django-guardian==2.4.0
    # via -r dependencies/pip/requirements.in
django-js-asset==2.0.0
    # via django-mptt
=======
>>>>>>> 5ba8ddd4
django-loginas==0.3.10
    # via -r dependencies/pip/requirements.in
django-markdownx==4.0.2
    # via -r dependencies/pip/requirements.in
django-oauth-toolkit==2.0.0
    # via -r dependencies/pip/requirements.in
django-organizations==2.0.2
    # via -r dependencies/pip/requirements.in
django-picklefield==3.0.1
    # via django-constance
django-private-storage==3.0
    # via -r dependencies/pip/requirements.in
django-prometheus==2.2.0
    # via -r dependencies/pip/requirements.in
django-redis==5.2.0
    # via -r dependencies/pip/requirements.in
django-redis-sessions==0.6.2
    # via -r dependencies/pip/requirements.in
django-request-cache==1.4.0
    # via -r dependencies/pip/requirements.in
django-reversion==5.0.0
    # via -r dependencies/pip/requirements.in
django-storages[azure,boto3]==1.13.2
    # via -r dependencies/pip/requirements.in
django-taggit==2.1.0
    # via -r dependencies/pip/requirements.in
django-timezone-field==4.2.3
    # via django-celery-beat
django-trench==0.3.1
    # via -r dependencies/pip/requirements.in
django-userforeignkey==0.4.0
    # via django-request-cache
django-webpack-loader==2.0.1
    # via -r dependencies/pip/requirements.in
djangorestframework==3.13.1
    # via
    #   -r dependencies/pip/requirements.in
    #   djangorestframework-csv
    #   drf-extensions
    #   kobo-service-account
djangorestframework-csv==3.0.2
    # via -r dependencies/pip/requirements.in
djangorestframework-jsonp==1.0.2
    # via -r dependencies/pip/requirements.in
djangorestframework-xml==2.0.0
    # via -r dependencies/pip/requirements.in
docutils==0.18.1
    # via statistics
drf-extensions==0.7.1
    # via -r dependencies/pip/requirements.in
et-xmlfile==1.1.0
    # via openpyxl
flower==1.2.0
    # via -r dependencies/pip/requirements.in
future==0.18.2
    # via -r dependencies/pip/requirements.in
geojson-rewind==1.0.2
    # via
    #   -r dependencies/pip/requirements.in
    #   formpack
google-api-core[grpc]==2.8.2
    # via
    #   google-api-python-client
    #   google-cloud-core
    #   google-cloud-speech
    #   google-cloud-storage
    #   google-cloud-translate
google-api-python-client==2.62.0
    # via -r dependencies/pip/requirements.in
google-auth==2.8.0
    # via
    #   google-api-core
    #   google-api-python-client
    #   google-auth-httplib2
    #   google-cloud-core
    #   google-cloud-storage
google-auth-httplib2==0.1.0
    # via google-api-python-client
google-cloud-core==2.3.1
    # via
    #   google-cloud-storage
    #   google-cloud-translate
google-cloud-speech==2.14.1
    # via -r dependencies/pip/requirements.in
google-cloud-storage==2.4.0
    # via -r dependencies/pip/requirements.in
google-cloud-translate==3.7.4
    # via -r dependencies/pip/requirements.in
google-crc32c==1.3.0
    # via google-resumable-media
google-resumable-media==2.3.3
    # via google-cloud-storage
googleapis-common-protos==1.56.2
    # via
    #   google-api-core
    #   grpcio-status
grpcio==1.46.3
    # via
    #   google-api-core
    #   grpcio-status
grpcio-status==1.46.3
    # via google-api-core
httplib2==0.20.4
    # via
    #   google-api-python-client
    #   google-auth-httplib2
humanize==4.6.0
    # via flower
idna==3.3
    # via requests
isodate==0.6.1
    # via msrest
jmespath==1.0.0
    # via
    #   boto3
    #   botocore
jsonfield==3.1.0
    # via
    #   -r dependencies/pip/requirements.in
    #   dj-stripe
jsonschema==4.4.0
    # via
    #   -r dependencies/pip/requirements.in
    #   formpack
jwcrypto==1.2
    # via django-oauth-toolkit
kombu==5.2.4
    # via
    #   -r dependencies/pip/requirements.in
    #   celery
lxml==4.8.0
    # via
    #   -r dependencies/pip/requirements.in
    #   formpack
    #   pyquery
markdown==3.3.6
    # via
    #   -r dependencies/pip/requirements.in
    #   django-markdownx
modilabs-python-utils==0.1.5
    # via -r dependencies/pip/requirements.in
msrest==0.7.1
    # via azure-storage-blob
ndg-httpsclient==0.5.1
    # via -r dependencies/pip/requirements.in
numpy==1.26.4
    # via pandas
oauthlib==3.2.0
    # via
    #   -r dependencies/pip/requirements.in
    #   django-oauth-toolkit
    #   requests-oauthlib
openpyxl==3.0.9
    # via
    #   -r dependencies/pip/requirements.in
    #   pyxform
packaging==21.3
    # via redis
pandas==2.2.1
    # via -r dependencies/pip/requirements.in
path==16.4.0
    # via path-py
path-py==12.5.0
    # via formpack
pillow==9.1.0
    # via django-markdownx
prometheus-client==0.16.0
    # via
    #   django-prometheus
    #   flower
prompt-toolkit==3.0.29
    # via click-repl
proto-plus==1.20.6
    # via
    #   google-cloud-speech
    #   google-cloud-translate
protobuf==3.20.1
    # via
    #   google-api-core
    #   google-cloud-speech
    #   google-cloud-translate
    #   googleapis-common-protos
    #   grpcio-status
    #   proto-plus
psycopg2==2.9.3
    # via -r dependencies/pip/requirements.in
pyasn1==0.4.8
    # via
    #   -r dependencies/pip/requirements.in
    #   ndg-httpsclient
    #   pyasn1-modules
    #   rsa
pyasn1-modules==0.2.8
    # via google-auth
pycparser==2.21
    # via cffi
pygments==2.12.0
    # via -r dependencies/pip/requirements.in
pyjwt[crypto]==2.3.0
    # via
    #   django-allauth
    #   twilio
pymongo==3.12.3
    # via -r dependencies/pip/requirements.in
pyopenssl==22.0.0
    # via
    #   -r dependencies/pip/requirements.in
    #   ndg-httpsclient
pyotp==2.6.0
    # via django-trench
pyparsing==3.0.8
    # via
    #   httplib2
    #   packaging
pyquery==1.4.3
    # via formpack
pyrsistent==0.18.1
    # via jsonschema
python-crontab==2.6.0
    # via django-celery-beat
python-dateutil==2.8.2
    # via
    #   -r dependencies/pip/requirements.in
    #   botocore
    #   pandas
    #   python-crontab
python3-openid==3.2.0
    # via django-allauth
pytz==2022.1
    # via
    #   celery
    #   django
    #   django-timezone-field
    #   djangorestframework
    #   flower
    #   pandas
    #   twilio
pyxform==1.9.0
    # via
    #   -r dependencies/pip/requirements.in
    #   formpack
redis==4.2.2
    # via
    #   celery
    #   django-redis
    #   django-redis-sessions
    #   kobo-service-account
regex==2023.6.3
    # via -r dependencies/pip/requirements.in
requests==2.27.1
    # via
    #   -r dependencies/pip/requirements.in
    #   azure-core
    #   django-allauth
    #   django-oauth-toolkit
    #   google-api-core
    #   google-cloud-storage
    #   msrest
    #   requests-oauthlib
    #   responses
    #   smsapi-client
    #   stripe
    #   twilio
    #   yubico-client
requests-oauthlib==1.3.1
    # via
    #   django-allauth
    #   msrest
responses==0.20.0
    # via -r dependencies/pip/requirements.in
rsa==4.8
    # via google-auth
s3transfer==0.5.2
    # via boto3
sentry-sdk==1.5.12
    # via -r dependencies/pip/requirements.in
shortuuid==1.0.8
    # via -r dependencies/pip/requirements.in
six==1.16.0
    # via
    #   azure-core
    #   click-repl
    #   django-organizations
    #   google-auth
    #   google-auth-httplib2
    #   grpcio
    #   isodate
    #   python-dateutil
smsapi-client==2.6.0
    # via django-trench
sqlparse==0.4.2
    # via
    #   -r dependencies/pip/requirements.in
    #   django
    #   django-debug-toolbar
static3==0.7.0
    # via
    #   -r dependencies/pip/requirements.in
    #   dj-static
statistics==1.0.3.5
    # via formpack
stripe==4.1.0
    # via dj-stripe
tabulate==0.8.9
    # via -r dependencies/pip/requirements.in
tornado==6.2
    # via flower
twilio==7.8.2
    # via django-trench
typing-extensions==4.2.0
    # via azure-core
tzdata==2024.1
    # via pandas
uritemplate==4.1.1
    # via google-api-python-client
urllib3==1.26.9
    # via
    #   botocore
    #   requests
    #   responses
    #   sentry-sdk
uwsgi==2.0.21
    # via -r dependencies/pip/requirements.in
vine==5.0.0
    # via
    #   amqp
    #   celery
    #   kombu
wcwidth==0.2.5
    # via prompt-toolkit
werkzeug==2.0.3
    # via -r dependencies/pip/requirements.in
wrapt==1.14.0
    # via deprecated
xlrd==2.0.1
    # via
    #   -r dependencies/pip/requirements.in
    #   pyxform
    #   xlutils
xlsxwriter==3.0.3
    # via
    #   -r dependencies/pip/requirements.in
    #   formpack
xlutils==2.0.0
    # via -r dependencies/pip/requirements.in
xlwt==1.3.0
    # via
    #   -r dependencies/pip/requirements.in
    #   xlutils
yubico-client==1.13.0
    # via django-trench
backports-zoneinfo==0.2.1; python_version < '3.9'<|MERGE_RESOLUTION|>--- conflicted
+++ resolved
@@ -5,8 +5,6 @@
 #    pip-compile dependencies/pip/requirements.in
 #
 -e git+https://github.com/kobotoolbox/django-digest@ae76cb8300d3d973e4cc1e923653d1fe85956706#egg=django_digest
-    # via -r dependencies/pip/requirements.in
--e git+https://github.com/trevoriancox/django-dont-vary-on.git@01a804122b7ddcdc22f50b40993f91c27b03bef6#egg=django-dont-vary-on
     # via -r dependencies/pip/requirements.in
 -e git+https://github.com/trevoriancox/django-dont-vary-on.git@01a804122b7ddcdc22f50b40993f91c27b03bef6#egg=django-dont-vary-on
     # via -r dependencies/pip/requirements.in
@@ -115,11 +113,7 @@
     #   django-dont-vary-on
     #   django-extensions
     #   django-filter
-<<<<<<< HEAD
     #   django-guardian
-    #   django-js-asset
-=======
->>>>>>> 5ba8ddd4
     #   django-markdownx
     #   django-oauth-toolkit
     #   django-organizations
@@ -154,13 +148,8 @@
     # via -r dependencies/pip/requirements.in
 django-filter==21.1
     # via -r dependencies/pip/requirements.in
-<<<<<<< HEAD
 django-guardian==2.4.0
     # via -r dependencies/pip/requirements.in
-django-js-asset==2.0.0
-    # via django-mptt
-=======
->>>>>>> 5ba8ddd4
 django-loginas==0.3.10
     # via -r dependencies/pip/requirements.in
 django-markdownx==4.0.2
