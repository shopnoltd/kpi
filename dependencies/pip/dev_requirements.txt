--- conflicted
+++ resolved
@@ -92,20 +92,14 @@
 path.py==11.5.0
 pathlib2==2.3.3           # via importlib-metadata, ipython, pickleshare, pytest
 pbr==4.0.2                # via mock
-<<<<<<< HEAD
 pexpect==4.6.0            # via ipython
 pickleshare==0.7.5        # via ipython
-=======
 pillow==5.4.1             # via django-markdownx
->>>>>>> 54b0e1ca
 pluggy==0.9.0             # via pytest
 prompt-toolkit==1.0.15    # via ipython
 psycopg2==2.7.7           # via django-jsonbfield, django-toolbelt
-<<<<<<< HEAD
 ptyprocess==0.6.0         # via pexpect
-=======
 py-gfm==0.1.4
->>>>>>> 54b0e1ca
 py==1.8.0                 # via pytest
 pyasn1==0.1.9
 pycparser==2.14           # via cffi
