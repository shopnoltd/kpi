#
# This file is autogenerated by pip-compile with python 3.10
# To update, run:
#
#    pip-compile dependencies/pip/dev_requirements.in
#
-e git+https://github.com/kobotoolbox/a1d05eba1.git@4816baeb76e4e01368addbf3ee5837569a163c5c#egg=a1d05eba1-dorey
    # via -r dependencies/pip/requirements.in
-e git+https://github.com/dimagi/django-digest@419f7306443f9a800b07d832b2cc147941062d59#egg=django_digest
    # via -r dependencies/pip/requirements.in
-e git+https://github.com/kobotoolbox/formpack.git@277-additional-fields-exports#egg=formpack
    # via -r dependencies/pip/requirements.in
-e git+https://github.com/kobotoolbox/kobo-service-account.git@871762cdd099ed543d36f0a29bfbff1de4766a8b#egg=kobo-service-account
    # via -r dependencies/pip/requirements.in
-e git+https://github.com/dimagi/python-digest@5c94bb74516b977b60180ee832765c0695ff2b56#egg=python_digest
    # via -r dependencies/pip/requirements.in
-e git+https://github.com/kobotoolbox/ssrf-protect@9b97d3f0fd8f737a38dd7a6b64efeffc03ab3cdd#egg=ssrf_protect
    # via -r dependencies/pip/requirements.in
amqp==5.1.1
    # via
    #   -r dependencies/pip/requirements.in
    #   kombu
asgiref==3.5.0
    # via django
asttokens==2.0.5
    # via stack-data
async-timeout==4.0.2
    # via redis
attrs==21.4.0
    # via
    #   jsonschema
    #   pytest
azure-core==1.24.1
    # via
    #   azure-storage-blob
    #   msrest
azure-storage-blob==12.12.0
    # via django-storages
backcall==0.2.0
    # via ipython
bcrypt==3.2.0
    # via paramiko
begins==0.9
    # via formpack
billiard==3.6.4.0
    # via
    #   -r dependencies/pip/requirements.in
    #   celery
boto3==1.22.2
    # via
    #   django-amazon-ses
    #   django-storages
botocore==1.25.2
    # via
    #   boto3
    #   s3transfer
cachetools==5.2.0
    # via google-auth
celery[redis]==5.2.6
    # via
    #   -r dependencies/pip/requirements.in
    #   django-celery-beat
certifi==2021.10.8
    # via
    #   msrest
    #   requests
    #   sentry-sdk
cffi==1.15.0
    # via
    #   bcrypt
    #   cryptography
    #   pynacl
charset-normalizer==2.0.12
    # via requests
click==8.1.2
    # via
    #   celery
    #   click-didyoumean
    #   click-plugins
    #   click-repl
click-didyoumean==0.3.0
    # via celery
click-plugins==1.1.1
    # via celery
click-repl==0.2.0
    # via celery
coverage[toml]==6.3.2
    # via
    #   -r dependencies/pip/dev_requirements.in
    #   coveralls
    #   pytest-cov
coveralls==3.3.1
    # via -r dependencies/pip/dev_requirements.in
cryptography==37.0.1
    # via
    #   azure-storage-blob
    #   jwcrypto
    #   paramiko
    #   pyopenssl
cssselect==1.1.0
    # via pyquery
decorator==5.1.1
    # via ipython
deepmerge==1.0.1
    # via -r dependencies/pip/requirements.in
defusedxml==0.7.1
    # via
    #   djangorestframework-xml
    #   pyxform
deprecated==1.2.13
    # via
    #   jwcrypto
    #   redis
dict2xml==1.7.1
    # via -r dependencies/pip/requirements.in
dj-static==0.0.6
    # via -r dependencies/pip/requirements.in
dj-stripe==2.6.2
    # via -r dependencies/pip/requirements.in
django==3.2.15
    # via
    #   -r dependencies/pip/requirements.in
    #   dj-stripe
    #   django-amazon-ses
    #   django-braces
    #   django-celery-beat
    #   django-cors-headers
    #   django-csp
    #   django-debug-toolbar
    #   django-extensions
    #   django-filter
    #   django-js-asset
    #   django-markdownx
    #   django-oauth-toolkit
    #   django-organizations
    #   django-picklefield
    #   django-redis
    #   django-request-cache
    #   django-reversion
    #   django-storages
    #   django-taggit
    #   django-timezone-field
    #   djangorestframework
    #   jsonfield
    #   kobo-service-account
    #   model-bakery
django-amazon-ses==4.0.1
    # via -r dependencies/pip/requirements.in
django-braces==1.15.0
    # via -r dependencies/pip/requirements.in
django-celery-beat==2.2.1
    # via -r dependencies/pip/requirements.in
django-constance[database]==2.8.0
    # via -r dependencies/pip/requirements.in
django-cors-headers==3.11.0
    # via -r dependencies/pip/requirements.in
django-csp==3.7
    # via -r dependencies/pip/requirements.in
django-debug-toolbar==3.2.4
    # via -r dependencies/pip/requirements.in
django-environ==0.8.1
    # via -r dependencies/pip/requirements.in
django-extensions==3.1.5
    # via -r dependencies/pip/requirements.in
django-filter==21.1
    # via -r dependencies/pip/requirements.in
django-js-asset==2.0.0
    # via django-mptt
django-loginas==0.3.10
    # via -r dependencies/pip/requirements.in
django-markdownx==3.0.1
    # via -r dependencies/pip/requirements.in
django-markitup==4.0.0
    # via -r dependencies/pip/requirements.in
django-mptt==0.13.4
    # via -r dependencies/pip/requirements.in
django-oauth-toolkit==2.0.0
    # via -r dependencies/pip/requirements.in
django-organizations==2.0.2
    # via -r dependencies/pip/requirements.in
django-picklefield==3.0.1
    # via django-constance
django-private-storage==3.0
    # via -r dependencies/pip/requirements.in
django-redis==5.2.0
    # via -r dependencies/pip/requirements.in
django-redis-sessions==0.6.2
    # via -r dependencies/pip/requirements.in
django-registration-redux==2.10
    # via -r dependencies/pip/requirements.in
django-request-cache==1.2
    # via -r dependencies/pip/requirements.in
django-reversion==5.0.0
    # via -r dependencies/pip/requirements.in
django-storages[azure,boto3]==1.12.3
    # via -r dependencies/pip/requirements.in
django-taggit==2.1.0
    # via -r dependencies/pip/requirements.in
django-timezone-field==4.2.3
    # via django-celery-beat
django-trench==0.3.1
    # via -r dependencies/pip/requirements.in
django-userforeignkey==0.4.0
    # via django-request-cache
django-webpack-loader==1.5.0
    # via -r dependencies/pip/requirements.in
djangorestframework==3.13.1
    # via
    #   -r dependencies/pip/requirements.in
    #   drf-extensions
    #   kobo-service-account
djangorestframework-xml==2.0.0
    # via -r dependencies/pip/requirements.in
docopt==0.6.2
    # via coveralls
docutils==0.18.1
    # via statistics
drf-extensions==0.7.1
    # via -r dependencies/pip/requirements.in
et-xmlfile==1.1.0
    # via openpyxl
executing==0.8.3
    # via stack-data
fabric==2.7.0
    # via -r dependencies/pip/dev_requirements.in
future==0.18.2
    # via -r dependencies/pip/requirements.in
geojson-rewind==1.0.2
    # via
    #   -r dependencies/pip/requirements.in
    #   formpack
google-api-core[grpc]==2.8.2
    # via
    #   google-api-python-client
    #   google-cloud-core
    #   google-cloud-speech
    #   google-cloud-storage
    #   google-cloud-translate
google-api-python-client==2.62.0
    # via -r dependencies/pip/requirements.in
google-auth==2.8.0
    # via
    #   google-api-core
    #   google-api-python-client
    #   google-auth-httplib2
    #   google-cloud-core
    #   google-cloud-storage
google-auth-httplib2==0.1.0
    # via google-api-python-client
google-cloud-core==2.3.1
    # via
    #   google-cloud-storage
    #   google-cloud-translate
google-cloud-speech==2.14.1
    # via -r dependencies/pip/requirements.in
google-cloud-storage==2.4.0
    # via -r dependencies/pip/requirements.in
google-cloud-translate==3.7.4
    # via -r dependencies/pip/requirements.in
google-crc32c==1.3.0
    # via google-resumable-media
google-resumable-media==2.3.3
    # via google-cloud-storage
googleapis-common-protos==1.56.2
    # via
    #   google-api-core
    #   grpcio-status
grpcio==1.46.3
    # via
    #   google-api-core
    #   grpcio-status
grpcio-status==1.46.3
    # via google-api-core
httplib2==0.20.4
    # via
    #   google-api-python-client
    #   google-auth-httplib2
idna==3.3
    # via requests
iniconfig==1.1.1
    # via pytest
invoke==1.7.0
    # via fabric
ipython==8.2.0
    # via -r dependencies/pip/dev_requirements.in
isodate==0.6.1
    # via msrest
jedi==0.18.1
    # via ipython
jmespath==1.0.0
    # via
    #   boto3
    #   botocore
jsonfield==3.1.0
    # via
    #   -r dependencies/pip/requirements.in
    #   dj-stripe
jsonschema==4.4.0
    # via
    #   -r dependencies/pip/requirements.in
    #   a1d05eba1-dorey
    #   formpack
jwcrypto==1.2
    # via django-oauth-toolkit
kombu==5.2.4
    # via
    #   -r dependencies/pip/requirements.in
    #   celery
lxml==4.8.0
    # via
    #   -r dependencies/pip/requirements.in
    #   formpack
    #   pyquery
markdown==3.3.6
    # via
    #   -r dependencies/pip/requirements.in
    #   django-markdownx
matplotlib-inline==0.1.3
    # via ipython
mock==4.0.3
    # via -r dependencies/pip/dev_requirements.in
model-bakery==1.7.0
    # via -r dependencies/pip/dev_requirements.in
mongomock==4.0.0
    # via -r dependencies/pip/dev_requirements.in
msrest==0.7.1
    # via azure-storage-blob
ndg-httpsclient==0.5.1
    # via -r dependencies/pip/requirements.in
oauthlib==3.2.0
    # via
    #   -r dependencies/pip/requirements.in
    #   django-oauth-toolkit
    #   requests-oauthlib
openpyxl==3.0.9
    # via
    #   -r dependencies/pip/requirements.in
    #   pyxform
oyaml==0.9
    # via a1d05eba1-dorey
packaging==21.3
    # via
    #   mongomock
    #   pytest
    #   redis
paramiko==2.10.4
    # via fabric
parso==0.8.3
    # via jedi
path==16.4.0
    # via path-py
path-py==12.5.0
    # via formpack
pathlib2==2.3.7.post1
    # via fabric
pexpect==4.8.0
    # via ipython
pickleshare==0.7.5
    # via ipython
pillow==9.1.0
    # via django-markdownx
pluggy==1.0.0
    # via pytest
prompt-toolkit==3.0.29
    # via
    #   click-repl
    #   ipython
proto-plus==1.20.6
    # via
    #   google-cloud-speech
    #   google-cloud-translate
protobuf==3.20.1
    # via
    #   google-api-core
    #   google-cloud-speech
    #   google-cloud-translate
    #   googleapis-common-protos
    #   grpcio-status
    #   proto-plus
psycopg2==2.9.3
    # via -r dependencies/pip/requirements.in
ptyprocess==0.7.0
    # via pexpect
pure-eval==0.2.2
    # via stack-data
py==1.11.0
    # via pytest
pyasn1==0.4.8
    # via
    #   -r dependencies/pip/requirements.in
    #   ndg-httpsclient
    #   pyasn1-modules
    #   rsa
pyasn1-modules==0.2.8
    # via google-auth
pycparser==2.21
    # via cffi
pygments==2.12.0
    # via
    #   -r dependencies/pip/requirements.in
    #   ipython
pyjwt==2.3.0
    # via twilio
pymongo==3.12.3
    # via -r dependencies/pip/requirements.in
pynacl==1.5.0
    # via paramiko
pyopenssl==22.0.0
    # via
    #   -r dependencies/pip/requirements.in
    #   ndg-httpsclient
pyotp==2.6.0
    # via django-trench
pyparsing==3.0.8
    # via
    #   httplib2
    #   packaging
pyquery==1.4.3
    # via formpack
pyrsistent==0.18.1
    # via jsonschema
pytest==7.1.2
    # via
    #   -r dependencies/pip/dev_requirements.in
    #   pytest-cov
    #   pytest-django
    #   pytest-env
pytest-cov==3.0.0
    # via -r dependencies/pip/dev_requirements.in
pytest-django==4.5.2
    # via -r dependencies/pip/dev_requirements.in
pytest-env==0.6.2
    # via -r dependencies/pip/dev_requirements.in
python-crontab==2.6.0
    # via django-celery-beat
python-dateutil==2.8.2
    # via
    #   -r dependencies/pip/requirements.in
    #   botocore
    #   python-crontab
pytz==2022.1
    # via
    #   celery
    #   django
    #   django-timezone-field
    #   djangorestframework
    #   twilio
pyxform==1.9.0
    # via
    #   -r dependencies/pip/requirements.in
    #   formpack
pyyaml==6.0
    # via oyaml
redis==4.2.2
    # via
    #   celery
    #   django-redis
    #   django-redis-sessions
    #   kobo-service-account
requests==2.27.1
    # via
    #   -r dependencies/pip/requirements.in
    #   azure-core
    #   coveralls
    #   django-oauth-toolkit
    #   google-api-core
    #   google-cloud-storage
    #   msrest
    #   requests-oauthlib
    #   responses
    #   smsapi-client
    #   stripe
    #   twilio
    #   yubico-client
requests-oauthlib==1.3.1
    # via msrest
responses==0.20.0
    # via -r dependencies/pip/requirements.in
rsa==4.8
    # via google-auth
s3transfer==0.5.2
    # via boto3
sentinels==1.0.0
    # via mongomock
sentry-sdk==1.5.12
    # via -r dependencies/pip/requirements.in
shortuuid==1.0.8
    # via -r dependencies/pip/requirements.in
six==1.16.0
    # via
    #   asttokens
    #   azure-core
    #   bcrypt
    #   click-repl
    #   google-auth
    #   google-auth-httplib2
    #   grpcio
    #   django-organizations
    #   isodate
    #   mongomock
    #   paramiko
    #   pathlib2
    #   python-dateutil
smsapi-client==2.6.0
    # via django-trench
sqlparse==0.4.2
    # via
    #   -r dependencies/pip/requirements.in
    #   django
    #   django-debug-toolbar
stack-data==0.2.0
    # via ipython
static3==0.7.0
    # via
    #   -r dependencies/pip/requirements.in
    #   dj-static
statistics==1.0.3.5
    # via formpack
stripe==4.1.0
    # via dj-stripe
tabulate==0.8.9
    # via -r dependencies/pip/requirements.in
tomli==2.0.1
    # via
    #   coverage
    #   pytest
traitlets==5.1.1
    # via
    #   ipython
    #   matplotlib-inline
twilio==7.8.2
    # via django-trench
typing-extensions==4.2.0
    # via azure-core
<<<<<<< HEAD
unicodecsv==0.14.1
    # via -r dependencies/pip/requirements.in
uritemplate==4.1.1
    # via google-api-python-client
=======
>>>>>>> 881d4014
urllib3==1.26.9
    # via
    #   botocore
    #   requests
    #   responses
    #   sentry-sdk
uwsgi==2.0.20
    # via -r dependencies/pip/requirements.in
vine==5.0.0
    # via
    #   amqp
    #   celery
    #   kombu
wcwidth==0.2.5
    # via prompt-toolkit
werkzeug==2.0.3
    # via -r dependencies/pip/requirements.in
wrapt==1.14.0
    # via deprecated
xlrd==2.0.1
    # via
    #   -r dependencies/pip/requirements.in
    #   pyxform
    #   xlutils
xlsxwriter==3.0.3
    # via
    #   -r dependencies/pip/requirements.in
    #   formpack
xlutils==2.0.0
    # via -r dependencies/pip/requirements.in
xlwt==1.3.0
    # via
    #   -r dependencies/pip/requirements.in
    #   xlutils
yubico-client==1.13.0
    # via django-trench

# The following packages are considered to be unsafe in a requirements file:
# setuptools
backports-zoneinfo==0.2.1; python_version < '3.9'<|MERGE_RESOLUTION|>--- conflicted
+++ resolved
@@ -532,13 +532,8 @@
     # via django-trench
 typing-extensions==4.2.0
     # via azure-core
-<<<<<<< HEAD
-unicodecsv==0.14.1
-    # via -r dependencies/pip/requirements.in
 uritemplate==4.1.1
     # via google-api-python-client
-=======
->>>>>>> 881d4014
 urllib3==1.26.9
     # via
     #   botocore
