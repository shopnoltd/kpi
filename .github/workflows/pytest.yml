--- conflicted
+++ resolved
@@ -21,13 +21,10 @@
       ENKETO_REDIS_MAIN_URL: redis://localhost:6379/0
       CELERY_BROKER_URL: redis://localhost:6379/1
       KOBOCAT_MEDIA_ROOT: /tmp/test_media
-<<<<<<< HEAD
-      SKIP_TESTS_WITH_CONCURRENCY: 'True'
-=======
       KOBOCAT_URL: http://kobocat
       KOBOCAT_INTERNAL_URL: http://kobocat
       KOBOFORM_URL: http://kpi
->>>>>>> 6fe6b4bc
+      SKIP_TESTS_WITH_CONCURRENCY: 'True'
     strategy:
       matrix:
         python-version: ['3.8', '3.10']
