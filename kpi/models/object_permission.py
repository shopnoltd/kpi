--- conflicted
+++ resolved
@@ -173,7 +173,6 @@
 
     records = Permission.objects.values('id', 'codename', 'name').filter(
         content_type=content_type)
-<<<<<<< HEAD
 
     perm_ids_from_code_names = defaultdict(dict)
     for record in records:
@@ -196,30 +195,6 @@
         model_: Any model of `settings.INSTALLED_APPS`. It's narrowed down to
                 `Asset` by default.
 
-=======
-
-    perm_ids_from_code_names = defaultdict(dict)
-    for record in records:
-        perm_ids_from_code_names[record['codename']] = {
-            'id': record['id'],
-            'name': record['name']
-        }
-
-    return perm_ids_from_code_names
-
-
-@cache_for_request
-def get_perm_ids_from_code_names(code_names: Union[str, list],
-                                 model_: models.Model = None) -> Union[int, list]:
-    """
-    Returns id or a list of ids corresponding to `code_names`.
-
-    Args:
-        code_names (str/list): Code name or list of code names
-        model_: Any model of `settings.INSTALLED_APPS`. It's narrowed down to
-                `Asset` by default.
-
->>>>>>> a666abcf
     Returns:
         int/list: id or list of ids
     """
@@ -303,13 +278,9 @@
 
     CONTRADICTORY_PERMISSIONS = {}
 
-<<<<<<< HEAD
-    def get_assignable_permissions(self, with_partial=True):
-=======
     def get_assignable_permissions(
         self, with_partial: bool = True
     ) -> tuple:
->>>>>>> a666abcf
         """
         The "versioned app registry" used during migrations apparently does
         not store non-database attributes, so this awful workaround is needed
@@ -325,23 +296,11 @@
         """
 
         try:
-<<<<<<< HEAD
-            permissions_by_type = self.ASSIGNABLE_PERMISSIONS_BY_TYPE
-        except AttributeError:
-            permissions_by_type = apps.get_model(
-                self._meta.app_label, self._meta.model_name
-            ).ASSIGNABLE_PERMISSIONS_BY_TYPE
-
-        # FIXME: since this method is clearly `Asset`-specific, it does not
-        # belong in this generic mixin
-        assignable_permissions = permissions_by_type[self.asset_type]
-=======
             assignable_permissions = (
                 self.ASSIGNABLE_PERMISSIONS_BY_TYPE[self.asset_type]
             )
         except AttributeError:
             assignable_permissions = self.ASSIGNABLE_PERMISSIONS
->>>>>>> a666abcf
 
         if with_partial is False:
             assignable_permissions = tuple(ap for ap in assignable_permissions
@@ -451,40 +410,6 @@
 
         # Add the calculated `delete_` permission for the owner
         content_type = ContentType.objects.get_for_model(self)
-<<<<<<< HEAD
-        if codename in self.CALCULATED_PERMISSIONS:
-            # A specific query for a calculated permission should not return
-            # any explicitly assigned permissions, e.g. share_ should not
-            # include change_
-            effective_perms = set()
-
-        # The owner has the share_ and delete_ permission
-        for codename_prefix in ('share_', 'delete_'):
-            if (
-                self.owner is not None
-                and (user is None or user.pk == self.owner.pk)
-                and (codename is None or codename.startswith(codename_prefix))
-            ):
-                matching_permissions = self.__get_permissions_for_content_type(
-                    content_type.pk, codename__startswith=codename_prefix)
-
-                # FIXME: `Asset`-specific logic does not belong in this generic
-                # mixin
-                if self.asset_type != ASSET_TYPE_SURVEY:
-                    matching_permissions = matching_permissions.exclude(
-                        codename__endswith="_submissions"
-                    )
-
-                for perm_pk, perm_codename in matching_permissions:
-                    if (codename is not None and
-                            perm_codename != codename
-                    ):
-                        # If the caller specified `codename`, skip anything that
-                        # doesn't match exactly. Necessary because `Asset` has
-                        # `delete_submissions` in addition to `delete_asset`
-                        continue
-                    effective_perms.add((self.owner.pk, perm_pk))
-=======
         if (
             self.owner is not None
             and (user is None or user.pk == self.owner.pk)
@@ -507,7 +432,6 @@
                     # `delete_submissions` in addition to `delete_asset`
                     continue
                 effective_perms.add((self.owner.pk, perm_pk))
->>>>>>> a666abcf
 
         # We may have calculated more permissions for anonymous users
         # than they are allowed to have. Remove them.
@@ -734,15 +658,9 @@
                 not deny
                 and fq_permission not in settings.ALLOWED_ANONYMOUS_PERMISSIONS
             ):
-<<<<<<< HEAD
                 raise serializers.ValidationError({
                     'permission': f'Anonymous users cannot be granted the permission {codename}.'
                 })
-=======
-                raise serializers.ValidationError(
-                    f'Anonymous users cannot be granted the permission {codename}.'
-                )
->>>>>>> a666abcf
             # Get the User database representation for AnonymousUser
             user_obj = get_anonymous_user()
         perm_model = Permission.objects.get(
@@ -799,11 +717,7 @@
         # view
         implied_perms = self.get_implied_perms(
             codename, reverse=deny, for_instance=self
-<<<<<<< HEAD
-        )
-=======
         ).intersection(assignable_permissions)
->>>>>>> a666abcf
         for implied_perm in implied_perms:
             self.assign_perm(
                 user_obj, implied_perm, deny=deny, defer_recalc=True)
