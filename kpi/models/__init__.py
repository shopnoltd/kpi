--- conflicted
+++ resolved
@@ -10,11 +10,7 @@
 from .import_export_task import (
     ExportTask,
     ImportTask,
-<<<<<<< HEAD
-    CustomProjectExportTask,
-=======
     ProjectViewExportTask,
->>>>>>> 2a86da10
     SynchronousExport,
 )
 from .tag_uid import TagUid
