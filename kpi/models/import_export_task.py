# coding: utf-8
import base64
import datetime
import dateutil.parser
import os
import posixpath
import re
import tempfile
from collections import defaultdict
from io import BytesIO
from os.path import split, splitext
from typing import List, Dict, Optional, Tuple, Generator
try:
    from zoneinfo import ZoneInfo
except ImportError:
    from backports.zoneinfo import ZoneInfo

import constance
import requests
from django.conf import settings
<<<<<<< HEAD
from django.core.files.base import ContentFile
=======
from django.contrib.postgres.fields import JSONField as JSONBField
from django.core.files.storage import FileSystemStorage
>>>>>>> 7b69ed69
from django.db import models, transaction
from django.urls import reverse
from django.utils.translation import gettext as t
from openpyxl.utils.exceptions import InvalidFileException
from private_storage.fields import PrivateFileField
from pyxform.xls2json_backends import xls_to_dict, xlsx_to_dict
from rest_framework import exceptions
from werkzeug.http import parse_options_header

import formpack
from formpack.constants import KOBO_LOCK_SHEET
from formpack.schema.fields import (
    IdCopyField,
    NotesCopyField,
    SubmissionTimeCopyField,
    TagsCopyField,
    ValidationStatusCopyField,
)
from formpack.utils.kobo_locking import get_kobo_locking_profiles
from formpack.utils.string import ellipsize
from kobo.apps.reports.report_data import build_formpack
from kpi.constants import (
    ASSET_TYPE_COLLECTION,
    ASSET_TYPE_EMPTY,
    ASSET_TYPE_SURVEY,
    ASSET_TYPE_TEMPLATE,
    PERM_CHANGE_ASSET,
    PERM_PARTIAL_SUBMISSIONS,
    PERM_VIEW_SUBMISSIONS,
)
from kpi.exceptions import XlsFormatException
from kpi.fields import KpiUidField
from kpi.models import Asset
from kpi.utils.log import logging
from kpi.utils.models import (
    _load_library_content,
    create_assets,
    resolve_url_to_asset,
)
from kpi.utils.rename_xls_sheet import (
    rename_xls_sheet,
    rename_xlsx_sheet,
    NoFromSheetError,
    ConflictSheetError,
)
from kpi.utils.strings import to_str
from kpi.zip_importer import HttpContentParse


def utcnow(*args, **kwargs):
    """
    Stupid, and exists only to facilitate mocking during unit testing.
    If you know of a better way, please remove this.
    """
    return datetime.datetime.now(tz=ZoneInfo('UTC'))


class ImportExportTask(models.Model):
    """
    A common base model for asynchronous import and exports. Must be
    subclassed to be useful. Subclasses must implement the `_run_task()` method
    """

    class Meta:
        abstract = True

    CREATED = 'created'
    PROCESSING = 'processing'
    COMPLETE = 'complete'
    ERROR = 'error'

    STATUS_CHOICES = (
        (CREATED, CREATED),
        (PROCESSING, PROCESSING),
        (ERROR, ERROR),
        (COMPLETE, COMPLETE),
    )

    user = models.ForeignKey('auth.User', on_delete=models.CASCADE)
    data = models.JSONField()
    messages = models.JSONField(default=dict)
    status = models.CharField(choices=STATUS_CHOICES, max_length=32,
                              default=CREATED)
    date_created = models.DateTimeField(auto_now_add=True)
    # date_expired = models.DateTimeField(null=True)

    def run(self):
        """
        Starts the import/export job by calling the subclass' `_run_task()`
        method. Catches all exceptions!  Suitable to be called by an
        asynchronous task runner (Celery)
        """
        with transaction.atomic():
            # FIXME: use `select_for_update`
            _refetched_self = self._meta.model.objects.get(pk=self.pk)
            self.status = _refetched_self.status
            del _refetched_self
            if self.status == self.COMPLETE:
                return
            elif self.status != self.CREATED:
                # possibly a concurrent task?
                raise Exception(
                    'only recently created {}s can be executed'.format(
                        self._meta.model_name)
                )
            self.status = self.PROCESSING
            self.save(update_fields=['status'])

        msgs = defaultdict(list)
        try:
            # This method must be implemented by a subclass
            self._run_task(msgs)
            self.status = self.COMPLETE
        except ExportTaskBase.InaccessibleData as e:
            msgs['error_type'] = t('Cannot access data')
            msgs['error'] = str(e)
            self.status = self.ERROR
        # TODO: continue to make more specific exceptions as above until this
        # catch-all can be removed entirely
        except Exception as err:
            msgs['error_type'] = type(err).__name__
            msgs['error'] = str(err)
            self.status = self.ERROR
            logging.error(
                'Failed to run %s: %s' % (self._meta.model_name, repr(err)),
                exc_info=True
            )

        self.messages.update(msgs)
        # Record the processing time for diagnostic purposes
        self.data['processing_time_seconds'] = (
            datetime.datetime.now(self.date_created.tzinfo) - self.date_created
        ).total_seconds()
        try:
            self.save(update_fields=['status', 'messages', 'data'])
        except TypeError as e:
            self.status = self.ERROR
            logging.error('Failed to save %s: %s' % (self._meta.model_name,
                                                     repr(e)),
                          exc_info=True)
            self.save(update_fields=['status'])


class ImportTask(ImportExportTask):
    uid = KpiUidField(uid_prefix='i')
    """
    Something that would be done after the file has uploaded
    ...although we probably would need to store the file in a blob
    """

    def _run_task(self, messages):
        self.status = self.PROCESSING
        self.save(update_fields=['status'])
        dest_item = has_necessary_perm = False

        if 'destination' in self.data and self.data['destination']:
            _d = self.data.get('destination')
            dest_item = resolve_url_to_asset(_d)
            if not dest_item.has_perm(self.user, PERM_CHANGE_ASSET):
                raise exceptions.PermissionDenied('user cannot update asset')
            else:
                has_necessary_perm = True

        if 'url' in self.data:
            # Retrieve file name from URL
            self._load_assets_from_url(
                messages=messages,
                url=self.data.get('url'),
                destination=dest_item,
                has_necessary_perm=has_necessary_perm,
            )
            return

        # Get filename
        try:
            filename = self.data['filename']
        except KeyError:
            filename = None

        if 'single_xls_url' in self.data:
            # Retrieve file name from URL
            # TODO: merge with `url` handling above; currently kept separate
            # because `_load_assets_from_url()` uses complex logic to deal with
            # multiple XLS files in a directory structure within a ZIP archive
            response = requests.get(self.data['single_xls_url'])
            response.raise_for_status()
            encoded_xls = to_str(base64.b64encode(response.content))

            # if filename is empty or None, try to retrieve
            # file name from the response headers
            if not filename:
                filename_from_header = parse_options_header(
                    response.headers['Content-Disposition']
                )

                try:
                    filename = filename_from_header[1]['filename']
                except (TypeError, IndexError, KeyError):
                    pass

            self.data['base64Encoded'] = encoded_xls

        if 'base64Encoded' in self.data:
            # When a file is uploaded as base64,
            # no name is provided in the encoded string
            # We should rely on self.data.get(:filename:)

            self._parse_b64_upload(
                base64_encoded_upload=self.data['base64Encoded'],
                filename=filename,
                messages=messages,
                library=self.data.get('library', False),
                desired_type=self.data.get('desired_type', None),
                destination=dest_item,
                has_necessary_perm=has_necessary_perm,
            )
            return

        raise Exception(
            'ImportTask data must contain `base64Encoded`, `url`, or '
            '`single_xls_url`'
        )

    def _load_assets_from_url(self, url, messages, **kwargs):
        destination = kwargs.get('destination', False)
        has_necessary_perm = kwargs.get('has_necessary_perm', False)
        req = requests.get(url, allow_redirects=True)
        fif = HttpContentParse(request=req).parse()
        fif.remove_invalid_assets()
        fif.remove_empty_collections()

        destination_collection = destination \
            if destination.asset_type == ASSET_TYPE_COLLECTION else False

        if destination_collection and not has_necessary_perm:
            # redundant check
            raise exceptions.PermissionDenied('user cannot load assets into this collection')

        collections_to_assign = []
        for item in fif._parsed:
            extra_args = {
                'owner': self.user,
                'name': item._name_base,
            }

            if item.get_type() == 'collection':
                # FIXME: seems to allow importing nested collections, even
                # though uploading from a file does not (`_parse_b64_upload()`
                # raises `NotImplementedError`)
                item._orm = create_assets(item.get_type(), extra_args)
            elif item.get_type() == 'asset':
                try:
                    kontent = xlsx_to_dict(item.readable)
                except InvalidFileException:
                    kontent = xls_to_dict(item.readable)

                if not destination:
                    extra_args['content'] = _strip_header_keys(kontent)
                    item._orm = create_assets(item.get_type(), extra_args)
                else:
                    # The below is copied from `_parse_b64_upload` pretty much as is
                    # TODO: review and test carefully
                    asset = destination
                    asset.content = kontent
                    asset.save()
                    messages['updated'].append({
                            'uid': asset.uid,
                            'kind': 'asset',
                            'owner__username': self.user.username,
                        })

            if item.parent:
                collections_to_assign.append([
                    item._orm,
                    item.parent._orm,
                ])
            elif destination_collection:
                collections_to_assign.append([
                    item._orm,
                    destination_collection,
                ])

        for (orm_obj, parent_item) in collections_to_assign:
            orm_obj.parent = parent_item
            orm_obj.save()

    def _parse_b64_upload(self, base64_encoded_upload, messages, **kwargs):
        filename = kwargs.get('filename', False)
        desired_type = kwargs.get('desired_type')
        # don't try to splitext() on None, False, etc.
        if filename:
            filename = splitext(filename)[0]
        else:
            filename = ''
        library = kwargs.get('library')
        survey_dict = _b64_xls_to_dict(base64_encoded_upload)
        survey_dict_keys = survey_dict.keys()

        destination = kwargs.get('destination', False)
        has_necessary_perm = kwargs.get('has_necessary_perm', False)

        if destination and not has_necessary_perm:
            # redundant check
            raise exceptions.PermissionDenied('user cannot update item')

        if destination and destination.asset_type == ASSET_TYPE_COLLECTION:
            raise NotImplementedError('cannot import into a collection at this'
                                      ' time')

        if 'library' in survey_dict_keys:
            if not library:
                raise ValueError('a library cannot be imported into the'
                                 ' form list')
            if destination:
                raise SyntaxError('libraries cannot be imported into assets')
            collection = _load_library_content({
                'content': survey_dict,
                'owner': self.user,
                'name': filename
            })
            messages['created'].append({
                'uid': collection.uid,
                'kind': 'collection',
                'owner__username': self.user.username,
            })
        elif 'survey' in survey_dict_keys:

            if not destination:
                if desired_type:
                    asset_type = desired_type
                elif library and len(survey_dict.get('survey')) > 1:
                    asset_type = 'block'
                elif library:
                    asset_type = 'question'
                else:
                    asset_type = 'survey'

                if asset_type in [ASSET_TYPE_SURVEY, ASSET_TYPE_TEMPLATE]:
                    _append_kobo_locking_profiles(
                        base64_encoded_upload, survey_dict
                    )
                asset = Asset.objects.create(
                    owner=self.user,
                    content=survey_dict,
                    asset_type=asset_type,
                    summary={'filename': filename},
                )
                msg_key = 'created'
            else:
                asset = destination
                if not asset.name:
                    asset.name = filename
                if asset.asset_type == ASSET_TYPE_EMPTY:
                    asset.asset_type = ASSET_TYPE_SURVEY
                if asset.asset_type in [ASSET_TYPE_SURVEY, ASSET_TYPE_TEMPLATE]:
                    _append_kobo_locking_profiles(
                        base64_encoded_upload, survey_dict
                    )
                asset.content = survey_dict
                asset.save()
                msg_key = 'updated'

            messages[msg_key].append({
                'uid': asset.uid,
                'summary': asset.summary,
                'kind': 'asset',
                'owner__username': self.user.username,
            })
        else:
            raise SyntaxError('xls upload must have one of these sheets: {}'
                              .format('survey, library'))


def export_upload_to(self, filename):
    """
    Please note that due to Python 2 limitations, you cannot serialize unbound
    method functions (e.g. a method declared and used in the same class body).
    Please move the function into the main module body to use migrations. For
    more information, see
    https://docs.djangoproject.com/en/1.8/topics/migrations/#serializing-values
    """
    return posixpath.join(self.user.username, 'exports', filename)


class ExportTaskBase(ImportExportTask):
    """
    An (asynchronous) submission data export job. The instantiator must set the
    `data` attribute to a dictionary with the following keys:
    * `type`: required; `xls`, `csv`, or `spss_labels`
    * `source`: required; URL of a deployed `Asset`
    * `lang`: optional; the name of the translation to be used for headers and
              response values. Specify `_xml` to use question and choice names
              instead of labels. Leave unset, or use `_default` for labels in
              the default language
    * `hierarchy_in_labels`: optional; when `true`, include the labels for all
                             ancestor groups in each field label, separated by
                             `group_sep`. Defaults to `False`
    * `group_sep`: optional; separator to use when labels contain group
                   hierarchy. Defaults to `/`
    * `fields_from_all_versions`: optional; defaults to `True`. When `False`,
                                  only fields from the latest deployed version
                                  are included
    * `tag_cols_for_header`: optional; a list of tag columns in the form
        definition to include as header rows in the export. For example, given
        the following form definition:

             | type    | name      | label                   | hxl       |
             |---------|-----------|-------------------------|-----------|
             | integer | displaced | How many are displaced? | #affected |

        an export with `tag_cols_for_header = ['hxl']` might look like:

             | How many persons are displaced? |
             | #affected                       |
             |---------------------------------|
             | 123                             |

        The default is `['hxl']`
    """

    uid = KpiUidField(uid_prefix='e')
    last_submission_time = models.DateTimeField(null=True)
    result = PrivateFileField(upload_to=export_upload_to, max_length=380)

    COPY_FIELDS = (
        IdCopyField,
        '_uuid',
        SubmissionTimeCopyField,
        ValidationStatusCopyField,
        NotesCopyField,
        # '_status' is always 'submitted_via_web' unless the submission was
        # made via KoBoCAT's bulk-submission-form; in that case, it's 'zip':
        # https://github.com/kobotoolbox/kobocat/blob/78133d519f7b7674636c871e3ba5670cd64a7227/onadata/apps/logger/import_tools.py#L67
        '_status',
        '_submitted_by',
        TagsCopyField,
    )

    # It's not very nice to ask our API users to submit `null` or `false`,
    # so replace friendlier language strings with the constants that formpack
    # expects
    API_LANGUAGE_TO_FORMPACK_LANGUAGE = {
        '_default': formpack.constants.UNTRANSLATED,
        '_xml': formpack.constants.UNSPECIFIED_TRANSLATION,
    }

    TIMESTAMP_KEY = '_submission_time'
    # Above 244 seems to cause 'Download error' in Chrome 64/Linux
    MAXIMUM_FILENAME_LENGTH = 240

    class InaccessibleData(Exception):
        def __str__(self):
            return t('This data does not exist or you do not have access to it')

    class Meta:
        abstract = True
        ordering = ['-date_created']

    def _build_export_filename(self, export, export_type):
        """
        Internal method to build the export filename based on the export title
        (which should be set when calling the `FormPack()` constructor),
        whether the latest or all versions are included, the label language,
        the current date and time, and the appropriate extension for the given
        `export_type`
        """

        if export_type == 'xls':
            extension = 'xlsx'
        elif export_type == 'spss_labels':
            extension = 'zip'
        else:
            extension = export_type

        if export_type == 'spss_labels':
            lang = 'SPSS Labels'
        elif export.lang == formpack.constants.UNTRANSLATED:
            lang = 'labels'
        else:
            lang = export.lang

        # TODO: translate this? Would we have to delegate to the front end?
        if self._fields_from_all_versions:
            version = 'all versions'
        else:
            version = 'latest version'

        filename_template = (
            '{{title}} - {version} - {{lang}} - {date:%Y-%m-%d-%H-%M-%S}'
            '.{ext}'.format(
                version=version,
                date=utcnow(),
                ext=extension
            )
        )
        title = export.title
        filename = filename_template.format(title=title, lang=lang)
        overrun = len(filename) - self.MAXIMUM_FILENAME_LENGTH
        if overrun <= 0:
            return filename
        # TODO: trim the title in a right-to-left-friendly way
        # TODO: deal with excessively long language names
        title = ellipsize(title, len(title) - overrun)
        filename = filename_template.format(title=title, lang=lang)
        return filename

    def _build_export_options(self, pack: formpack.FormPack) -> Dict:
        """
        Internal method to build formpack `Export` constructor arguments based
        on the options set in `self.data`
        """
        group_sep = self.data.get('group_sep', '/')
        multiple_select = self.data.get('multiple_select', 'both')
        translations = pack.available_translations
        lang = self.data.get('lang', None) or next(iter(translations), None)
        fields = self.data.get('fields', [])
        xls_types_as_text = self.data.get('xls_types_as_text', True)
        include_media_url = self.data.get('include_media_url', False)
        force_index = True if not fields or '_index' in fields else False
        try:
            # If applicable, substitute the constants that formpack expects for
            # friendlier language strings used by the API
            lang = self.API_LANGUAGE_TO_FORMPACK_LANGUAGE[lang]
        except KeyError:
            pass
        tag_cols_for_header = self.data.get('tag_cols_for_header', ['hxl'])

        return {
            'versions': pack.versions.keys(),
            'group_sep': group_sep,
            'multiple_select': multiple_select,
            'lang': lang,
            'hierarchy_in_labels': self._hierarchy_in_labels,
            'copy_fields': self.COPY_FIELDS,
            'force_index': force_index,
            'tag_cols_for_header': tag_cols_for_header,
            'filter_fields': fields,
            'xls_types_as_text': xls_types_as_text,
            'include_media_url': include_media_url,
        }

    @property
    def _fields_from_all_versions(self) -> bool:
        fields_from_versions = self.data.get('fields_from_all_versions', True)
        # v1 exports expects a string
        if isinstance(fields_from_versions, str):
            return fields_from_versions.lower() == 'true'
        return fields_from_versions

    @staticmethod
    def _get_fields_and_groups(fields: List[str]) -> List[str]:
        """
        Ensure repeat groups are included when filtering for specific fields by
        appending the path items. For example, a field with path of
        `group1/group2/field` will be added to the list as:
        ['group1/group2/field', 'group1/group2', 'group1']
        """
        if not fields:
            return []

        # Some fields are attached to the submission and must be included in
        # addition to the user-selected fields
        additional_fields = ['_attachments']

        field_groups = set()
        for field in fields:
            if '/' not in field:
                continue
            items = []
            while field:
                _path = split(field)[0]
                if _path:
                    items.append(_path)
                field = _path
            field_groups.update(items)
        fields += list(field_groups) + additional_fields
        return fields

    @property
    def _hierarchy_in_labels(self) -> bool:
        hierarchy_in_labels = self.data.get('hierarchy_in_labels', False)
        # v1 exports expects a string
        if isinstance(hierarchy_in_labels, str):
            return hierarchy_in_labels.lower() == 'true'
        return hierarchy_in_labels

    def _record_last_submission_time(self, submission_stream):
        """
        Internal generator that yields each submission in the given
        `submission_stream` while recording the most recent submission
        timestamp in `self.last_submission_time`
        """
        # FIXME: Mongo has only per-second resolution. Brutal.
        for submission in submission_stream:
            try:
                timestamp = submission[self.TIMESTAMP_KEY]
            except KeyError:
                pass
            else:
                timestamp = dateutil.parser.parse(timestamp)
                # Mongo timestamps are UTC, but their string representation
                # does not indicate that
                timestamp = timestamp.replace(tzinfo=ZoneInfo('UTC'))
                if (
                        self.last_submission_time is None or
                        timestamp > self.last_submission_time
                ):
                    self.last_submission_time = timestamp
            yield submission

    def _run_task(self, messages):
        """
        Generate the export and store the result in the `self.result`
        `PrivateFileField`. Should be called by the `run()` method of the
        superclass. The `submission_stream` method is provided for testing
        """
        source_url = self.data.get('source', False)
        flatten = self.data.get('flatten', True)
        export_type = self.data.get('type', '').lower()
        if export_type == 'xlsx':
            # Excel exports are always returned in XLSX format, but they're
            # referred to internally as `xls`
            export_type = 'xls'
        if export_type not in ('xls', 'csv', 'geojson', 'spss_labels'):
            raise NotImplementedError(
                'only `xls`, `csv`, `geojson`, and `spss_labels` '
                'are valid export types'
            )

        export, submission_stream = self.get_export_object()
        filename = self._build_export_filename(export, export_type)
        absolute_filename = self.get_absolute_filename(filename)

        with self.result.storage.open(absolute_filename, 'wb') as output_file:
            if export_type == 'csv':
                for line in export.to_csv(submission_stream):
                    output_file.write((line + "\r\n").encode('utf-8'))
            elif export_type == 'geojson':
                for line in export.to_geojson(
                    submission_stream, flatten=flatten
                ):
                    output_file.write(line.encode('utf-8'))
            elif export_type == 'xls':
                # XLSX export actually requires a filename (limitation of
                # pyexcelerate?)
                with tempfile.NamedTemporaryFile(
                        prefix='export_xlsx', mode='rb'
                ) as xlsx_output_file:
                    export.to_xlsx(xlsx_output_file.name, submission_stream)
                    # TODO: chunk again once
                    # https://github.com/jschneier/django-storages/issues/449
                    # is fixed
                    # TODO: Check if monkey-patch (line 57) can restore writing
                    # by chunk
                    """
                    while True:
                        chunk = xlsx_output_file.read(5 * 1024 * 1024)
                        if chunk:
                            output_file.write(chunk)
                        else:
                            break
                    """
                    output_file.write(xlsx_output_file.read())
            elif export_type == 'spss_labels':
                export.to_spss_labels(output_file)

        self.result = absolute_filename

        if not self.pk:
            # In tests, exports are not saved into the DB before calling this
            # method, thus we cannot update only specific fields.
            self.save()
        else:
            self.save(update_fields=['result', 'last_submission_time'])

    def delete(self, *args, **kwargs):
        # removing exported file from storage
        self.result.delete(save=False)
        super().delete(*args, **kwargs)

    def get_absolute_filename(self, filename: str) -> str:
        """
        Get absolute filename related to storage root.
        """

        storage_class = self.result.storage
        filename = self.result.field.generate_filename(self, filename)

        # We cannot call `self.result.save()` before reopening the file
        # in write mode (i.e. open(filename, 'wb')). because it does not work
        # with AzureStorage.
        # Unfortunately, `self.result.save()` does few things that we need to
        # reimplement here:
        # - Create parent folders (if they do not exist) for local storage
        # - Get a unique filename if filename already exists on storage

        # Copied from `FileSystemStorage._save()` 😢
        # TODO avoid duplicating Django FileSystemStorage class code and find
        #   a way to use `self.result.save()`
        if isinstance(storage_class, FileSystemStorage):
            full_path = storage_class.path(filename)

            # Create any intermediate directories that do not exist.
            directory = os.path.dirname(full_path)
            if not os.path.exists(directory):
                try:
                    if storage_class.directory_permissions_mode is not None:
                        # os.makedirs applies the global umask, so we reset it,
                        # for consistency with file_permissions_mode behavior.
                        old_umask = os.umask(0)
                        try:
                            os.makedirs(
                                directory, storage_class.directory_permissions_mode
                            )
                        finally:
                            os.umask(old_umask)
                    else:
                        os.makedirs(directory)
                except FileExistsError:
                    # There's a race between os.path.exists() and os.makedirs().
                    # If os.makedirs() fails with FileExistsError, the directory
                    # was created concurrently.
                    pass
            if not os.path.isdir(directory):
                raise IOError("%s exists and is not a directory." % directory)

            # Store filenames with forward slashes, even on Windows.
            filename = filename.replace('\\', '/')

        return storage_class.get_available_name(filename)

    def get_export_object(
        self, source: Optional[Asset] = None
    ) -> Tuple[formpack.reporting.Export, Generator]:
        """
        Get the formpack Export object and submission stream for processing.
        """

        fields = self.data.get('fields', [])
        query = self.data.get('query', {})
        submission_ids = self.data.get('submission_ids', [])

        if source is None:
            source_url = self.data.get('source', False)
            if not source_url:
                raise Exception('no source specified for the export')
            try:
                source = resolve_url_to_asset(source_url)
            except Asset.DoesNotExist:
                raise self.InaccessibleData

        source_perms = source.get_perms(self.user)
        if (
            PERM_VIEW_SUBMISSIONS not in source_perms
            and PERM_PARTIAL_SUBMISSIONS not in source_perms
        ):
            raise self.InaccessibleData

        if not source.has_deployment:
            raise Exception('the source must be deployed prior to export')

        # Include the group name in `fields` for Mongo to correctly filter
        # for repeat groups
        fields = self._get_fields_and_groups(fields)
        submission_stream = source.deployment.get_submissions(
            user=self.user,
            fields=fields,
            submission_ids=submission_ids,
            query=query,
        )

        pack, submission_stream = build_formpack(
            source, submission_stream, self._fields_from_all_versions
        )

        # Wrap the submission stream in a generator that records the most
        # recent timestamp
        submission_stream = self._record_last_submission_time(
            submission_stream
        )

        options = self._build_export_options(pack)
        return pack.export(**options), submission_stream

    @classmethod
    @transaction.atomic
    def log_and_mark_stuck_as_errored(cls, user, source):
        """
        Set the status to ERROR and log a warning for any export that's been in
        an incomplete state for too long.

        `source` is the source URL as included in the `data` attribute.
        """
        # How long can an export possibly run, not including time spent waiting
        # in the Celery queue?
        max_export_run_time = getattr(
            settings, 'CELERY_TASK_TIME_LIMIT', 2100)
        # Allow a generous grace period
        max_allowed_export_age = datetime.timedelta(
            seconds=max_export_run_time * 4)
        this_moment = datetime.datetime.now(tz=ZoneInfo('UTC'))
        oldest_allowed_timestamp = this_moment - max_allowed_export_age
        stuck_exports = cls.objects.filter(
            user=user,
            date_created__lt=oldest_allowed_timestamp,
            data__source=source,
        ).exclude(status__in=(cls.COMPLETE, cls.ERROR))
        for stuck_export in stuck_exports:
            logging.warning(
                'Stuck export {}: type {}, username {}, source {}, '
                'age {}'.format(
                    stuck_export.uid,
                    stuck_export.data.get('type'),
                    stuck_export.user.username,
                    stuck_export.data.get('source'),
                    this_moment - stuck_export.date_created,
                )
            )
            # FIXME: use `select_for_update`
            stuck_export.status = cls.ERROR
            stuck_export.save()

    @classmethod
    @transaction.atomic
    def remove_excess(cls, user, source):
        """
        Remove a user's oldest exports if they have more than
        settings.MAXIMUM_EXPORTS_PER_USER_PER_FORM exports for a particular
        form. Returns the number of exports removed.

        `source` is the source URL as included in the `data` attribute.
        """
        user_source_exports = cls.objects.filter(
            user=user, data__source=source
        ).order_by('-date_created')
        # FIXME: use `select_for_update`
        excess_exports = user_source_exports[
            settings.MAXIMUM_EXPORTS_PER_USER_PER_FORM:
        ]
        for export in excess_exports:
            export.delete()


class ExportTask(ExportTaskBase):
    """
    An asynchronous export task, to be run with Celery
    """
    def _run_task(self, messages):
        try:
            source_url = self.data['source']
        except KeyError:
            raise Exception('no source specified for the export')

        # Take this opportunity to do some housekeeping
        self.log_and_mark_stuck_as_errored(self.user, source_url)

        super()._run_task(messages)

        # Now that a new export has completed successfully, remove any old
        # exports in excess of the per-user, per-form limit
        self.remove_excess(self.user, source_url)


class SynchronousExport(ExportTaskBase):
    """
    A synchronous export, with significant limitations on processing time, but
    offered for user convenience
    """
    FORMAT_TYPE_CHOICES = (('csv', 'csv'), ('xlsx', 'xlsx'))
    # these fields duplicate information already in `data`, but a
    # `unique_together` cannot reference things inside a json object
    asset_export_settings = models.ForeignKey(
        'kpi.AssetExportSettings', on_delete=models.CASCADE
    )
    format_type = models.CharField(choices=FORMAT_TYPE_CHOICES, max_length=32)

    class Meta:
        unique_together = (('user', 'asset_export_settings', 'format_type'),)

    @classmethod
    def generate_or_return_existing(cls, user, asset_export_settings):
        age_cutoff = utcnow() - datetime.timedelta(
            seconds=constance.config.SYNCHRONOUS_EXPORT_CACHE_MAX_AGE
        )
        format_type = asset_export_settings.export_settings['type']
        data = asset_export_settings.export_settings.copy()
        data['source'] = reverse(
            'asset-detail', args=[asset_export_settings.asset.uid]
        )
        criteria = {
            'user': user,
            'asset_export_settings': asset_export_settings,
            'format_type': format_type,
        }

        # An object (a row) must be created (inserted) before it can be locked
        cls.objects.get_or_create(**criteria, defaults={'data': data})

        with transaction.atomic():
            # Lock the object (and block until a lock can be obtained) to
            # prevent the same export from running concurrently
            export = cls.objects.select_for_update().get(**criteria)

            if (
                export.status == cls.COMPLETE
                and export.date_created >= age_cutoff
            ):
                return export

            export.data = data
            export.status = cls.CREATED
            export.date_created = utcnow()
            export.result.delete(save=False)
            export.save()
            export.run()
            return export


def _get_xls_format(decoded_str):
    first_bytes = decoded_str[:2]
    if first_bytes == b'PK':
        return 'xlsx'
    elif first_bytes == b'\xd0\xcf':
        return 'xls'
    else:
        raise XlsFormatException('Unsupported format, or corrupt file')


def _get_xls_sheet_renamer(decoded_str):
    return (
        rename_xlsx_sheet
        if _get_xls_format(decoded_str) == 'xlsx'
        else rename_xls_sheet
    )


def _get_xls_to_dict(decoded_str):
    return (
        xlsx_to_dict if _get_xls_format(decoded_str) == 'xlsx' else xls_to_dict
    )


def _b64_xls_to_dict(base64_encoded_upload):
    decoded_str = base64.b64decode(base64_encoded_upload)
    _xls_sheet_renamer = _get_xls_sheet_renamer(decoded_str)
    _xls_to_dict = _get_xls_to_dict(decoded_str)
    try:
        xls_with_renamed_sheet = _xls_sheet_renamer(
            BytesIO(decoded_str), from_sheet='library', to_sheet='survey'
        )
    except ConflictSheetError:
        raise ValueError(
            'An import cannot have both "survey" and' ' "library" sheets.'
        )
    except NoFromSheetError:
        # library did not exist in the xls file
        survey_dict = _xls_to_dict(BytesIO(decoded_str))
    else:
        survey_dict = _xls_to_dict(xls_with_renamed_sheet)
        survey_dict['library'] = survey_dict.pop('survey')

    return _strip_header_keys(survey_dict)


def _append_kobo_locking_profiles(
    base64_encoded_upload: BytesIO, survey_dict: dict
) -> None:
    decoded_bytes = base64.b64decode(base64_encoded_upload)
    kobo_locks = get_kobo_locking_profiles(BytesIO(decoded_bytes))
    if kobo_locks:
        survey_dict[KOBO_LOCK_SHEET] = kobo_locks


def _strip_header_keys(survey_dict):
    survey_dict_copy = dict(survey_dict)
    for sheet_name, sheet in survey_dict_copy.items():
        if re.search(r'_header$', sheet_name):
            del survey_dict[sheet_name]
    return survey_dict<|MERGE_RESOLUTION|>--- conflicted
+++ resolved
@@ -18,12 +18,7 @@
 import constance
 import requests
 from django.conf import settings
-<<<<<<< HEAD
-from django.core.files.base import ContentFile
-=======
-from django.contrib.postgres.fields import JSONField as JSONBField
 from django.core.files.storage import FileSystemStorage
->>>>>>> 7b69ed69
 from django.db import models, transaction
 from django.urls import reverse
 from django.utils.translation import gettext as t
