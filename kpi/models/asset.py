--- conflicted
+++ resolved
@@ -867,22 +867,19 @@
         self.save()
 
     def save(self, *args, **kwargs):
-<<<<<<< HEAD
-
-        is_new = self.pk is None
-=======
+
         if self.asset_type not in ASSET_TYPES_WITH_CONTENT:
-            # so long as all of the operations in this overriden `save()`
+            # so long as all of the operations in this overridden `save()`
             # method pertain to content, bail out if it's impossible for this
             # asset to have content in the first place
             super().save(*args, **kwargs)
             return
->>>>>>> f5ec0fcd
+
+        is_new = self.pk is None
+        update_parent_languages = kwargs.pop('update_parent_languages', True)
 
         if self.content is None:
             self.content = {}
-
-        update_parent_languages = kwargs.pop('update_parent_languages', True)
 
         # in certain circumstances, we don't want content to
         # be altered on save. (e.g. on asset.deploy())
@@ -890,8 +887,7 @@
             self.adjust_content_on_save()
 
         # populate summary
-        if self.asset_type != ASSET_TYPE_COLLECTION:
-            self._populate_summary()
+        self._populate_summary()
 
         # infer asset_type only between question and block
         if self.asset_type in [ASSET_TYPE_QUESTION, ASSET_TYPE_BLOCK]:
@@ -910,6 +906,9 @@
         _create_version = kwargs.pop('create_version', True)
         super().save(*args, **kwargs)
 
+        # Update languages for parent and previous parent.
+        # e.g. if an survey has been moved from one collection to another,
+        # we want both collections to be updated.
         if self.parent is not None and update_parent_languages:
             if self.parent_id != self.__previous_parent_id and \
                self.__previous_parent_id is not None:
