--- conflicted
+++ resolved
@@ -605,12 +605,7 @@
                 # We still can't deploy any version other than the current one
                 raise NotImplementedError(
                     'Only the current version can be deployed')
-<<<<<<< HEAD
             asset.deploy(active=validated_data['active'])
-=======
-            # Overwrite the contents of the form
-            deployment.redeploy(active=validated_data['active'])
->>>>>>> d2a0e55c
             asset.save()
         else:
             # A regular PATCH request can update only the `active` field
