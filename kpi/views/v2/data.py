--- conflicted
+++ resolved
@@ -399,173 +399,6 @@
         """
         Creates a duplicate of the submission with a given `pk`
         """
-
-        deployment = self._get_deployment()
-        # Coerce to int because back end only finds matches with same type
-        submission_id = positive_int(pk)
-        original_submission = deployment.get_submission(
-            submission_id, request.user, fields=['_uuid']
-        )
-
-        with http_open_rosa_error_handler(
-            lambda: deployment.duplicate_submission(
-                submission_id=submission_id, request=request
-            ),
-            request,
-        ) as handler:
-            if handler.http_error_response:
-                response = {
-                    'data': handler.error,
-                    'content_type': 'application/json',
-                    'status': handler.status_code,
-                }
-            else:
-                deployment.copy_submission_extras(
-                    original_submission['_uuid'], handler.func_return['_uuid']
-                )
-                response = {
-                    'data': handler.func_return,
-                    'content_type': 'application/json',
-                    'status': status.HTTP_201_CREATED,
-                }
-            return Response(**response)
-
-    @action(
-        detail=True,
-        methods=['GET'],
-        renderer_classes=[renderers.JSONRenderer],
-        permission_classes=[EditLinkSubmissionPermission],
-        url_path='((enketo/)|(enketo/redirect/))?edit',
-    )
-    def enketo_edit(self, request, pk, *args, **kwargs):
-        submission_id = positive_int(pk)
-        enketo_response = self._get_enketo_link(request, submission_id, 'edit')
-        if enketo_response.status_code in (
-            status.HTTP_201_CREATED, status.HTTP_200_OK
-        ):
-            # See https://github.com/enketo/enketo-express/issues/187
-            EnketoSessionAuthentication.prepare_response_with_csrf_cookie(
-                request, enketo_response
-            )
-        return self._handle_enketo_redirect(request, enketo_response, *args, **kwargs)
-
-    @action(
-        detail=True,
-        methods=['GET'],
-        renderer_classes=[renderers.JSONRenderer],
-        permission_classes=[ViewSubmissionPermission],
-        url_path='enketo/(redirect/)?view',
-    )
-    def enketo_view(self, request, pk, *args, **kwargs):
-        submission_id = positive_int(pk)
-        enketo_response = self._get_enketo_link(request, submission_id, 'view')
-        return self._handle_enketo_redirect(request, enketo_response, *args, **kwargs)
-
-    def get_queryset(self):
-        # This method is needed when pagination is activated and renderer is
-        # `BrowsableAPIRenderer`. Because data comes from Mongo, `list()` and
-        # `retrieve()` don't need Django Queryset, we only need return `None`.
-        return None
-
-    def list(self, request, *args, **kwargs):
-        format_type = kwargs.get('format', request.GET.get('format', 'json'))
-        deployment = self._get_deployment()
-        filters = self._filter_mongo_query(request)
-
-        if format_type == 'geojson':
-            # For GeoJSON, get the submissions as JSON and let
-            # `SubmissionGeoJsonRenderer` handle the rest
-            return Response(
-                deployment.get_submissions(
-                    user=request.user,
-                    format_type=SUBMISSION_FORMAT_TYPE_JSON,
-                    request=request,
-                    **filters
-                )
-            )
-
-        try:
-            submissions = deployment.get_submissions(
-                request.user,
-                format_type=format_type,
-                request=request,
-                **filters
-            )
-        except OperationFailure as err:
-            message = str(err)
-            # Don't show just any raw exception message out of fear of data leaking
-            if message == '$all needs an array':
-                raise serializers.ValidationError(message)
-            logging.warning(message, exc_info=True)
-            raise serializers.ValidationError('Unsupported query')
-        # Create a dummy list to let the Paginator do all the calculation
-        # for pagination because it does not need the list of real objects.
-        # It avoids retrieving all the objects from MongoDB
-        dummy_submissions_list = [None] * deployment.current_submission_count
-        page = self.paginate_queryset(dummy_submissions_list)
-        if page is not None:
-            return self.get_paginated_response(submissions)
-
-        return Response(list(submissions))
-
-    def retrieve(self, request, pk, *args, **kwargs):
-        """
-        Retrieve a submission by its primary key or its UUID.
-
-        Warning when using the UUID. Submissions can have the same uuid because
-        there is no unique constraint on this field. The first occurrence
-        will be returned.
-        """
-        format_type = kwargs.get('format', request.GET.get('format', 'json'))
-        deployment = self._get_deployment()
-        params = {
-            'user': request.user,
-            'format_type': format_type,
-            'request': request,
-        }
-        filters = self._filter_mongo_query(request)
-
-        # Unfortunately, Django expects that the URL parameter is `pk`,
-        # its name cannot be changed (easily).
-        submission_id_or_uuid = pk
-        try:
-            submission_id_or_uuid = positive_int(submission_id_or_uuid)
-        except ValueError:
-            if not re.match(
-                r'[a-z\d]{8}-([a-z\d]{4}-){3}[a-z\d]{12}', submission_id_or_uuid
-            ):
-                raise Http404
-
-            try:
-                query = json.loads(filters.pop('query', '{}'))
-            except json.JSONDecodeError:
-                raise serializers.ValidationError(
-                    {'query': t('Value must be valid JSON.')}
-                )
-            query['_uuid'] = submission_id_or_uuid
-            filters['query'] = query
-        else:
-            params['submission_ids'] = [submission_id_or_uuid]
-
-        # Join all parameters to be passed to `deployment.get_submissions()`
-        params.update(filters)
-
-        submissions = deployment.get_submissions(**params)
-        if not submissions:
-            raise Http404
-
-        submission = list(submissions)[0]
-        return Response(submission)
-
-<<<<<<< HEAD
-=======
-    @action(detail=True, methods=['POST'],
-            renderer_classes=[renderers.JSONRenderer],
-            permission_classes=[DuplicateSubmissionPermission])
-    def duplicate(self, request, pk, *args, **kwargs):
-        """
-        Creates a duplicate of the submission with a given `pk`
-        """
         deployment = self._get_deployment()
         # Coerce to int because the back end only finds matches with the same type
         submission_id = positive_int(pk)
@@ -590,7 +423,133 @@
                 }
             return Response(**response)
 
->>>>>>> 478494bb
+    @action(
+        detail=True,
+        methods=['GET'],
+        renderer_classes=[renderers.JSONRenderer],
+        permission_classes=[EditLinkSubmissionPermission],
+        url_path='((enketo/)|(enketo/redirect/))?edit',
+    )
+    def enketo_edit(self, request, pk, *args, **kwargs):
+        submission_id = positive_int(pk)
+        enketo_response = self._get_enketo_link(request, submission_id, 'edit')
+        if enketo_response.status_code in (
+            status.HTTP_201_CREATED, status.HTTP_200_OK
+        ):
+            # See https://github.com/enketo/enketo-express/issues/187
+            EnketoSessionAuthentication.prepare_response_with_csrf_cookie(
+                request, enketo_response
+            )
+        return self._handle_enketo_redirect(request, enketo_response, *args, **kwargs)
+
+    @action(
+        detail=True,
+        methods=['GET'],
+        renderer_classes=[renderers.JSONRenderer],
+        permission_classes=[ViewSubmissionPermission],
+        url_path='enketo/(redirect/)?view',
+    )
+    def enketo_view(self, request, pk, *args, **kwargs):
+        submission_id = positive_int(pk)
+        enketo_response = self._get_enketo_link(request, submission_id, 'view')
+        return self._handle_enketo_redirect(request, enketo_response, *args, **kwargs)
+
+    def get_queryset(self):
+        # This method is needed when pagination is activated and renderer is
+        # `BrowsableAPIRenderer`. Because data comes from Mongo, `list()` and
+        # `retrieve()` don't need Django Queryset, we only need return `None`.
+        return None
+
+    def list(self, request, *args, **kwargs):
+        format_type = kwargs.get('format', request.GET.get('format', 'json'))
+        deployment = self._get_deployment()
+        filters = self._filter_mongo_query(request)
+
+        if format_type == 'geojson':
+            # For GeoJSON, get the submissions as JSON and let
+            # `SubmissionGeoJsonRenderer` handle the rest
+            return Response(
+                deployment.get_submissions(
+                    user=request.user,
+                    format_type=SUBMISSION_FORMAT_TYPE_JSON,
+                    request=request,
+                    **filters
+                )
+            )
+
+        try:
+            submissions = deployment.get_submissions(
+                request.user,
+                format_type=format_type,
+                request=request,
+                **filters
+            )
+        except OperationFailure as err:
+            message = str(err)
+            # Don't show just any raw exception message out of fear of data leaking
+            if message == '$all needs an array':
+                raise serializers.ValidationError(message)
+            logging.warning(message, exc_info=True)
+            raise serializers.ValidationError('Unsupported query')
+        # Create a dummy list to let the Paginator do all the calculation
+        # for pagination because it does not need the list of real objects.
+        # It avoids retrieving all the objects from MongoDB
+        dummy_submissions_list = [None] * deployment.current_submission_count
+        page = self.paginate_queryset(dummy_submissions_list)
+        if page is not None:
+            return self.get_paginated_response(submissions)
+
+        return Response(list(submissions))
+
+    def retrieve(self, request, pk, *args, **kwargs):
+        """
+        Retrieve a submission by its primary key or its UUID.
+
+        Warning when using the UUID. Submissions can have the same uuid because
+        there is no unique constraint on this field. The first occurrence
+        will be returned.
+        """
+        format_type = kwargs.get('format', request.GET.get('format', 'json'))
+        deployment = self._get_deployment()
+        params = {
+            'user': request.user,
+            'format_type': format_type,
+            'request': request,
+        }
+        filters = self._filter_mongo_query(request)
+
+        # Unfortunately, Django expects that the URL parameter is `pk`,
+        # its name cannot be changed (easily).
+        submission_id_or_uuid = pk
+        try:
+            submission_id_or_uuid = positive_int(submission_id_or_uuid)
+        except ValueError:
+            if not re.match(
+                r'[a-z\d]{8}-([a-z\d]{4}-){3}[a-z\d]{12}', submission_id_or_uuid
+            ):
+                raise Http404
+
+            try:
+                query = json.loads(filters.pop('query', '{}'))
+            except json.JSONDecodeError:
+                raise serializers.ValidationError(
+                    {'query': t('Value must be valid JSON.')}
+                )
+            query['_uuid'] = submission_id_or_uuid
+            filters['query'] = query
+        else:
+            params['submission_ids'] = [submission_id_or_uuid]
+
+        # Join all parameters to be passed to `deployment.get_submissions()`
+        params.update(filters)
+
+        submissions = deployment.get_submissions(**params)
+        if not submissions:
+            raise Http404
+
+        submission = list(submissions)[0]
+        return Response(submission)
+
     @action(detail=True, methods=['GET', 'PATCH', 'DELETE'],
             renderer_classes=[renderers.JSONRenderer],
             permission_classes=[SubmissionValidationStatusPermission])
