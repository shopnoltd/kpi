# coding: utf-8
import copy
import json
from collections import defaultdict, OrderedDict
from operator import itemgetter

from django.db.models import Count, Q
from django.http import Http404
from django.shortcuts import get_object_or_404
from rest_framework import exceptions, renderers, status, viewsets
from rest_framework.decorators import action
from rest_framework.response import Response
from rest_framework_extensions.mixins import NestedViewSetMixin
from rest_framework.reverse import reverse

from kpi.constants import (
    ASSET_TYPES,
    ASSET_TYPE_ARG_NAME,
    ASSET_TYPE_SURVEY,
    ASSET_TYPE_TEMPLATE,
    CLONE_ARG_NAME,
    CLONE_COMPATIBLE_TYPES,
    CLONE_FROM_VERSION_ID_ARG_NAME,
    PERM_FROM_KC_ONLY,
    PERM_CHANGE_METADATA,
)
from kpi.deployment_backends.backends import DEPLOYMENT_BACKENDS
from kpi.exceptions import (
    BadAssetTypeException,
)
from kpi.filters import (
    AssetOrderingFilter,
    KpiObjectPermissionsFilter,
    SearchFilter,
)
from kpi.highlighters import highlight_xform
from kpi.models import (
    Asset,
    ObjectPermission,
    UserAssetSubscription,
)
from kpi.paginators import AssetPagination
from kpi.permissions import (
    get_perm_name,
    IsOwnerOrReadOnly,
    PostMappedToChangePermission,
    ReportPermission,
)
from kpi.renderers import (
    AssetJsonRenderer,
    SSJsonRenderer,
    XFormRenderer,
    XlsRenderer,
)
from kpi.serializers import DeploymentSerializer
from kpi.serializers.v2.asset import (
    AssetListSerializer,
<<<<<<< HEAD
    AssetMetadataListSerializer,
=======
>>>>>>> 9734a620
    AssetSerializer,
)
from kpi.utils.hash import calculate_hash
from kpi.serializers.v2.reports import ReportsDetailSerializer
from kpi.utils.kobo_to_xlsform import to_xlsform_structure
from kpi.utils.ss_structure_to_mdtable import ss_structure_to_mdtable
from kpi.utils.object_permission import (
    get_database_user,
    get_objects_for_user,
)
<<<<<<< HEAD
from kpi.utils.project_views import (
    get_regional_views_for_user,
    user_has_regional_asset_perm,
)
=======
from kpi.utils.project_views import user_has_regional_asset_perm
>>>>>>> 9734a620


class AssetViewSet(NestedViewSetMixin, viewsets.ModelViewSet):
    """
    * Assign a asset to a collection <span class='label label-warning'>partially implemented</span>
    * Run a partial update of a asset <span class='label label-danger'>TODO</span>

    ## List of asset endpoints

    Lists the asset endpoints accessible to requesting user, for anonymous access
    a list of public data endpoints is returned.

    <pre class="prettyprint">
    <b>GET</b> /api/v2/assets/
    </pre>

    > Example
    >
    >       curl -X GET https://[kpi]/api/v2/assets/

    Search can be made with `q` parameter.
    Search filters can be returned with results by passing `metadata=on` to querystring.
    > Example
    >
    >       curl -X GET https://[kpi]/api/v2/assets/?metadata=on
    >       {
    >           "count": 0
    >           "next": ...
    >           "previous": ...
    >           "results": []
    >           "metadata": {
    >               "languages": [],
    >               "countries": [],
    >               "sectors": [],
    >               "organizations": []
    >           }
    >       }

    Look at [README](https://github.com/kobotoolbox/kpi#searching-assets)
    for more details.

    Results can be sorted with `ordering` parameter.
    Allowed fields are:

    - `asset_type`
    - `date_modified`
    - `name`
    - `owner__username`
    - `subscribers_count`

    > Example
    >
    >       curl -X GET https://[kpi]/api/v2/assets/?ordering=-name

    _Note: Collections can be displayed first with parameter `collections_first`_

    > Example
    >
    >       curl -X GET https://[kpi]/api/v2/assets/?collections_first=true&ordering=-name

    <hr>

    Get a hash of all `version_id`s of assets.
    Useful to detect any changes in assets with only one call to `API`

    <pre class="prettyprint">
    <b>GET</b> /api/v2/assets/hash/
    </pre>

    > Example
    >
    >       curl -X GET https://[kpi]/api/v2/assets/hash/

    ## CRUD

    * `uid` - is the unique identifier of a specific asset

    Retrieves current asset
    <pre class="prettyprint">
    <b>GET</b> /api/v2/assets/<code>{uid}</code>/
    </pre>


    > Example
    >
    >       curl -X GET https://[kpi]/api/v2/assets/aSAvYreNzVEkrWg5Gdcvg/

    Creates or clones an asset.
    <pre class="prettyprint">
    <b>POST</b> /api/v2/assets/
    </pre>


    > Example
    >
    >       curl -X POST https://[kpi]/api/v2/assets/


    > **Payload to create a new asset**
    >
    >        {
    >           "name": {string},
    >           "settings": {
    >               "description": {string},
    >               "sector": {string},
    >               "country": {string},
    >               "share-metadata": {boolean}
    >           },
    >           "asset_type": {string}
    >        }

    > **Payload to clone an asset**
    >
    >       {
    >           "clone_from": {string},
    >           "name": {string},
    >           "asset_type": {string}
    >       }

    where `asset_type` must be one of these values:

    * block (can be cloned to `block`, `question`, `survey`, `template`)
    * question (can be cloned to `question`, `survey`, `template`)
    * survey (can be cloned to `block`, `question`, `survey`, `template`)
    * template (can be cloned to `survey`, `template`)

    Settings are cloned only when type of assets are `survey` or `template`.
    In that case, `share-metadata` is not preserved.

    When creating a new `block` or `question` asset, settings are not saved either.

    ### Data

    Retrieves data
    <pre class="prettyprint">
    <b>GET</b> /api/v2/assets/{uid}/data/
    </pre>

    > Example
    >
    >       curl -X GET https://[kpi]/api/v2/assets/aSAvYreNzVEkrWg5Gdcvg/data/

    ### Deployment

    Retrieves the existing deployment, if any.
    <pre class="prettyprint">
    <b>GET</b> /api/v2/assets/{uid}/deployment/
    </pre>

    > Example
    >
    >       curl -X GET https://[kpi]/api/v2/assets/aSAvYreNzVEkrWg5Gdcvg/deployment/

    Creates a new deployment, but only if a deployment does not exist already.
    <pre class="prettyprint">
    <b>POST</b> /api/v2/assets/{uid}/deployment/
    </pre>

    > Example
    >
    >       curl -X POST https://[kpi]/api/v2/assets/aSAvYreNzVEkrWg5Gdcvg/deployment/

    Updates the `active` field of the existing deployment.
    <pre class="prettyprint">
    <b>PATCH</b> /api/v2/assets/{uid}/deployment/
    </pre>

    > Example
    >
    >       curl -X PATCH https://[kpi]/api/v2/assets/aSAvYreNzVEkrWg5Gdcvg/deployment/

    Overwrites the entire deployment, including the form contents, but does not change the deployment's identifier
    <pre class="prettyprint">
    <b>PUT</b> /api/v2/assets/{uid}/deployment/
    </pre>

    > Example
    >
    >       curl -X PUT https://[kpi]/api/v2/assets/aSAvYreNzVEkrWg5Gdcvg/deployment/

    ### Reports

    Returns the submission data for all deployments of a survey.
    This data is grouped by answers, and does not show the data for individual submissions.
    The endpoint will return a <b>404 NOT FOUND</b> error if the asset is not deployed and will only return the data for the most recently deployed version.

    <pre class="prettyprint">
    <b>GET</b> /api/v2/assets/{uid}/reports/
    </pre>

    > Example
    >
    >       curl -X GET https://[kpi]/api/v2/assets/aSAvYreNzVEkrWg5Gdcvg/reports/

    ### Data sharing

    Control sharing of submission data from this project to other projects

    <pre class="prettyprint">
    <b>PATCH</b> /api/v2/assets/{uid}/
    </pre>

    > Example
    >
    >       curl -X PATCH https://[kpi]/api/v2/assets/aSAvYreNzVEkrWg5Gdcvg/
    >
    > **Payload**
    >
    >        {
    >           "data_sharing": {
    >              "enabled": true,
    >              "fields": []
    >           }
    >        }
    >

    * `fields`: Optional. List of questions whose responses will be shared. If
        missing or empty, all responses will be shared. Questions must be
        identified by full group path separated by slashes, e.g.
        `group/subgroup/question_name`.

    >
    > Response
    >
    >       HTTP 200 Ok
    >        {
    >           ...
    >           "data_sharing": {
    >              "enabled": true,
    >              "fields": []
    >           }
    >        }
    >


    ### CURRENT ENDPOINT
    """

    # Filtering handled by KpiObjectPermissionsFilter.filter_queryset()
    queryset = Asset.objects.all()

    lookup_field = 'uid'
    pagination_class = AssetPagination
    permission_classes = [IsOwnerOrReadOnly]
    ordering_fields = [
        'asset_type',
        'date_modified',
        'name',
        'owner__username',
        'subscribers_count',
    ]
    filter_backends = [
        KpiObjectPermissionsFilter,
        SearchFilter,
        AssetOrderingFilter,
    ]
    renderer_classes = [
        renderers.BrowsableAPIRenderer,
        AssetJsonRenderer,
        SSJsonRenderer,
        XFormRenderer,
        XlsRenderer,
    ]
    # Terms that can be used to search and filter return values
    # from a query `q`
    search_default_field_lookups = [
        'name__icontains',
        'owner__username__icontains',
        'settings__description__icontains',
        'summary__icontains',
        'tags__name__icontains',
        'uid__icontains',
    ]

<<<<<<< HEAD

=======
>>>>>>> 9734a620
    def get_object(self):
        if self.request.method == 'PATCH':
            try:
                asset = Asset.objects.get(uid=self.kwargs['uid'])
            except Asset.DoesNotExist:
                raise Http404

            if user_has_regional_asset_perm(
<<<<<<< HEAD
                asset, self.request.user, 'change_metadata'
=======
                asset, self.request.user, PERM_CHANGE_METADATA
>>>>>>> 9734a620
            ):
                return asset

        return super().get_object()

    @action(detail=True, renderer_classes=[renderers.JSONRenderer])
    def content(self, request, uid):
        asset = self.get_object()
        return Response({
            'kind': 'asset.content',
            'uid': asset.uid,
            'data': asset.to_ss_structure(),
        })

    def create(self, request, *args, **kwargs):
        if CLONE_ARG_NAME in request.data:
            serializer = self._get_clone_serializer()
        else:
            serializer = self.get_serializer(data=request.data)

        serializer.is_valid(raise_exception=True)
        self.perform_create(serializer)
        headers = self.get_success_headers(serializer.data)
        return Response(serializer.data, status=status.HTTP_201_CREATED,
                        headers=headers)

    @action(detail=True,
            methods=['get', 'post', 'patch'],
            permission_classes=[PostMappedToChangePermission])
    def deployment(self, request, uid):
        """
        A GET request retrieves the existing deployment, if any.
        A POST request creates a new deployment, but only if a deployment does
            not exist already.
        A PATCH request updates the `active` field of the existing deployment.
        A PUT request overwrites the entire deployment, including the form
            contents, but does not change the deployment's identifier
        """
        asset = self.get_object()
        serializer_context = self.get_serializer_context()
        serializer_context['asset'] = asset

        # TODO: Require the client to provide a fully-qualified identifier,
        # otherwise provide less kludgy solution
        if 'identifier' not in request.data and 'id_string' in request.data:
            id_string = request.data.pop('id_string')[0]
            backend_name = request.data['backend']
            try:
                backend = DEPLOYMENT_BACKENDS[backend_name]
            except KeyError:
                raise KeyError(
                    'cannot retrieve asset backend: "{}"'.format(backend_name))
            request.data['identifier'] = backend.make_identifier(
                request.user.username, id_string)

        if request.method == 'GET':
            if not asset.has_deployment:
                raise Http404
            else:
                serializer = DeploymentSerializer(
                    asset.deployment, context=serializer_context
                )
                # TODO: Understand why this 404s when `serializer.data` is not
                # coerced to a dict
                return Response(dict(serializer.data))
        elif request.method == 'POST':
            if not asset.can_be_deployed:
                raise BadAssetTypeException(
                    'Only surveys may be deployed, but this asset is a '
                    f'{asset.asset_type}'
                )
            else:
                if asset.has_deployment:
                    raise exceptions.MethodNotAllowed(
                        method=request.method,
                        detail='Use PATCH to update an existing deployment'
                    )
                serializer = DeploymentSerializer(
                    data=request.data,
                    context=serializer_context
                )
                serializer.is_valid(raise_exception=True)
                serializer.save()
                # TODO: Understand why this 404s when `serializer.data` is not
                # coerced to a dict
                return Response(dict(serializer.data))

        elif request.method == 'PATCH':
            if not asset.can_be_deployed:
                raise BadAssetTypeException(
                    'Only surveys may be deployed, '
                    f'but this asset is a {asset.asset_type}'
                )
            else:
                if not asset.has_deployment:
                    raise exceptions.MethodNotAllowed(
                        method=request.method,
                        detail='Use POST to create a new deployment'
                    )
                serializer = DeploymentSerializer(
                    asset.deployment,
                    data=request.data,
                    context=serializer_context,
                    partial=True
                )
                serializer.is_valid(raise_exception=True)
                serializer.save()
                # TODO: Understand why this 404s when `serializer.data` is not
                # coerced to a dict
                return Response(dict(serializer.data))

    def finalize_response(self, request, response, *args, **kwargs):
        """ Manipulate the headers as appropriate for the requested format.
        See https://github.com/tomchristie/django-rest-framework/issues/1041#issuecomment-22709658.
        """
        # If the request fails at an early stage, e.g. the user has no
        # model-level permissions, accepted_renderer won't be present.
        if hasattr(request, 'accepted_renderer'):
            # Check the class of the renderer instead of just looking at the
            # format, because we don't want to set
            # `Content-Disposition: attachment` on asset snapshot XML
            if isinstance(request.accepted_renderer, XFormRenderer):
                filename = '.'.join(
                    (self.get_object().uid, request.accepted_renderer.format)
                )
                response[
                    'Content-Disposition'
                ] = 'attachment; filename={}'.format(filename)
            if isinstance(request.accepted_renderer, XlsRenderer):
                # `accepted_renderer.format` is 'xls' here for historical
                # reasons, but what we actually serve now is xlsx (Excel 2007+)
                filename = '.'.join((self.get_object().uid, 'xlsx'))
                response[
                    'Content-Disposition'
                ] = 'attachment; filename={}'.format(filename)

        return super().finalize_response(
            request, response, *args, **kwargs)

    def get_queryset(self, *args, **kwargs):
        queryset = super().get_queryset(*args, **kwargs)
        if self.action == 'list':
            return queryset.model.optimize_queryset_for_list(queryset)
        else:
            # This is called to retrieve an individual record. How much do we
            # have to care about optimizations for that?
            return queryset

    def get_metadata(self, queryset):
        """
        Prepare metadata to inject in list endpoint.
        Useful to retrieve values needed for search

        :return: dict
        """
        metadata = {
            'languages': set(),
            'countries': OrderedDict(),
            'sectors': OrderedDict(),
            'organizations': set(),
        }

        records = queryset.values('summary', 'settings').\
            exclude(
                Q(
                    Q(summary__languages=[]) | Q(summary__languages=[None])
                ),
                Q(
                    Q(settings__country=None) | Q(settings__country__exact=''),
                    Q(settings__sector=None) | Q(settings__sector__exact=''),
                    Q(settings__organization=None) | Q(settings__organization='')
                )
            )

        # Languages
        records = records.order_by()

        for record in records.all():
            try:
                languages = record['summary']['languages']
            except (ValueError, KeyError):
                pass
            else:
                for language in languages:
                    if language:
                        metadata['languages'].add(language)

            try:
                country = record['settings']['country']
                value = country['value']
                label = country['label']
            except (KeyError, TypeError):
                pass
            else:
                if value and value not in metadata['countries']:
                    metadata['countries'][value] = label

            try:
                sector = record['settings']['sector']
                value = sector['value']
                label = sector['label']
            except (KeyError, TypeError):
                pass
            else:
                if value and value not in metadata['sectors']:
                    metadata['sectors'][value] = label

            try:
                organization = record['settings']['organization']
            except KeyError:
                pass
            else:
                if organization:
                    metadata['organizations'].add(organization)

        metadata['languages'] = sorted(list(metadata['languages']))

        metadata['countries'] = sorted(metadata['countries'].items(),
                                       key=itemgetter(1))

        metadata['sectors'] = sorted(metadata['sectors'].items(),
                                     key=itemgetter(1))

        metadata['organizations'] = sorted(list(metadata['organizations']))

        return metadata

    def get_paginated_response(self, data, metadata=None):
        """
        Override parent `get_paginated_response` response to include `metadata`
        """
        assert self.paginator is not None
        return self.paginator.get_paginated_response(data, metadata)

    def get_serializer_class(self):
        if self.action == 'list':
            return AssetListSerializer
        else:
            return AssetSerializer

    def get_serializer_context(self):
        """
        Extra context provided to the serializer class.
        """

        context_ = super().get_serializer_context()
        if self.action == 'list':
            # To avoid making a triple join-query for each asset in the list
            # to retrieve related objects, we populated dicts key-ed by asset
            # ids with the data needed by serializer.
            # We create one (big) query per dict instead of a separate query
            # for each asset in the list.
            # The serializer will be able to pick what it needs from that dict
            # and narrow down data according to users' permissions.

            # self.__filtered_queryset is set in the `list()` method that
            # DRF automatically calls and is overridden below. This is
            # to prevent double calls to `filter_queryset()` as described in
            # the issue here: https://github.com/kobotoolbox/kpi/issues/2576
            queryset = self.__filtered_queryset

            # 1) Retrieve all asset IDs of current list
            asset_ids = AssetPagination.\
                get_all_asset_ids_from_queryset(queryset)

            # 2) Get object permissions per asset
            object_permissions = ObjectPermission.objects.filter(
                asset_id__in=asset_ids,
                deny=False,
            ).exclude(
                permission__codename=PERM_FROM_KC_ONLY
            ).select_related(
                'user', 'permission'
            ).order_by(
                'user__username', 'permission__codename'
            )

            object_permissions_per_asset = defaultdict(list)

            for op in object_permissions:
                object_permissions_per_asset[op.asset_id].append(op)

            context_['object_permissions_per_asset'] = object_permissions_per_asset

            # 3) Get the collection subscriptions per asset
            subscriptions_queryset = UserAssetSubscription.objects. \
                values('asset_id', 'user_id').distinct().order_by('asset_id')

            user_subscriptions_per_asset = defaultdict(list)
            for record in subscriptions_queryset:
                user_subscriptions_per_asset[record['asset_id']].append(
                    record['user_id'])

            context_['user_subscriptions_per_asset'] = user_subscriptions_per_asset

            # 4) Get children count per asset
            # Ordering must be cleared otherwise group_by is wrong
            # (i.e. default ordered field `date_modified` must be removed)
            records = Asset.objects.filter(parent_id__in=asset_ids). \
                values('parent_id').annotate(children_count=Count('id')).order_by()

            children_count_per_asset = {
                r.get('parent_id'): r.get('children_count', 0)
                for r in records if r.get('parent_id') is not None
            }

            context_['children_count_per_asset'] = children_count_per_asset

        return context_

    @action(detail=True, renderer_classes=[renderers.TemplateHTMLRenderer])
    def koboform(self, request, *args, **kwargs):
        asset = self.get_object()
        return Response({'asset': asset, }, template_name='koboform.html')

    def list(self, request, *args, **kwargs):
        # assigning global filtered query set to prevent additional,
        # unnecessary calls to `filter_queryset`
        self.__filtered_queryset = self.filter_queryset(self.get_queryset())

        page = self.paginate_queryset(self.__filtered_queryset)
        if page is not None:
            serializer = self.get_serializer(page, many=True)
            metadata = None
            if request.GET.get('metadata') == 'on':
                metadata = self.get_metadata(self.__filtered_queryset)
            return self.get_paginated_response(serializer.data, metadata)

        serializer = self.get_serializer(self.__filtered_queryset, many=True)
        return Response(serializer.data)

    @action(detail=False, methods=['GET'],
            renderer_classes=[renderers.JSONRenderer])
    def hash(self, request):
        """
        Creates an hash of `version_id` of all accessible assets by the user.
        Useful to detect changes between each request.

        :param request:
        :return: JSON
        """
        user = self.request.user
        if user.is_anonymous:
            raise exceptions.NotAuthenticated()
        else:
            accessible_assets = (
                get_objects_for_user(user, 'view_asset', Asset)
                .filter(asset_type=ASSET_TYPE_SURVEY)
                .order_by("uid")
            )

            assets_version_ids = [
                asset.version_id
                for asset in accessible_assets
                if asset.version_id is not None
            ]
            # Sort alphabetically
            assets_version_ids.sort()

            if len(assets_version_ids) > 0:
                hash_ = calculate_hash(''.join(assets_version_ids), algorithm='md5')
            else:
                hash_ = ''

            return Response({
                'hash': hash_
            })

    @action(detail=False, methods=['GET'],
            renderer_classes=[renderers.JSONRenderer])
    def metadata(self, request):
        queryset = self.filter_queryset(self.get_queryset())
        metadata = self.get_metadata(queryset)
        return Response(metadata)

    def partial_update(self, request, *args, **kwargs):
        instance = self.get_object()

        if CLONE_ARG_NAME in request.data:
            serializer = self._get_clone_serializer(instance)
        else:
            serializer = self.get_serializer(instance,
                                             data=request.data,
                                             partial=True)

        serializer.is_valid(raise_exception=True)
        self.perform_update(serializer)
        return Response(serializer.data)

    def perform_create(self, serializer):
        user = get_database_user(self.request.user)
        serializer.save(owner=user)

    def perform_destroy(self, instance):
        if hasattr(instance, 'has_deployment') and instance.has_deployment:
            instance.deployment.delete()
        return super().perform_destroy(instance)

    @action(
        detail=True,
        permission_classes=[ReportPermission],
        methods=['GET'],
        renderer_classes=[renderers.JSONRenderer],
    )
    def reports(self, request, *args, **kwargs):
        asset = self.get_object()
        if not asset.has_deployment:
            raise Http404
        serializer = ReportsDetailSerializer(asset,
                                             context=self.get_serializer_context())
        return Response(serializer.data)

    @action(detail=True, renderer_classes=[renderers.JSONRenderer])
    def valid_content(self, request, uid):
        asset = self.get_object()
        return Response({
            'kind': 'asset.valid_content',
            'uid': asset.uid,
            'data': to_xlsform_structure(asset.content),
        })

    @action(detail=True, renderer_classes=[renderers.StaticHTMLRenderer])
    def table_view(self, request, *args, **kwargs):
        sa = self.get_object()
        md_table = ss_structure_to_mdtable(sa.ordered_xlsform_content())
        return Response('<!doctype html>\n'
                        '<html><body><code><pre>' + md_table.strip())

    @action(detail=True, renderer_classes=[renderers.TemplateHTMLRenderer])
    def xform(self, request, *args, **kwargs):
        asset = self.get_object()
        export = asset.snapshot(regenerate=True)
        # TODO-- forward to AssetSnapshotViewset.xform
        response_data = copy.copy(export.details)
        options = {
            'linenos': True,
            'full': True,
        }
        if export.xml != '':
            response_data['highlighted_xform'] = highlight_xform(export.xml, **options)
        return Response(response_data, template_name='highlighted_xform.html')

    @action(detail=True, renderer_classes=[renderers.StaticHTMLRenderer])
    def xls(self, request, *args, **kwargs):
        return self.table_view(self, request, *args, **kwargs)

    def _get_clone_serializer(self, current_asset=None):
        """
        Gets the serializer from cloned object
        :param current_asset: Asset. Asset to be updated.
        :return: AssetSerializer
        """
        original_uid = self.request.data[CLONE_ARG_NAME]
        original_asset = get_object_or_404(Asset, uid=original_uid)
        if CLONE_FROM_VERSION_ID_ARG_NAME in self.request.data:
            original_version_id = self.request.data.get(CLONE_FROM_VERSION_ID_ARG_NAME)
            source_version = get_object_or_404(
                original_asset.asset_versions, uid=original_version_id)
        else:
            source_version = original_asset.asset_versions.first()

        view_perm = get_perm_name('view', original_asset)
        if not self.request.user.has_perm(view_perm, original_asset):
            raise Http404

        partial_update = isinstance(current_asset, Asset)
        cloned_data = self._prepare_cloned_data(original_asset, source_version, partial_update)
        if partial_update:
            return self.get_serializer(current_asset, data=cloned_data, partial=True)
        else:
            return self.get_serializer(data=cloned_data)

    def _prepare_cloned_data(self, original_asset, source_version, partial_update):
        """
        Some business rules must be applied when cloning an asset to another with a different type.
        It prepares the data to be cloned accordingly.

        It raises an exception if source and destination are not compatible for cloning.

        :param original_asset: Asset
        :param source_version: AssetVersion
        :param partial_update: Boolean
        :return: dict
        """
        if self._validate_destination_type(original_asset):
            # `to_clone_dict()` returns only `name`, `content`, `asset_type`,
            # and `tag_string`
            cloned_data = original_asset.to_clone_dict(version=source_version)

            # Allow the user's request data to override `cloned_data`
            cloned_data.update(self.request.data.items())

            if partial_update:
                # Because we're updating an asset from another which can have another type,
                # we need to remove `asset_type` from clone data to ensure it's not updated
                # when serializer is initialized.
                cloned_data.pop("asset_type", None)
            else:
                # Change asset_type if needed.
                cloned_data["asset_type"] = self.request.data.get(ASSET_TYPE_ARG_NAME, original_asset.asset_type)

            cloned_asset_type = cloned_data.get("asset_type")
            # Settings are: Country, Description, Sector and Share-metadata
            # Copy settings only when original_asset is `survey` or `template`
            # and `asset_type` property of `cloned_data` is `survey` or `template`
            # or None (partial_update)
            if cloned_asset_type in [None, ASSET_TYPE_TEMPLATE, ASSET_TYPE_SURVEY] and \
                    original_asset.asset_type in [ASSET_TYPE_TEMPLATE, ASSET_TYPE_SURVEY]:

                settings = original_asset.settings.copy()
                settings.pop("share-metadata", None)

                cloned_data_settings = cloned_data.get("settings", {})

                # Depending of the client payload. settings can be JSON or string.
                # if it's a string. Let's load it to be able to merge it.
                if not isinstance(cloned_data_settings, dict):
                    cloned_data_settings = json.loads(cloned_data_settings)

                settings.update(cloned_data_settings)
                cloned_data['settings'] = json.dumps(settings)

            # until we get content passed as a dict, transform the content obj to a str
            # TODO, verify whether `Asset.content.settings.id_string` should be cleared out.
            cloned_data["content"] = json.dumps(cloned_data.get("content"))
            return cloned_data
        else:
            raise BadAssetTypeException("Destination type is not compatible with source type")

    def _validate_destination_type(self, original_asset_):
        """
        Validates if destination asset can be cloned from source asset.
        :param original_asset_ Asset: Source
        :return: Boolean
        """
        is_valid = True

        if CLONE_ARG_NAME in self.request.data and ASSET_TYPE_ARG_NAME in self.request.data:
            destination_type = self.request.data.get(ASSET_TYPE_ARG_NAME)
            if destination_type in dict(ASSET_TYPES).values():
                source_type = original_asset_.asset_type
                is_valid = destination_type in CLONE_COMPATIBLE_TYPES.get(source_type)
            else:
                is_valid = False

        return is_valid<|MERGE_RESOLUTION|>--- conflicted
+++ resolved
@@ -11,7 +11,6 @@
 from rest_framework.decorators import action
 from rest_framework.response import Response
 from rest_framework_extensions.mixins import NestedViewSetMixin
-from rest_framework.reverse import reverse
 
 from kpi.constants import (
     ASSET_TYPES,
@@ -55,10 +54,6 @@
 from kpi.serializers import DeploymentSerializer
 from kpi.serializers.v2.asset import (
     AssetListSerializer,
-<<<<<<< HEAD
-    AssetMetadataListSerializer,
-=======
->>>>>>> 9734a620
     AssetSerializer,
 )
 from kpi.utils.hash import calculate_hash
@@ -69,14 +64,7 @@
     get_database_user,
     get_objects_for_user,
 )
-<<<<<<< HEAD
-from kpi.utils.project_views import (
-    get_regional_views_for_user,
-    user_has_regional_asset_perm,
-)
-=======
 from kpi.utils.project_views import user_has_regional_asset_perm
->>>>>>> 9734a620
 
 
 class AssetViewSet(NestedViewSetMixin, viewsets.ModelViewSet):
@@ -351,10 +339,6 @@
         'uid__icontains',
     ]
 
-<<<<<<< HEAD
-
-=======
->>>>>>> 9734a620
     def get_object(self):
         if self.request.method == 'PATCH':
             try:
@@ -363,11 +347,7 @@
                 raise Http404
 
             if user_has_regional_asset_perm(
-<<<<<<< HEAD
-                asset, self.request.user, 'change_metadata'
-=======
                 asset, self.request.user, PERM_CHANGE_METADATA
->>>>>>> 9734a620
             ):
                 return asset
 
