--- conflicted
+++ resolved
@@ -165,13 +165,7 @@
             )
         )
 
-<<<<<<< HEAD
-        data['asr_mt_features_enabled'] = check_asr_mt_access_for_user(
-            request.user
-        )
-=======
         data['asr_mt_features_enabled'] = check_asr_mt_access_for_user(request.user)
->>>>>>> 6e4e3c22
         data['submission_placeholder'] = SUBMISSION_PLACEHOLDER
 
         if settings.STRIPE_ENABLED:
