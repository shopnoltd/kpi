# coding: utf-8
import json
import re
from io import StringIO, BytesIO
<<<<<<< HEAD
from typing import Dict, Generator, Tuple, Optional
=======
from tempfile import NamedTemporaryFile
>>>>>>> bfa4c94d

from dicttoxml import dicttoxml
from django.utils.xmlutils import SimplerXMLGenerator
from pydub import AudioSegment
from rest_framework import renderers
from rest_framework import status
from rest_framework.exceptions import ErrorDetail
from rest_framework_xml.renderers import XMLRenderer as DRFXMLRenderer

import formpack
from kobo.apps.reports.report_data import build_formpack
from kpi.constants import GEO_QUESTION_TYPES
<<<<<<< HEAD
from kpi.mixins.export_object import ExportObjectMixin
=======
from kpi.exceptions import InvalidXPathException
>>>>>>> bfa4c94d
from kpi.utils.xml import add_xml_declaration


class AssetJsonRenderer(renderers.JSONRenderer):
    media_type = 'application/json'
    format = 'json'


class MediaFileRenderer(renderers.BaseRenderer):
    media_type = '*/*'
    format = None
    charset = None
    render_style = 'binary'

    def render(self, data, accepted_media_type=None, renderer_context=None):
        return data


class MP3ConversionRenderer(MediaFileRenderer):
    media_type = 'audio/mpeg'
    format = 'mp3'

    def render(self, data, accepted_media_type=None, renderer_context=None):
        try:
            audio = AudioSegment.from_file(BytesIO(data))
        except:
            if data.get('detail').code == 'xpath_not_found':
                return None

        with NamedTemporaryFile(suffix='.mp3') as f:
            export = audio.export(f, format='mp3')
            content = export.read()
        return content


class OpenRosaRenderer(DRFXMLRenderer):

    media_type = 'text/xml'

    def render(self, data, accepted_media_type=None, renderer_context=None):
        """
        Duplicate `rest_framework_xml.renderers.XMLRenderer.render()` to add
        the `xmlns` attribute to the root node
        """
        if not hasattr(self, 'xmlns'):
            raise NotImplemented('`xmlns` must be implemented!')

        if data is None:
            return ''

        stream = StringIO()

        xml = SimplerXMLGenerator(stream, self.charset)
        xml.startDocument()
        xml.startElement(
            self.root_tag_name,
            {'xmlns': f'http://openrosa.org/xforms/{self.xmlns}'},
        )

        self._to_xml(xml, data)

        xml.endElement(self.root_tag_name)
        xml.endDocument()
        return stream.getvalue()


class OpenRosaFormListRenderer(OpenRosaRenderer):

    xmlns = 'xformsList'
    item_tag_name = 'xform'
    root_tag_name = 'xforms'


class OpenRosaManifestRenderer(OpenRosaRenderer):

    xmlns = 'xformsManifest'
    item_tag_name = 'mediaFile'
    root_tag_name = 'manifest'


class SSJsonRenderer(renderers.JSONRenderer):
    media_type = 'application/json'
    format = 'ssjson'
    charset = 'utf-8'

    def render(self, data, media_type=None, renderer_context=None):
        # this accessing of the model might be frowned upon, but
        # I'd prefer to avoid re-building the SS structure outside of the
        # model for now.
        return json.dumps(
            renderer_context['view'].get_object().to_ss_structure()
        )


class SubmissionGeoJsonRenderer(renderers.BaseRenderer):
    media_type = 'application/json'
    format = 'geojson'

    def render(self, data, accepted_media_type=None, renderer_context=None):
        view = renderer_context['view']
        # `AssetNestedObjectViewsetMixin` provides the asset
        asset = view.asset
        if renderer_context['response'].status_code != status.HTTP_200_OK:
            # We're ending up with stuff like `{u'detail': u'Not found.'}` in
            # `data`. Is this the best way to handle that?
            return None
        pack, submission_stream = build_formpack(asset, data)
        # Right now, we're more-or-less mirroring the JSON renderer. In the
        # future, we could expose more export options (e.g. label language)
        export = pack.export(
            versions=pack.versions.keys(),
            group_sep='/',
            lang=formpack.constants.UNSPECIFIED_TRANSLATION,
            hierarchy_in_labels=True,
        )
        geo_question_name = view.request.query_params.get('geo_question_name')
        if not geo_question_name:
            # No geo question specified; use the first one in the latest
            # version of the form
            latest_version = next(reversed(list(pack.versions.values())))
            first_section = next(iter(latest_version.sections.values()))
            geo_questions = (field for field in first_section.fields.values()
                             if field.data_type in GEO_QUESTION_TYPES)
            try:
                geo_question_name = next(geo_questions).name
            except StopIteration:
                # formpack will gracefully return an empty `features` array
                geo_question_name = None
        return ''.join(
            export.to_geojson(
                submission_stream,
                geo_question_name=geo_question_name,
            )
        )


class SubmissionXLSXRenderer(renderers.BaseRenderer, ExportObjectMixin):
    media_type = 'application/vnd.openxmlformats-officedocument.spreadsheetml.sheet'  # noqa
    format = 'xlsx'

    def render(
        self,
        data: Dict,
        media_type: Optional[str] = None,
        renderer_context: Optional[Dict] = None,
    ) -> BytesIO:
        view = renderer_context['view']
        # `self.user` required to check for valid (partial) permissions before
        # allowing an export to succeed
        self.user = view.request.user
        self.data = data
        export, submission_stream = self.get_export_object(
            source=view.asset,
            _async=False,
        )
        stream = BytesIO()
        export.to_xlsx(stream, submission_stream)
        stream.seek(0)
        return stream


class SubmissionCSVRenderer(renderers.BaseRenderer, ExportObjectMixin):
    media_type = 'text/csv'
    format = 'csv'

    def render(
        self,
        data: Dict,
        media_type: Optional[str] = None,
        renderer_context: Optional[Dict] = None,
    ) -> str:
        view = renderer_context['view']
        # `self.user` required to check for valid (partial) permissions before
        # allowing an export to succeed
        self.user = view.request.user
        self.data = data
        export, submission_stream = self.get_export_object(
            source=view.asset,
            _async=False,
        )
        stream = StringIO()
        for line in export.to_csv(submission_stream):
            stream.write(line + '\r\n')
        return stream.getvalue()


class SubmissionXMLRenderer(DRFXMLRenderer):

    def render(self, data, accepted_media_type=None, renderer_context=None):

        # data should be str, but in case it's a dict, return as XML.
        # e.g. It happens with 404
        if isinstance(data, dict):
            # Force cast `ErrorDetail` as `six.text_type` because `dicttoxml`
            # does not recognize this type and treat each character as xml node.
            for k, v in data.items():
                if isinstance(v, ErrorDetail):
                    data[k] = str(v)

            return add_xml_declaration(self._get_xml(data))

        if isinstance(data, list):
            opening_node = self._node_generator(self.root_tag_name)
            closing_node = self._node_generator(
                self.root_tag_name, closing=True
            )
            data_str = ''.join(data)
            data = f'{opening_node}{data_str}{closing_node}'

        return add_xml_declaration(data)

    @classmethod
    def _get_xml(cls, data):

        # Submissions are wrapped in `<item>` nodes.
        results = data.pop('results', False)
        if not results:
            return dicttoxml(
                data, attr_type=False, custom_root=cls.root_tag_name
            )

        submissions_parent_node = 'results'

        xml_ = dicttoxml(data, attr_type=False, custom_root=cls.root_tag_name)
        # Retrieve the beginning of the XML (without closing tag) in order
        # to concatenate `results` as XML nodes too.
        xml_2_str = xml_.decode().replace(f'</{cls.root_tag_name}>', '')

        opening_results_node = cls._node_generator(submissions_parent_node)
        closing_results_node = cls._node_generator(submissions_parent_node,
                                                   closing=True)
        results_data_str = ''.join(map(cls.__cleanup_submission, results))
        closing_root_node = cls._node_generator(cls.root_tag_name, closing=True)

        xml_2_str += f'{opening_results_node}' \
                     f'{results_data_str}' \
                     f'{closing_results_node}' \
                     f'{closing_root_node}'

        return xml_2_str.encode()  # Should return bytes

    @staticmethod
    def _node_generator(name, closing=False):
        if closing:
            return f'</{name}>'

        return f'<{name}>'

    @staticmethod
    def __cleanup_submission(submission):
        return re.sub(r'^<\?xml[^>]*>', '', submission)


class XMLRenderer(DRFXMLRenderer):

    def render(
        self,
        data,
        accepted_media_type=None,
        renderer_context=None,
        relationship=None,
    ):
        if hasattr(renderer_context.get('view'), 'get_object'):
            obj = renderer_context.get('view').get_object()
            # If `relationship` is passed among arguments, retrieve `xml`
            # from this relationship.
            # e.g. obj is `Asset`, relationship can be `snapshot`
            if relationship is not None and hasattr(obj, relationship):
                return getattr(obj, relationship).xml
            return add_xml_declaration(obj.xml)
        else:
            return super().render(data=data,
                                  accepted_media_type=accepted_media_type,
                                  renderer_context=renderer_context)


class XFormRenderer(XMLRenderer):

    def render(self, data, accepted_media_type=None, renderer_context=None):
        return super().render(data=data,
                              accepted_media_type=accepted_media_type,
                              renderer_context=renderer_context,
                              relationship="snapshot")


class XlsRenderer(renderers.BaseRenderer):
    media_type = 'application/vnd.openxmlformats-officedocument.spreadsheetml.sheet'
    # Really, this should be `format = 'xlsx'`, but let's not make a breaking
    # change to the API just to use a newer Excel format. Instead, we'll rely
    # on `AssetViewSet.finalize_response()` to set the filename appropriately
    format = 'xls'

    versioned = True
    kobo_specific_types = False

    def render(self, data, media_type=None, renderer_context=None):
        asset = renderer_context['view'].get_object()
        return asset.to_xls_io(versioned=self.versioned,
                               kobo_specific_types=self.kobo_specific_types)<|MERGE_RESOLUTION|>--- conflicted
+++ resolved
@@ -2,11 +2,9 @@
 import json
 import re
 from io import StringIO, BytesIO
-<<<<<<< HEAD
-from typing import Dict, Generator, Tuple, Optional
-=======
 from tempfile import NamedTemporaryFile
->>>>>>> bfa4c94d
+from typing import Dict, Optional
+
 
 from dicttoxml import dicttoxml
 from django.utils.xmlutils import SimplerXMLGenerator
@@ -19,11 +17,7 @@
 import formpack
 from kobo.apps.reports.report_data import build_formpack
 from kpi.constants import GEO_QUESTION_TYPES
-<<<<<<< HEAD
 from kpi.mixins.export_object import ExportObjectMixin
-=======
-from kpi.exceptions import InvalidXPathException
->>>>>>> bfa4c94d
 from kpi.utils.xml import add_xml_declaration
 
 
