# coding: utf-8
import json
import re

from dicttoxml import dicttoxml
from rest_framework import renderers
from rest_framework import status
from rest_framework.exceptions import ErrorDetail
from rest_framework_xml.renderers import XMLRenderer as DRFXMLRenderer

import formpack
from kobo.apps.reports.report_data import build_formpack
from kpi.constants import GEO_QUESTION_TYPES


class AssetJsonRenderer(renderers.JSONRenderer):
    media_type = 'application/json'
    format = 'json'


class SSJsonRenderer(renderers.JSONRenderer):
    media_type = 'application/json'
    format = 'ssjson'
    charset = 'utf-8'

    def render(self, data, media_type=None, renderer_context=None):
        # this accessing of the model might be frowned upon, but I'd prefer to avoid
        # re-building the SS structure outside of the model for now.
        return json.dumps(renderer_context['view'].get_object().to_ss_structure())


class XMLRenderer(DRFXMLRenderer):

    def render(self, data, accepted_media_type=None, renderer_context=None, relationship=None):
        if hasattr(renderer_context.get("view"), "get_object"):
            obj = renderer_context.get("view").get_object()
            # If `relationship` is passed among arguments, retrieve `xml` from this relationship.
            # e.g. obj is `Asset`, relationship can be `snapshot`
            if relationship is not None and hasattr(obj, relationship):
                return getattr(obj, relationship).xml
            return obj.xml
        else:
            return super().render(data=data,
                                  accepted_media_type=accepted_media_type,
                                  renderer_context=renderer_context)


class XFormRenderer(XMLRenderer):

    def render(self, data, accepted_media_type=None, renderer_context=None):
        return super().render(data=data,
                              accepted_media_type=accepted_media_type,
                              renderer_context=renderer_context,
                              relationship="snapshot")


class SubmissionGeoJsonRenderer(renderers.BaseRenderer):
    media_type = 'application/json'
    format = 'geojson'

    def render(self, data, accepted_media_type=None, renderer_context=None):
        view = renderer_context['view']
        # `AssetNestedObjectViewsetMixin` provides the asset
        asset = view.asset
        if renderer_context['response'].status_code != status.HTTP_200_OK:
            # We're ending up with stuff like `{u'detail': u'Not found.'}` in
            # `data`. Is this the best way to handle that?
            return None
        pack, submission_stream = build_formpack(asset, data)
        # Right now, we're more-or-less mirroring the JSON renderer. In the
        # future, we could expose more export options (e.g. label language)
        export = pack.export(
            versions=pack.versions.keys(),
            group_sep='/',
            lang=formpack.constants.UNSPECIFIED_TRANSLATION,
            hierarchy_in_labels=True,
        )
        return ''.join(
<<<<<<< HEAD
            export.to_geojson(submission_stream)
=======
            export.to_geojson(
                submission_stream,
                geo_question_name=geo_question_name,
            )
>>>>>>> 32b874fe
        )


class SubmissionXMLRenderer(DRFXMLRenderer):

    def render(self, data, accepted_media_type=None, renderer_context=None):

        custom_root = 'root'

        def node_generator(name, closing=False):
            if closing:
                return f'</{name}>'

            return f'<{name}>'

        def cleanup_submission(submission):
            return re.sub(r'^<\?xml[^>]*>', '', submission)

        # data should be str, but in case it's a dict, return as XML.
        # e.g. It happens with 404
        if isinstance(data, dict):
            # Force cast `ErrorDetail` as `six.text_type` because `dicttoxml`
            # does not recognize this type and treat each character as xml node.
            for k, v in data.items():
                if isinstance(v, ErrorDetail):
                    data[k] = str(v)

            # Submissions are wrapped in `<item>` nodes.
            # kludgy fix to render list of submissions in XML
            results = data.pop('results')
            submissions_parent_node = 'results'

            xml_ = dicttoxml(data, attr_type=False, custom_root=custom_root)
            # Retrieve the beginning of the XML (without closing tag) in order
            # to concatenate `results` as XML nodes too.
            xml_2_str = xml_.decode().replace(f'</{custom_root}>', '')

            opening_results_node = node_generator(submissions_parent_node)
            closing_results_node = node_generator(submissions_parent_node,
                                                  closing=True)
            results_data_str = ''.join(map(cleanup_submission, results))
            closing_root_node = node_generator(custom_root, closing=True)

            xml_2_str += f'{opening_results_node}' \
                f'{results_data_str}' \
                f'{closing_results_node}' \
                f'{closing_root_node}'

            return xml_2_str.encode()  # Should return bytes

        if renderer_context.get('view').action == 'list':
            opening_node = node_generator(custom_root)
            closing_node = node_generator(custom_root, closing=True)
            data_str = ''.join(data)
            return f'{opening_node}{data_str}{closing_node}'
        else:
            return data


class XlsRenderer(renderers.BaseRenderer):
    media_type = 'application/vnd.openxmlformats-officedocument.spreadsheetml.sheet'
    # Really, this should be `format = 'xlsx'`, but let's not make a breaking
    # change to the API just to use a newer Excel format. Instead, we'll rely
    # on `AssetViewSet.finalize_response()` to set the filename appropriately
    format = 'xls'

    versioned = True
    kobo_specific_types = False

    def render(self, data, media_type=None, renderer_context=None):
        asset = renderer_context['view'].get_object()
        return asset.to_xls_io(versioned=self.versioned,
                               kobo_specific_types=self.kobo_specific_types)<|MERGE_RESOLUTION|>--- conflicted
+++ resolved
@@ -75,15 +75,24 @@
             lang=formpack.constants.UNSPECIFIED_TRANSLATION,
             hierarchy_in_labels=True,
         )
+        geo_question_name = view.request.query_params.get('geo_question_name')
+        if not geo_question_name:
+            # No geo question specified; use the first one in the latest
+            # version of the form
+            latest_version = next(reversed(list(pack.versions.values())))
+            first_section = next(iter(latest_version.sections.values()))
+            geo_questions = (field for field in first_section.fields.values()
+                             if field.data_type in GEO_QUESTION_TYPES)
+            try:
+                geo_question_name = next(geo_questions).name
+            except StopIteration:
+                # formpack will gracefully return an empty `features` array
+                geo_question_name = None
         return ''.join(
-<<<<<<< HEAD
-            export.to_geojson(submission_stream)
-=======
             export.to_geojson(
                 submission_stream,
                 geo_question_name=geo_question_name,
             )
->>>>>>> 32b874fe
         )
 
 
