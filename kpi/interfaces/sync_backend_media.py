--- conflicted
+++ resolved
@@ -8,28 +8,9 @@
     deployment back-end class on media synchronization.
     """
 
-<<<<<<< HEAD
-    # Type of file sent to back end during synchronization
-    BACKEND_DATA_TYPE = None
-
-    @property
-    @abstractmethod
-    def backend_data_value(self):
-        pass
-
-    @property
-    @abstractmethod
-    def backend_data_type():
-        pass
-
-    @property
-    @abstractmethod
-    def backend_uniqid(self):
-=======
     @property
     @abstractmethod
     def backend_media_id(self):
->>>>>>> 19791f40
         pass
 
     @abstractmethod
@@ -45,25 +26,19 @@
     @abstractmethod
     def filename(self):
         pass
-<<<<<<< HEAD
-=======
 
     # FIXME in ABC PR #3268
     # @property
     # def file_type(self):
     #     raise AbstractPropertyError
->>>>>>> 19791f40
 
     @property
     @abstractmethod
     def md5_hash(self):
-<<<<<<< HEAD
-=======
         """
         Return md5 hash string needed to establish the list of files to synchronize
         between KPI and back-end server
         """
->>>>>>> 19791f40
         pass
 
     @property
