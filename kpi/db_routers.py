# coding: utf-8
<<<<<<< HEAD
from .constants import SHADOW_MODEL_APP_LABELS
=======
from .constants import SHADOW_MODEL_APP_LABEL
from .exceptions import ReadOnlyModelError
>>>>>>> 7c3ddb77


class DefaultDatabaseRouter:

    def db_for_read(self, model, **hints):
        """
        Reads go to KoBoCAT database when `model` is a ShadowModel
        """
        if model._meta.app_label in SHADOW_MODEL_APP_LABELS:
            return 'kobocat'
        return 'default'

    def db_for_write(self, model, **hints):
        """
        Writes go to KoBoCAT database when `model` is a ShadowModel
        """
<<<<<<< HEAD
        if model._meta.app_label in SHADOW_MODEL_APP_LABELS:
            return 'kobocat'

        return 'default'
=======
        if getattr(model, 'read_only', False):
            raise ReadOnlyModelError

        if model._meta.app_label == SHADOW_MODEL_APP_LABEL:
            return "kobocat"

        return "default"
>>>>>>> 7c3ddb77

    def allow_relation(self, obj1, obj2, **hints):
        """
        Relations between objects are allowed
        """
        return True

    def allow_migrate(self, db, app_label, model=None, **hints):
        """
        All default models end up in this pool.
        """
        if app_label in SHADOW_MODEL_APP_LABELS:
            return False
        return True


class SingleDatabaseRouter(DefaultDatabaseRouter):

    def db_for_read(self, model, **hints):
        """
        Reads always go to `default`
        """
        return 'default'

    def db_for_write(self, model, **hints):
        """
        Writes always go to default
        """
        return 'default'


class TestingDatabaseRouter(SingleDatabaseRouter):

    pass<|MERGE_RESOLUTION|>--- conflicted
+++ resolved
@@ -1,10 +1,6 @@
 # coding: utf-8
-<<<<<<< HEAD
 from .constants import SHADOW_MODEL_APP_LABELS
-=======
-from .constants import SHADOW_MODEL_APP_LABEL
 from .exceptions import ReadOnlyModelError
->>>>>>> 7c3ddb77
 
 
 class DefaultDatabaseRouter:
@@ -21,20 +17,14 @@
         """
         Writes go to KoBoCAT database when `model` is a ShadowModel
         """
-<<<<<<< HEAD
+
+        if getattr(model, 'read_only', False):
+            raise ReadOnlyModelError
+
         if model._meta.app_label in SHADOW_MODEL_APP_LABELS:
             return 'kobocat'
 
         return 'default'
-=======
-        if getattr(model, 'read_only', False):
-            raise ReadOnlyModelError
-
-        if model._meta.app_label == SHADOW_MODEL_APP_LABEL:
-            return "kobocat"
-
-        return "default"
->>>>>>> 7c3ddb77
 
     def allow_relation(self, obj1, obj2, **hints):
         """
