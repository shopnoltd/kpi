--- conflicted
+++ resolved
@@ -1,4 +1,3 @@
-from dateutil.relativedelta import relativedelta
 from django.contrib.auth.models import User
 from django.conf import settings
 from django.db.models import Sum, Q
@@ -125,12 +124,7 @@
         self._current_year_start = None
         self._organization = None
         self._period_end = None
-<<<<<<< HEAD
-        self._subscription_interval = None
-        self._now = timezone.now()
-=======
         self._now = timezone.now().date()
->>>>>>> 2b535737
         self._get_per_asset_usage(instance)
 
     def get_total_nlp_usage(self, user):
@@ -153,38 +147,6 @@
             return None
         return self._period_end.isoformat()
 
-<<<<<<< HEAD
-    def _get_current_month_start_date(self):
-        # No subscription info, just use the first day of current month
-        if not self._anchor_date:
-            return self._now.replace(day=1)
-
-        # Subscription is billed monthly, use the current billing period start date
-        if self._subscription_interval == 'month':
-            return self._period_start
-
-        month_start = self._period_end
-        while month_start > self._now:
-            month_start -= relativedelta(months=1)
-        return month_start
-
-    def _get_current_year_start_date(self):
-        # No subscription info, just use the first day of current year
-        if not self._anchor_date:
-            return self._now.replace(day=1, month=1)
-
-        # Subscription is billed yearly, use the provided anchor date as start date
-        if self._subscription_interval == 'year':
-            return self._period_start
-
-        # Subscription is monthly, calculate this year's start based on anchor date
-        year_start = self._anchor_date
-        while year_start + relativedelta(years=1) < self._now:
-            year_start += relativedelta(years=1)
-        return year_start
-
-=======
->>>>>>> 2b535737
     def _filter_by_user(self, user_ids: list) -> Q:
         """
         Turns a list of user ids into a query object to filter by
@@ -232,16 +194,6 @@
             # Couldn't find organization, proceed as normal
             return
 
-<<<<<<< HEAD
-        # If they have a subscription, use its start date to calculate beginning of current month/year's usage
-        if billing_details := organization.active_subscription_billing_details:
-            self._anchor_date = billing_details['billing_cycle_anchor']
-            self._period_start = billing_details['current_period_start']
-            self._period_end = billing_details['current_period_end']
-            self._subscription_interval = billing_details['recurring_interval']
-
-=======
->>>>>>> 2b535737
         if settings.STRIPE_ENABLED:
             # if the user is in an organization and has an enterprise plan, get all org users
             # we evaluate this queryset instead of using it as a subquery because it's referencing
