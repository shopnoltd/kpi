# coding: utf-8
import json

<<<<<<< HEAD
from django.db.models import Lookup, Field
from django.db.models.expressions import Func, Value


@Field.register_lookup
class InArray(Lookup):

    lookup_name = 'in_array'
    prepare_rhs = False

    def as_sql(self, compiler, connection):
        lhs, lhs_params = self.process_lhs(compiler, connection)
        rhs, rhs_params = self.process_rhs(compiler, connection)
        params = lhs_params + tuple(rhs_params)
        return '%s ?| %s' % (lhs, rhs), params
=======
from django.db.models.expressions import Func, Value


class IncrementValue(Func):

    function = 'jsonb_set'
    template = (
        "%(function)s(%(expressions)s,"
        "'{\"%(keyname)s\"}',"
        "(COALESCE(%(expressions)s ->> '%(keyname)s', '0')::int "
        "+ %(increment)s)::text::jsonb)"
    )
    arity = 1

    def __init__(self, expression: str, keyname: str, increment: int, **extra):
        super().__init__(
            expression,
            keyname=keyname,
            increment=increment,
            **extra,
        )
>>>>>>> 614836f6


class ReplaceValues(Func):
    """
    Updates several properties at once of a models.JSONField without overwriting the
    whole document.
    Avoids race conditions when document is saved in two different transactions
    at the same time. (i.e.: `Asset._deployment['status']`)
    https://www.postgresql.org/docs/current/functions-json.html

    Notes from postgres docs:
    > Does not operate recursively: only the top-level array or object
    > structure is merged
    """
    arg_joiner = ' || '
    template = "%(expressions)s"
    arity = 2

    def __init__(
        self,
        expression: str,
        updates: dict,
        **extra,
    ):
        super().__init__(
            expression,
            Value(json.dumps(updates)),
            **extra,
        )<|MERGE_RESOLUTION|>--- conflicted
+++ resolved
@@ -1,7 +1,6 @@
 # coding: utf-8
 import json
 
-<<<<<<< HEAD
 from django.db.models import Lookup, Field
 from django.db.models.expressions import Func, Value
 
@@ -17,8 +16,6 @@
         rhs, rhs_params = self.process_rhs(compiler, connection)
         params = lhs_params + tuple(rhs_params)
         return '%s ?| %s' % (lhs, rhs), params
-=======
-from django.db.models.expressions import Func, Value
 
 
 class IncrementValue(Func):
@@ -39,7 +36,6 @@
             increment=increment,
             **extra,
         )
->>>>>>> 614836f6
 
 
 class ReplaceValues(Func):
