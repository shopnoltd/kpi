# coding: utf-8
import re

from bson import ObjectId
from django.conf import settings
from django.core.exceptions import ValidationError
from django.utils.translation import ugettext as _

from kpi.constants import NESTED_MONGO_RESERVED_ATTRIBUTES
from kpi.utils.strings import base64_encodestring


class MongoHelper:
    """
    Mongo's helper.

    Mix of KoBoCAT's onadata.apps.api.mongo_helper.MongoHelper
    and KoBoCAT's ParseInstance class to query mongo.
    """

    OR_OPERATOR = '$or'
    AND_OPERATOR = '$and'
    IN_OPERATOR = '$in'

    KEY_WHITELIST = [
        OR_OPERATOR,
        AND_OPERATOR,
        IN_OPERATOR,
        '$exists',
        '$gt',
        '$gte',
        '$lt',
        '$lte',
        '$regex',
        '$options',
        '$all',
    ]

    ENCODING_SUBSTITUTIONS = [
        (re.compile(r'^\$'), base64_encodestring('$').strip()),
        (re.compile(r'\.'), base64_encodestring('.').strip()),
    ]

    DECODING_SUBSTITUTIONS = [
        (re.compile(r'^' + base64_encodestring('$').strip()), '$'),
        (re.compile(base64_encodestring('.').strip()), '.'),
    ]

    # Match KoBoCAT's variables of ParsedInstance class
    USERFORM_ID = '_userform_id'
    DEFAULT_BATCHSIZE = 1000

    @classmethod
    def decode(cls, key):
        """
        Replace base64-encoded characters not allowed in Mongo keys with their
        original representations

        :param key: string
        :return: string
        """
        for pattern, repl in cls.DECODING_SUBSTITUTIONS:
            key = re.sub(pattern, repl, key)
        return key

    @classmethod
    def encode(cls, key: str) -> str:
        """
        Replace characters not allowed in Mongo keys with their base64-encoded
        representations
        """
        for pattern, repl in cls.ENCODING_SUBSTITUTIONS:
            key = re.sub(pattern, repl, key)
        return key

    @classmethod
    def get_count(
        cls,
        mongo_userform_id,
        query=None,
        submission_ids=None,
        permission_filters=None,
    ):
        _, total_count = cls._get_cursor_and_count(
            mongo_userform_id,
            fields={'_id': 1},
            query=query,
            submission_ids=submission_ids,
            permission_filters=permission_filters)

        return total_count

    @classmethod
    def get_instances(
        cls,
        mongo_userform_id,
        start=None,
        limit=None,
        sort=None,
        fields=None,
        query=None,
        submission_ids=None,
        permission_filters=None,
    ):
        cursor, total_count = cls._get_cursor_and_count(
            mongo_userform_id,
            fields=fields,
            query=query,
            submission_ids=submission_ids,
            permission_filters=permission_filters)

        cursor.skip(start)
        if limit is not None:
            cursor.limit(limit)

        if len(sort) == 1:
            sort = MongoHelper.to_safe_dict(sort, reading=True)
            sort_key = list(sort.keys())[0]
            sort_dir = int(sort[sort_key])  # -1 for desc, 1 for asc
            cursor.sort(sort_key, sort_dir)

        # set batch size
        cursor.batch_size = cls.DEFAULT_BATCHSIZE

        return cursor, total_count

    @classmethod
    def is_attribute_invalid(cls, key: str) -> str:
        """
        Checks if an attribute can't be passed to Mongo as is.
        """
        return key not in cls.KEY_WHITELIST and (
            key.startswith('$') or key.count('.') > 0
        )

    @classmethod
    def to_readable_dict(cls, d: dict) -> dict:
        """
        Updates encoded attributes of a dict with human-readable attributes.
        For example:
        { "myLg==attribute": True } => { "my.attribute": True }
        """

        for key, value in list(d.items()):
            if type(value) == list:
                value = [cls.to_readable_dict(e)
                         if type(e) == dict else e for e in value]
            elif type(value) == dict:
                value = cls.to_readable_dict(value)

            if cls._is_attribute_encoded(key):
                del d[key]
                d[cls.decode(key)] = value

        return d

    @classmethod
    def to_safe_dict(cls, d, reading=False):
        """
        Updates invalid attributes of a dict by encoding disallowed characters
        and, when `reading=False`, expanding dotted keys into nested dicts for
        `NESTED_MONGO_RESERVED_ATTRIBUTES`

        :param d: dict
        :param reading: boolean.
        :return: dict

        Example:

            >>> d = {
                    '_validation_status.other.nested': 'lorem',
                    '_validation_status.uid': 'approved',
                    'my.string.with.dots': 'yes'
                }
            >>> MongoHelper.to_safe_dict(d)
                {
                    'myLg==stringLg==withLg==dots': 'yes',
                    '_validation_status': {
                        'other': {
                            'nested': 'lorem'
                        },
                        'uid': 'approved'
                    }
                }
            >>> MongoHelper.to_safe_dict(d, reading=True)
                {
                    'myLg==stringLg==withLg==dots': 'yes',
                    '_validation_status.other.nested': 'lorem',
                    '_validation_status.uid': 'approved'
                }
        """
        for key, value in list(d.items()):
            if type(value) == list:
                value = [cls.to_safe_dict(e, reading=reading)
                         if type(e) == dict else e for e in value]
            elif type(value) == dict:
                value = cls.to_safe_dict(value, reading=reading)
            elif key == '_id':
                try:
                    d[key] = int(value)
                except ValueError:
                    # if it is not an int don't convert it
                    pass

            if cls._is_nested_reserved_attribute(key):
                # If we want to write into Mongo, we need to transform the dot delimited string into a dict
                # Otherwise, for reading, Mongo query engine reads dot delimited string as a nested object.
                # Drawback, if a user uses a reserved property with dots, it will be converted as well.
                if not reading and key.count(".") > 0:
                    tree = {}
                    t = tree
                    parts = key.split(".")
                    last_index = len(parts) - 1
                    for index, part in enumerate(parts):
                        v = value if index == last_index else {}
                        t = t.setdefault(part, v)
                    del d[key]
                    first_part = parts[0]
                    if first_part not in d:
                        d[first_part] = {}

                    # We update the main dict with new dict.
                    # We use dict_for_mongo again on the dict to ensure, no invalid characters are children
                    # elements
                    d[first_part].update(cls.to_safe_dict(tree[first_part]))

            elif cls.is_attribute_invalid(key):
                del d[key]
                d[cls.encode(key)] = value

        return d

    @classmethod
    def encode(cls, key):
        """
        Replace characters not allowed in Mongo keys with their base64-encoded
        representations

        :param key: string
        :return: string
        """
        for pattern, repl in cls.ENCODING_SUBSTITUTIONS:
            key = re.sub(pattern, repl, key)
        return key

    @classmethod
    def decode(cls, key):
        """
        Replace base64-encoded characters not allowed in Mongo keys with their
        original representations

        :param key: string
        :return: string
        """
        for pattern, repl in cls.DECODING_SUBSTITUTIONS:
            key = re.sub(pattern, repl, key)
        return key

    @classmethod
    def is_attribute_invalid(cls, key):
        """
        Checks if an attribute can't be passed to Mongo as is.
        :param key:
        :return:
        """
        return (
            key not in cls.KEY_WHITELIST
            and (key.startswith('$') or key.count('.') > 0)
        )

    @classmethod
    def _get_cursor_and_count(
        cls,
        mongo_userform_id,
        fields=None,
        query=None,
        submission_ids=None,
        permission_filters=None,
    ):

        if len(submission_ids) > 0:
            query.update({
<<<<<<< HEAD
                '_id': {'$in': submission_ids}
=======
                '_id': {cls.IN_OPERATOR: submission_ids}
>>>>>>> 1e30b398
            })

        query.update({cls.USERFORM_ID: mongo_userform_id})

        # Narrow down query
        if permission_filters is not None:
            if len(permission_filters) == 1:
                permission_filters_query = permission_filters[0]
            else:
                permission_filters_query = {cls.OR_OPERATOR: []}
                for permission_filter in permission_filters:
                    if isinstance(permission_filter, list):
                        permission_filters_query[cls.OR_OPERATOR].append(
                            {cls.OR_OPERATOR: permission_filter}
                        )
                    else:
                        permission_filters_query[cls.OR_OPERATOR].append(
                            permission_filter
                        )

            query = {cls.AND_OPERATOR: [query, permission_filters_query]}

        query = cls.to_safe_dict(query, reading=True)

        if len(fields) > 0:
            # Retrieve only specified fields from Mongo. Remove
            # `cls.USERFORM_ID` from those fields in case users try to add it.
            if cls.USERFORM_ID in fields:
                fields.remove(cls.USERFORM_ID)
            fields_to_select = dict(
                [(cls.encode(field), 1) for field in fields])
        else:
            # Retrieve all fields except `cls.USERFORM_ID`
            fields_to_select = {cls.USERFORM_ID: 0}

        cursor = settings.MONGO_DB.instances.find(
            query,
            fields_to_select,
            max_time_ms=settings.MONGO_DB_MAX_TIME_MS
        )
        return cursor, cursor.count()

    @classmethod
    def _is_attribute_encoded(cls, key):
        """
        Checks if an attribute has been encoded when saved in Mongo.

        :param key: string
        :return: string
        """
        return key not in cls.KEY_WHITELIST and (key.startswith('JA==') or
                                                 key.count('Lg==') > 0)

    @staticmethod
    def _is_nested_reserved_attribute(key):
        """
        Checks if key starts with one of variables values declared in NESTED_MONGO_RESERVED_ATTRIBUTES

        :param key: string
        :return: boolean
        """
        for reserved_attribute in NESTED_MONGO_RESERVED_ATTRIBUTES:
            if key.startswith("{}.".format(reserved_attribute)):
                return True
        return False<|MERGE_RESOLUTION|>--- conflicted
+++ resolved
@@ -280,11 +280,7 @@
 
         if len(submission_ids) > 0:
             query.update({
-<<<<<<< HEAD
-                '_id': {'$in': submission_ids}
-=======
                 '_id': {cls.IN_OPERATOR: submission_ids}
->>>>>>> 1e30b398
             })
 
         query.update({cls.USERFORM_ID: mongo_userform_id})
