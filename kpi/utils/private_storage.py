--- conflicted
+++ resolved
@@ -1,14 +1,8 @@
-<<<<<<< HEAD
-# -*- coding: utf-8 -*-
-from __future__ import absolute_import, unicode_literals
-
+# coding: utf-8
 from rest_framework.request import Request as DRFRequest
 from rest_framework.settings import api_settings
 
 
-=======
-# coding: utf-8
->>>>>>> 34f93134
 def superuser_or_username_matches_prefix(private_file):
     """
     You can create a custom function, and use that instead. The function
@@ -24,7 +18,6 @@
 
     (See https://github.com/edoburu/django-private-storage)
     """
-<<<<<<< HEAD
 
     user = private_file.request.user
 
@@ -41,12 +34,6 @@
             return False
 
     if user.is_superuser:
-=======
-    request = private_file.request
-    if not request.user.is_authenticated:
-        return False
-    if request.user.is_superuser:
->>>>>>> 34f93134
         return True
 
     if private_file.relative_name.startswith(
