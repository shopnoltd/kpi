--- conflicted
+++ resolved
@@ -1310,11 +1310,7 @@
 
         if add_supplemental_details_to_query:
             extras_query = self.asset.submission_extras
-<<<<<<< HEAD
-            extras_data = dict(extras_query.values_list('uuid', 'content'))
-=======
             extras_data = dict(extras_query.values_list('submission_uuid', 'content'))
->>>>>>> 3f46e5d6
             mongo_cursor = stream_with_extras(mongo_cursor, extras_data)
 
         return (
