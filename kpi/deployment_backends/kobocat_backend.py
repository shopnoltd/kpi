--- conflicted
+++ resolved
@@ -2,12 +2,8 @@
 import copy
 import io
 import json
-<<<<<<< HEAD
 import os
-=======
 import os.path
-import posixpath
->>>>>>> 5847ee98
 import re
 import uuid
 from collections import defaultdict
@@ -24,7 +20,7 @@
 import requests
 import redis.exceptions
 from django.conf import settings
-from django.core.exceptions import ImproperlyConfigured, SuspiciousFileOperation
+from django.core.exceptions import ImproperlyConfigured
 from django.core.files import File
 from django.db.models import Sum, F
 from django.db.models.functions import Coalesce
@@ -1745,56 +1741,6 @@
             },
         }
 
-<<<<<<< HEAD
-=======
-    def __rewrite_json_attachment_urls(
-        self, submission: dict, request
-    ) -> dict:
-        if not request or '_attachments' not in submission:
-            return submission
-
-        submission_values = submission.values()
-        questions = list(submission)
-        attachment_xpaths = self.asset.get_attachment_xpaths(deployed=True)
-
-        for attachment in submission['_attachments']:
-            for size, suffix in settings.KOBOCAT_THUMBNAILS_SUFFIX_MAPPING.items():
-                # We should use 'attachment-list' with `?xpath=` but we do not
-                # know what the XPath is here. Since the primary key is already
-                # exposed, let's use it to build the url with 'attachment-detail'
-                kpi_url = reverse(
-                    'attachment-detail',
-                    args=(self.asset.uid, submission['_id'], attachment['id']),
-                    request=request,
-                )
-                key = f'download{suffix}_url'
-                try:
-                    attachment[key] = kpi_url
-                except KeyError:
-                    continue
-
-            # Retrieve XPath and add it to attachment dictionary
-            basename = os.path.basename(attachment['filename'])
-            attachment['question_xpath'] = ''
-
-            for idx, value in enumerate(submission_values):
-                if not isinstance(value, str):
-                    continue
-                try:
-                    valid_name = default_kobocat_storage.get_valid_name(value)
-                except SuspiciousFileOperation:
-                    continue
-
-                if (
-                    valid_name == basename
-                    and questions[idx] in attachment_xpaths
-                ):
-                    attachment['question_xpath'] = questions[idx]
-                    break
-
-        return submission
-
->>>>>>> 5847ee98
     def __save_kc_metadata(self, file_: SyncBackendMediaInterface):
         """
         Prepares request and data corresponding to the kind of media file
