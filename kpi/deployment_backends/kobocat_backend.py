# coding: utf-8
import copy
import io
import json
import posixpath
import re
import uuid
from collections import defaultdict
from datetime import datetime
from typing import Union, Optional
from urllib.parse import urlparse
from xml.etree import ElementTree as ET

import pytz
import requests
from django.conf import settings
from django.core.exceptions import ImproperlyConfigured
from django.utils.translation import ugettext_lazy as _
from rest_framework import status
from rest_framework.authtoken.models import Token

from kpi.constants import (
    INSTANCE_FORMAT_TYPE_JSON,
    INSTANCE_FORMAT_TYPE_XML,
    PERM_FROM_KC_ONLY,
)
from kpi.models.asset_file import AssetFile
from kpi.models.object_permission import ObjectPermission
from kpi.utils.log import logging
from kpi.utils.mongo_helper import MongoHelper
from .base_backend import BaseDeploymentBackend
from .kc_access.shadow_models import (
    ReadOnlyKobocatInstance,
    ReadOnlyKobocatXForm,
)
from .kc_access.utils import (
    assign_applicable_kc_permissions,
    instance_count,
    last_submission_time
)
from ..exceptions import (
    BadFormatException,
    KobocatBulkUpdateSubmissionsClientException,
    KobocatDeploymentException,
    KobocatDuplicateSubmissionException,
)


class KobocatDeploymentBackend(BaseDeploymentBackend):
    """
    Used to deploy a project into KoBoCAT. Stores the project identifiers in the
    `self.asset._deployment_data` JSONBField (referred as "deployment data")
    """

    PROTECTED_XML_FIELDS = [
        '__version__',
        'formhub',
        'meta',
    ]

    def bulk_assign_mapped_perms(self):
        """
        Bulk assign all `kc` permissions related to `kpi` permissions.
        Useful to assign permissions retroactively upon deployment.
        Beware: it only adds permissions, it does not remove or sync permissions.
        """
        users_with_perms = self.asset.get_users_with_perms(attach_perms=True)

        # if only the owner has permissions, no need to go further
        if len(users_with_perms) == 1 and \
                list(users_with_perms)[0].id == self.asset.owner_id:
            return

        for user, perms in users_with_perms.items():
            if user.id == self.asset.owner_id:
                continue
            assign_applicable_kc_permissions(self.asset, user, perms)

    def bulk_update_submissions(
        self, request_data: dict, requesting_user: 'auth.User'
    ) -> dict:
        """
        Allows for bulk updating of submissions proxied through kobocat. A
        `deprecatedID` for each submission is given the previous value of
        `instanceID` and `instanceID` receives an updated uuid. For each key
        and value within `request_data`, either a new element is created on the
        submission's XML tree, or the existing value is replaced by the updated
        value.

        Args:
            request_data (dict): must contain a list of `submission_ids` and at
                least one other key:value field for updating the submissions
            requesting_user ('auth.User')

        Returns:
            dict: formatted dict to be passed to a Response object
        """
        payload = self.__prepare_bulk_update_payload(request_data)
        kwargs = {'instance_ids': payload.pop('submission_ids')}
        params = self.validate_submission_list_params(
            requesting_user.id, format_type=INSTANCE_FORMAT_TYPE_XML,
            **kwargs
        )
        submissions = list(self.__get_submissions_in_xml(**params))
        validated_submissions = self.__validate_bulk_update_submissions(
            submissions
        )

        kc_responses = []
        for submission in validated_submissions:
            xml_parsed = ET.fromstring(submission)

            _uuid, uuid_formatted = self.generate_new_instance_id()

            # Updating xml fields for submission. In order to update an existing
            # submission, the current `instanceID` must be moved to the value
            # for `deprecatedID`.
            instance_id = xml_parsed.find('meta/instanceID')
            # If the submission has been edited before, it will already contain
            # a deprecatedID element - otherwise create a new element
            deprecated_id = xml_parsed.find('meta/deprecatedID')
            deprecated_id_or_new = (
                deprecated_id
                if deprecated_id is not None
                else ET.SubElement(xml_parsed.find('meta'), 'deprecatedID')
            )
            deprecated_id_or_new.text = instance_id.text
            instance_id.text = uuid_formatted

            # If the form has been updated with new fields and earlier
            # submissions have been selected as part of the bulk update,
            # a new element has to be created before a value can be set.
            # However, with this new power, arbitrary fields can be added
            # to the XML tree through the API.
            for k, v in payload['data'].items():
                # A potentially clunky way of taking groups and nested groups
                # into account when the elements don't exist on the XML tree
                # (which could be the case if the form has been updated). They
                # are iteratively attached to the tree since we can only
                # append one element deep per iteration
                if '/' in k:
                    accumulated_elements = []
                    for i, element in enumerate(k.split('/')):
                        if i == 0:
                            ET.SubElement(xml_parsed, element)
                            accumulated_elements.append(element)
                        else:
                            updated_xml_path = '/'.join(accumulated_elements)
                            ET.SubElement(
                                xml_parsed.find(updated_xml_path), element
                            )
                            accumulated_elements.append(element)

<<<<<<< HEAD
                element_to_update = xml_parsed.find(k)
                element_to_update_or_new = (
                    element_to_update
                    if element_to_update is not None
                    else ET.SubElement(xml_parsed, k)
=======
        # Check for failure
        if (
            response.status_code != expected_status_code
            or json_response.get('type') == 'alert-error'
            or (expect_formid and 'formid' not in json_response)
        ):
            if 'text' in json_response:
                # KC API refused us for a specified reason, likely invalid
                # input Raise a 400 error that includes the reason
                e = KobocatDeploymentException(detail=json_response['text'])
                e.status_code = status.HTTP_400_BAD_REQUEST
                raise e
            else:
                # Unspecified failure; raise 500
                raise KobocatDeploymentException(
                    detail='Unexpected KoBoCAT error {}: {}'.format(
                        response.status_code, response.content),
                    response=response
>>>>>>> 78565171
                )
                element_to_update_or_new.text = v

            # TODO: Might be worth refactoring this as it is also used when
            # duplicating a submission
            file_tuple = (_uuid, io.BytesIO(ET.tostring(xml_parsed)))
            files = {'xml_submission_file': file_tuple}
            # `POST` is required by OpenRosa spec https://docs.getodk.org/openrosa-form-submission # noqa
            kc_request = requests.Request(
                method='POST', url=self.submission_url, files=files
            )
            kc_response = self.__kobocat_proxy_request(
                kc_request, user=requesting_user
            )

            kc_responses.append(
                {
                    'uuid': _uuid,
                    'response': kc_response,
                }
            )

        return self.__prepare_bulk_update_response(kc_responses)

    def calculated_submission_count(self, requesting_user_id, **kwargs):
        params = self.validate_submission_list_params(requesting_user_id,
                                                      validate_count=True,
                                                      **kwargs)
        return MongoHelper.get_count(self.mongo_userform_id, **params)

    def connect(self, identifier=None, active=False):
        """
        `POST` initial survey content to KoBoCAT and create a new project.
        Store results in deployment data.
        """
        # If no identifier was provided, construct one using
        # `settings.KOBOCAT_URL` and the uid of the asset
        if not identifier:
            # Use the external URL here; the internal URL will be substituted
            # in when appropriate
            if not settings.KOBOCAT_URL or not settings.KOBOCAT_INTERNAL_URL:
                raise ImproperlyConfigured(
                    'Both KOBOCAT_URL and KOBOCAT_INTERNAL_URL must be '
                    'configured before using KobocatDeploymentBackend'
                )
            kc_server = settings.KOBOCAT_URL
            username = self.asset.owner.username
            id_string = self.asset.uid
            identifier = '{server}/{username}/forms/{id_string}'.format(
                server=kc_server,
                username=username,
                id_string=id_string,
            )
        else:
            # Parse the provided identifier, which is expected to follow the
            # format http://kobocat_server/username/forms/id_string
            kc_server, kc_path = self.__parse_identifier(identifier)
            path_head, path_tail = posixpath.split(kc_path)
            id_string = path_tail
            path_head, path_tail = posixpath.split(path_head)
            if path_tail != 'forms':
                raise Exception('The identifier is not properly formatted.')
            path_head, path_tail = posixpath.split(path_head)
            if path_tail != self.asset.owner.username:
                raise Exception(
                    'The username in the identifier does not match the owner '
                    'of this asset.'
                )
            if path_head != '/':
                raise Exception('The identifier is not properly formatted.')

        url = self.external_to_internal_url('{}/api/v1/forms'.format(kc_server))
        xls_io = self.asset.to_xls_io(
            versioned=True, append={
                'settings': {
                    'id_string': id_string,
                    'form_title': self.asset.name,
                }
            }
        )

        # Payload contains `kpi_asset_uid` and `has_kpi_hook` for two reasons:
        # - KC `XForm`'s `id_string` can be different than `Asset`'s `uid`, then
        #   we can't rely on it to find its related `Asset`.
        # - Removing, renaming `has_kpi_hook` will force PostgreSQL to rewrite
        #   every record of `logger_xform`. It can be also used to filter
        #   queries as it is faster to query a boolean than string.
        payload = {
            'downloadable': active,
            'has_kpi_hook': self.asset.has_active_hooks,
            'kpi_asset_uid': self.asset.uid
        }
        files = {'xls_file': ('{}.xls'.format(id_string), xls_io)}
        json_response = self._kobocat_request(
            'POST', url, data=payload, files=files)
        self.store_data({
            'backend': 'kobocat',
            'identifier': self.internal_to_external_url(identifier),
            'active': json_response['downloadable'],
            'backend_response': json_response,
            'version': self.asset.version_id,
        })

    @staticmethod
    def format_openrosa_datetime(dt: Optional[datetime] = None) -> str:
        """
        Format a given datetime object or generate a new timestamp matching the
        OpenRosa datetime formatting
        """
        if dt is None:
            dt = datetime.now(tz=pytz.UTC)

        # Awkward check, but it's prescribed by
        # https://docs.python.org/3/library/datetime.html#determining-if-an-object-is-aware-or-naive
        if dt.tzinfo is None or dt.tzinfo.utcoffset(None) is None:
            raise ValueError('An offset-aware datetime is required')
        return dt.isoformat('T', 'milliseconds')

    def delete(self):
        """
        WARNING! Deletes all submitted data!
        """
        url = self.external_to_internal_url(self.backend_response['url'])
        try:
            self._kobocat_request('DELETE', url)
        except KobocatDeploymentException as e:
            if (
                hasattr(e, 'response')
                and e.response.status_code == status.HTTP_404_NOT_FOUND
            ):
                # The KC project is already gone!
                pass
            else:
                raise
        super().delete()

    def delete_submission(self, pk, user):
        """
        Deletes submission through KoBoCAT proxy
        :param pk: int
        :param user: User
        :return: dict
        """
        kc_url = self.get_submission_detail_url(pk)
        kc_request = requests.Request(method="DELETE", url=kc_url)
        kc_response = self.__kobocat_proxy_request(kc_request, user)

        return self.__prepare_as_drf_response_signature(kc_response)

    def delete_submissions(self, data, user):
        """
        Deletes submissions through KoBoCAT proxy
        :param user: User
        :return: dict
        """

        kc_url = self.submission_list_url
        kc_request = requests.Request(method='DELETE', url=kc_url, data=data)
        kc_response = self.__kobocat_proxy_request(kc_request, user)

        return self.__prepare_as_drf_response_signature(kc_response)

    def duplicate_submission(
        self, requesting_user: 'auth.User', instance_id: int
    ) -> dict:
        """
        Duplicates a single submission proxied through KoBoCAT. The submission
        with the given `instance_id` is duplicated and the `start`, `end` and
        `instanceID` parameters of the submission are reset before being posted
        to KoBoCAT.
        Args:
            requesting_user (auth.User)
            instance_id (int)
        Returns:
            dict: message response from KoBoCAT and uuid of created submission
            if successful
        """
        params = self.validate_submission_list_params(
            requesting_user.id,
            format_type=INSTANCE_FORMAT_TYPE_XML,
            instance_ids=[instance_id],
        )
        submissions = self.__get_submissions_in_xml(**params)

        # parse XML string to ET object
        xml_parsed = ET.fromstring(next(submissions))

        # attempt to update XML fields for duplicate submission. Note that
        # `start` and `end` are not guaranteed to be included in the XML object
        _uuid, uuid_formatted = self.generate_new_instance_id()
        date_formatted = self.format_openrosa_datetime()
        for date_field in ('start', 'end'):
            element = xml_parsed.find(date_field)
            # Even if the element is found, `bool(element)` is `False`. How
            # very un-Pythonic!
            if element is not None:
                element.text = date_formatted
        # Rely on `meta/instanceID` being present. If it's absent, something is
        # fishy enough to warrant raising an exception instead of continuing
        # silently
        xml_parsed.find('meta/instanceID').text = uuid_formatted

        file_tuple = (_uuid, io.BytesIO(ET.tostring(xml_parsed)))
        files = {'xml_submission_file': file_tuple}
        kc_request = requests.Request(
            method='POST', url=self.submission_url, files=files
        )
        kc_response = self.__kobocat_proxy_request(
            kc_request, user=self.asset.owner
        )

        if kc_response.status_code == status.HTTP_201_CREATED:
            return next(
                self.get_submissions(requesting_user.id, query={'_uuid': _uuid})
            )
        else:
            raise KobocatDuplicateSubmissionException

    @staticmethod
    def external_to_internal_url(url):
        """
        Replace the value of `settings.KOBOCAT_URL` with that of
        `settings.KOBOCAT_INTERNAL_URL` when it appears at the beginning of
        `url`
        """
        return re.sub(
            pattern='^{}'.format(re.escape(settings.KOBOCAT_URL)),
            repl=settings.KOBOCAT_INTERNAL_URL,
            string=url
        )

    @staticmethod
    def generate_new_instance_id() -> (str, str):
        """
        Returns:
            - Generated uuid
            - Formatted uuid for OpenRosa xml
        """
        _uuid = str(uuid.uuid4())
        return _uuid, f'uuid:{_uuid}'

    def get_data_download_links(self):
        exports_base_url = '/'.join((
            settings.KOBOCAT_URL.rstrip('/'),
            self.asset.owner.username,
            'exports',
            self.backend_response['id_string']
        ))
        reports_base_url = '/'.join((
            settings.KOBOCAT_URL.rstrip('/'),
            self.asset.owner.username,
            'reports',
            self.backend_response['id_string']
        ))
        forms_base_url = '/'.join((
            settings.KOBOCAT_URL.rstrip('/'),
            self.asset.owner.username,
            'forms',
            self.backend_response['id_string']
        ))
        links = {
            # To be displayed in iframes
            'xls_legacy': '/'.join((exports_base_url, 'xls/')),
            'csv_legacy': '/'.join((exports_base_url, 'csv/')),
            'zip_legacy': '/'.join((exports_base_url, 'zip/')),
            'kml_legacy': '/'.join((exports_base_url, 'kml/')),
            # For GET requests that return files directly
            'xls': '/'.join((reports_base_url, 'export.xlsx')),
            'csv': '/'.join((reports_base_url, 'export.csv')),
        }
        return links

    def get_enketo_survey_links(self):
        data = {
            'server_url': '{}/{}'.format(
                settings.KOBOCAT_URL.rstrip('/'),
                self.asset.owner.username
            ),
            'form_id': self.backend_response['id_string']
        }
        try:
            response = requests.post(
                '{}{}'.format(
                    settings.ENKETO_SERVER, settings.ENKETO_SURVEY_ENDPOINT),
                # bare tuple implies basic auth
                auth=(settings.ENKETO_API_TOKEN, ''),
                data=data
            )
            response.raise_for_status()
        except requests.exceptions.RequestException as e:
            # Don't 500 the entire asset view if Enketo is unreachable
            logging.error(
                'Failed to retrieve links from Enketo', exc_info=True)
            return {}
        try:
            links = response.json()
        except ValueError:
            logging.error('Received invalid JSON from Enketo', exc_info=True)
            return {}
        for discard in ('enketo_id', 'code', 'preview_iframe_url'):
            try:
                del links[discard]
            except KeyError:
                pass
        return links

    def get_submission_detail_url(self, submission_pk):
        url = '{list_url}/{pk}'.format(
            list_url=self.submission_list_url,
            pk=submission_pk
        )
        return url

    def get_submission_edit_url(self, submission_pk, user, params=None):
        """
        Gets edit URL of the submission from `kc` through proxy

        :param submission_pk: int
        :param user: User
        :param params: dict
        :return: dict
        """
        url = '{detail_url}/enketo'.format(
            detail_url=self.get_submission_detail_url(submission_pk))
        kc_request = requests.Request(method='GET', url=url, params=params)
        kc_response = self.__kobocat_proxy_request(kc_request, user)

        return self.__prepare_as_drf_response_signature(kc_response)

    def get_submission_validation_status_url(self, submission_pk):
        url = '{detail_url}/validation_status'.format(
            detail_url=self.get_submission_detail_url(submission_pk)
        )
        return url

    def get_submissions(self, requesting_user_id,
                        format_type=INSTANCE_FORMAT_TYPE_JSON,
                        instance_ids=[], **kwargs):
        """
        Retrieves submissions through Postgres or Mongo depending on `format_type`.
        It can be filtered on instances ids.

        Args:
            requesting_user_id (int)
            format_type (str): INSTANCE_FORMAT_TYPE_JSON|INSTANCE_FORMAT_TYPE_XML
            instance_ids (list): Instance ids to retrieve
            kwargs (dict): Filters to pass to MongoDB. See
                https://docs.mongodb.com/manual/reference/operator/query/

        Returns:
            (dict|str|`None`): Depending of `format_type`, it can return:
                - Mongo JSON representation as a dict
                - Instances' XML as string
                - `None` if no results
        """

        kwargs['instance_ids'] = instance_ids
        params = self.validate_submission_list_params(requesting_user_id,
                                                      format_type=format_type,
                                                      **kwargs)

        if format_type == INSTANCE_FORMAT_TYPE_JSON:
            submissions = self.__get_submissions_in_json(**params)
        elif format_type == INSTANCE_FORMAT_TYPE_XML:
            submissions = self.__get_submissions_in_xml(**params)
        else:
            raise BadFormatException(
                "The format {} is not supported".format(format_type)
            )
        return submissions

    def get_validation_status(self, submission_pk, params, user):
        url = self.get_submission_validation_status_url(submission_pk)
        kc_request = requests.Request(method='GET', url=url, data=params)
        kc_response = self.__kobocat_proxy_request(kc_request, user)

        return self.__prepare_as_drf_response_signature(kc_response)

    @staticmethod
    def internal_to_external_url(url):
        """
        Replace the value of `settings.KOBOCAT_INTERNAL_URL` with that of
        `settings.KOBOCAT_URL` when it appears at the beginning of
        `url`
        """
        return re.sub(
            pattern='^{}'.format(re.escape(settings.KOBOCAT_INTERNAL_URL)),
            repl=settings.KOBOCAT_URL,
            string=url
        )

    @staticmethod
    def make_identifier(username, id_string):
        """
        Uses `settings.KOBOCAT_URL` to construct an identifier from a
        username and id string, without the caller having to specify a server
        or know the full format of KC identifiers
        """
        # No need to use the internal URL here; it will be substituted in when
        # appropriate
        return '{}/{}/forms/{}'.format(
            settings.KOBOCAT_URL,
            username,
            id_string
        )

    @property
    def mongo_userform_id(self):
        return '{}_{}'.format(self.asset.owner.username, self.xform_id_string)

    def redeploy(self, active=None):
        """
        Replace (overwrite) the deployment, keeping the same identifier, and
        optionally changing whether the deployment is active
        """
        if active is None:
            active = self.active
        url = self.external_to_internal_url(self.backend_response['url'])
        id_string = self.backend_response['id_string']
        xls_io = self.asset.to_xls_io(
            versioned=True, append={
                'settings': {
                    'id_string': id_string,
                    'form_title': self.asset.name,
                }
            }
        )
        payload = {
            'downloadable': active,
            'title': self.asset.name,
            'has_kpi_hook': self.asset.has_active_hooks
        }
        files = {'xls_file': ('{}.xls'.format(id_string), xls_io)}
        try:
            json_response = self._kobocat_request(
                'PATCH', url, data=payload, files=files)
            self.store_data({
                'active': json_response['downloadable'],
                'backend_response': json_response,
                'version': self.asset.version_id,
            })
        except KobocatDeploymentException as e:
            if hasattr(e, 'response') and e.response.status_code == 404:
                # Whoops, the KC project we thought we were going to overwrite
                # is gone! Try a standard deployment instead
                return self.connect(self.identifier, active)
            raise

        self.set_asset_uid()

    def remove_from_kc_only_flag(self,
                                 specific_user: Union[int, 'User'] = None):
        """
        Removes `from_kc_only` flag for ALL USERS unless `specific_user` is
        provided

        Args:
            specific_user (int, User): User object or pk
        """
        # This flag lets us know that permission assignments in KPI exist
        # only because they were copied from KoBoCAT (by `sync_from_kobocat`).
        # As soon as permissions are assigned through KPI, this flag must be
        # removed
        #
        # This method is here instead of `ObjectPermissionMixin` because
        # it's specific to KoBoCat as backend.

        # TODO: Remove this method after kobotoolbox/kobocat#642

        filters = {
            'permission__codename': PERM_FROM_KC_ONLY,
            'asset_id': self.asset.id,
        }
        if specific_user is not None:
            try:
                user_id = specific_user.pk
            except AttributeError:
                user_id = specific_user
            filters['user_id'] = user_id

        ObjectPermission.objects.filter(**filters).delete()

    def set_active(self, active):
        """
        `PATCH` active boolean of the survey.
        Store results in deployment data
        """
        # self.store_data is an alias for
        # self.asset._deployment_data.update(...)
        url = self.external_to_internal_url(
            self.backend_response['url'])
        payload = {
            'downloadable': bool(active)
        }
        json_response = self._kobocat_request('PATCH', url, data=payload)
        assert json_response['downloadable'] == bool(active)

        self.save_to_db({
            'active': json_response['downloadable'],
            'backend_response': json_response,
        })

    def set_asset_uid(self, force: bool = False) -> bool:
        """
        Link KoBoCAT `XForm` back to its corresponding KPI `Asset` by
        populating the `kpi_asset_uid` field (use KoBoCAT proxy to PATCH XForm).
        Useful when a form is created from the legacy upload form.
        Store results in deployment data.

        It returns `True` only if `XForm.kpi_asset_uid` field is updated
        during this call, otherwise `False`.
        """
        is_synchronized = not (
            force or
            self.backend_response.get('kpi_asset_uid', None) is None
        )
        if is_synchronized:
            return False

        url = self.external_to_internal_url(self.backend_response['url'])
        payload = {
            'kpi_asset_uid': self.asset.uid
        }
        json_response = self._kobocat_request('PATCH', url, data=payload)
        is_set = json_response['kpi_asset_uid'] == self.asset.uid
        assert is_set
        self.store_data({
            'backend_response': json_response,
        })
        return True

    def set_has_kpi_hooks(self):
        """
        `PATCH` `has_kpi_hooks` boolean of related KoBoCAT XForm.
        It lets KoBoCAT know whether it needs to notify KPI
        each time a submission comes in.

        Store results in deployment data
        """
        has_active_hooks = self.asset.has_active_hooks
        url = self.external_to_internal_url(
            self.backend_response['url'])
        payload = {
            'has_kpi_hooks': has_active_hooks,
            'kpi_asset_uid': self.asset.uid
        }

        try:
            json_response = self._kobocat_request('PATCH', url, data=payload)
        except KobocatDeploymentException as e:
            if (
                has_active_hooks is False
                and hasattr(e, 'response')
                and e.response.status_code == status.HTTP_404_NOT_FOUND
            ):
                # It's okay if we're trying to unset the active hooks flag and
                # the KoBoCAT project is already gone. See #2497
                pass
            else:
                raise
        else:
            assert json_response['has_kpi_hooks'] == has_active_hooks
            self.store_data({
                'backend_response': json_response,
            })

    def set_validation_status(self, submission_pk, data, user, method):
        """
        Updates validation status from `kc` through proxy
        If method is `DELETE`, it resets the status to `None`

        Args:
            submission_pk (int)
            data (dict): data to update when `PATCH` is used.
            user (User)
            method (string): 'PATCH'|'DELETE'

        Returns:
            dict (a formatted dict to be passed to a Response object)
        """
        kc_request_params = {
            'method': method,
            'url': self.get_submission_validation_status_url(submission_pk)
        }
        if method == 'PATCH':
            kc_request_params.update({
                'json': data
            })
        kc_request = requests.Request(**kc_request_params)
        kc_response = self.__kobocat_proxy_request(kc_request, user)
        return self.__prepare_as_drf_response_signature(kc_response)

    def set_validation_statuses(self, data, user, method):
        """
        Bulk update for validation status from `kc` through proxy
        If method is `DELETE`, it resets statuses to `None`

        Args:
            data (dict): data to update when `PATCH` is used.
            user (User)
            method (string): 'PATCH'|'DELETE'

        Returns:
            dict (a formatted dict to be passed to a Response object)
        """
        url = self.submission_list_url
        data = data.copy()  # Need to get a copy to update the dict

        # `PATCH` KC even if kpi receives `DELETE`
        kc_request = requests.Request(method='PATCH', url=url, json=data)
        kc_response = self.__kobocat_proxy_request(kc_request, user)
        return self.__prepare_as_drf_response_signature(kc_response)

    @property
    def submission_list_url(self):
        url = '{kc_base}/api/v1/data/{formid}'.format(
            kc_base=settings.KOBOCAT_INTERNAL_URL,
            formid=self.backend_response['formid']
        )
        return url

    @property
    def submission_url(self) -> str:
        url = '{kc_base}/submission'.format(
            kc_base=settings.KOBOCAT_URL,
        )
        return url

    def sync_media_files(self):
        identifier = self.identifier
        kc_server, kc_path = self.__parse_identifier(identifier)
        metadata_url = self.external_to_internal_url(
            '{}/api/v1/metadata'.format(kc_server)
        )

        def _delete_kc_file(kc_file_: dict, file_: AssetFile = None):
            """
            A simple utility to delete file in KC through proxy.
            If related KPI file is provided (i.e. `file_`), it is deleted too.
            """
            # Delete file in KC
            self._kobocat_request('DELETE',
                                  url=kc_file_['url'],
                                  expect_formid=False)

            if file_ is None:
                return

            # Delete file in KPI if requested
            file_.delete(force=True)

        def _upload_to_kc(file_):
            """
            Prepares request and data corresponding to the kind of media file
            (i.e. FileStorage or remote URL) to `POST` to KC through proxy.
            """
            kwargs = {
                "data": {
                    'data_value': file_.metadata['filename'],
                    'xform': self.xform_id,
                    'data_type': 'media',
                    'from_kpi': True,
                }
            }

            if file_.is_remote_url:
                # KC stores url in `data_value`
                data = {
                    'data_value': file_.metadata['redirect_url'],
                    'data_file_type': file_.metadata['mimetype'],
                    'file_hash': file_.metadata['hash']
                }
                kwargs['data'].update(data)
            else:
                kwargs['files'] = {
                    'data_file': (
                        file_.metadata['filename'],
                        file_.content.file.read(),
                        file_.metadata['mimetype'],
                    )
                }

            self._kobocat_request('POST',
                                  url=metadata_url,
                                  expect_formid=False,
                                  **kwargs)

        # Process deleted files in case two entries contain the same file but
        # one is flagged as deleted
        asset_files = self.asset.asset_files.filter(
            file_type=AssetFile.FORM_MEDIA
        ).order_by('date_deleted')

        url = self.external_to_internal_url(self.backend_response['url'])
        response = self._kobocat_request('GET', url)
        kc_files = defaultdict(dict)
        for metadata in response.get('metadata', []):
            if metadata['data_type'] == 'media':
                kc_files[metadata['data_value']] = {
                    'url': metadata['url'],
                    'md5': metadata['file_hash'],
                    'from_kpi': metadata['from_kpi'],
                }

        kc_filenames = kc_files.keys()
        for file in asset_files:
            uniq = (
                file.metadata['filename']
                if not file.is_remote_url
                else file.metadata['redirect_url']
            )

            # File does not exist in KC
            if uniq not in kc_filenames:
                if file.date_deleted is None:
                    # New file
                    _upload_to_kc(file)
                else:
                    # Orphan, delete it
                    file.delete(force=True)
                continue

            # Existing file
            if uniq in kc_filenames:
                kc_file = kc_files[uniq]
                if file.date_deleted is None:
                    # If md5 differs, we need to re-upload it.
                    if file.metadata.get('hash') != kc_file['md5']:
                        _delete_kc_file(kc_file)
                        _upload_to_kc(file)
                elif kc_file['from_kpi']:
                    _delete_kc_file(kc_file, file)
                else:
                    # Remote file has been uploaded directly to KC. We
                    # cannot delete it, but we need to vacuum KPI.
                    file.delete(force=True)
                    # Skip deletion of key corresponding to `uniq` in `kc_files`
                    # to avoid unique constraint failure in case user deleted
                    # and re-uploaded the same file in a row between
                    # two deployments
                    # Example:
                    # - User uploads file1.jpg (pk == 1)
                    # - User deletes file1.jpg (pk == 1)
                    # - User re-uploads file1.jpg (pk == 2)
                    # Next time, 'file1.jpg' is encountered in this loop,
                    # it would try to re-upload to KC if its hash differs
                    # from KC version and would fail because 'file1.jpg'
                    # already exists in KC db.
                    continue

                # Remove current filename from `kc_files`.
                # All files which will remain in this dict (after this loop)
                # will be considered obsolete and will be deleted
                del kc_files[uniq]

        # Remove KC orphan files previously uploaded through KPI
        for kc_file in kc_files.values():
            if kc_file['from_kpi']:
                _delete_kc_file(kc_file)

    @property
    def xform(self):
        if not hasattr(self, '_xform'):
            pk = self.backend_response['formid']
            xform = ReadOnlyKobocatXForm.objects.filter(pk=pk).only(
                'user__username', 'id_string').first()
            if not (xform.user.username == self.asset.owner.username and
                    xform.id_string == self.xform_id_string):
                raise Exception(
                    'Deployment links to an unexpected KoBoCAT XForm')
            setattr(self, '_xform', xform)

        return self._xform

    @property
    def xform_id(self):
        return self.xform.pk

    @property
    def xform_id_string(self):
        return self.get_data('backend_response.id_string')

    @property
    def timestamp(self):
        try:
            return self.backend_response['date_modified']
        except KeyError:
            return None

    def _kobocat_request(self, method, url, expect_formid=True, **kwargs):
        """
        Make a POST or PATCH request and return parsed JSON. Keyword arguments,
        e.g. `data` and `files`, are passed through to `requests.request()`.

        If `expect_formid` is False, it bypasses the presence of 'formid'
        property in KoBoCAT response and returns the KoBoCAT response whatever
        it is.

        `kwargs` contains arguments to be passed to KoBoCAT request.
        """

        expected_status_codes = {
            'GET': 200,
            'POST': 201,
            'PATCH': 200,
            'DELETE': 204,
        }

        try:
            expected_status_code = expected_status_codes[method]
        except KeyError:
            raise NotImplementedError(
                'This backend does not implement the {} method'.format(method)
            )

        # Make the request to KC
        try:
            kc_request = requests.Request(method=method, url=url, **kwargs)
            response = self.__kobocat_proxy_request(kc_request,
                                                    user=self.asset.owner)

        except requests.exceptions.RequestException as e:
            # Failed to access the KC API
            # TODO: clarify that the user cannot correct this
            raise KobocatDeploymentException(detail=str(e))

        # If it's a no-content success, return immediately
        if response.status_code == expected_status_code == 204:
            return {}

        # Parse the response
        try:
            json_response = response.json()
        except ValueError as e:
            # Unparseable KC API output
            # TODO: clarify that the user cannot correct this
            raise KobocatDeploymentException(
                detail=str(e), response=response)

        # Check for failure
        if (
            response.status_code != expected_status_code
            or json_response.get('type') == 'alert-error'
            or expect_formid and 'formid' not in json_response
        ):
            if 'text' in json_response:
                # KC API refused us for a specified reason, likely invalid
                # input Raise a 400 error that includes the reason
                e = KobocatDeploymentException(detail=json_response['text'])
                e.status_code = status.HTTP_400_BAD_REQUEST
                raise e
            else:
                # Unspecified failure; raise 500
                raise KobocatDeploymentException(
                    detail='Unexpected KoBoCAT error {}: {}'.format(
                        response.status_code, response.content),
                    response=response
                )

        return json_response

    def _last_submission_time(self):
        id_string = self.backend_response['id_string']
        return last_submission_time(
            xform_id_string=id_string, user_id=self.asset.owner.pk)

    def _submission_count(self):
        id_string = self.backend_response['id_string']
        # avoid migrations from being created for kc_access mocked models
        # there should be a better way to do this, right?
        return instance_count(
            xform_id_string=id_string,
            user_id=self.asset.owner.pk,
        )

    def __get_submissions_in_json(self, **params):
        """
        Retrieve instances directly from Mongo.

        :param params: dict. Filter params
        :return: generator<JSON>
        """

        instances, total_count = MongoHelper.get_instances(
            self.mongo_userform_id, **params)

        # Python-only attribute used by `kpi.views.v2.data.DataViewSet.list()`
        self.current_submissions_count = total_count

        return (
            MongoHelper.to_readable_dict(instance)
            for instance in instances
        )

    def __get_submissions_in_xml(self, **params):
        """
        Retrieves instances directly from Postgres.

        :param params: dict. Filter params
        :return: list<XML>
        """

        mongo_filters = ['query', 'permission_filters']
        use_mongo = any(mongo_filter in mongo_filters for mongo_filter in params
                        if params.get(mongo_filter) is not None)

        if use_mongo:
            # We use Mongo to retrieve matching instances.
            # Get only their ids and pass them to PostgreSQL.
            params['fields'] = [self.INSTANCE_ID_FIELDNAME]
            # Force `sort` by `_id` for Mongo
            # See FIXME about sort in `BaseDeploymentBackend.validate_submission_list_params()`  # noqa
            params['sort'] = {self.INSTANCE_ID_FIELDNAME: 1}
            instances, count = MongoHelper.get_instances(self.mongo_userform_id,
                                                         **params)
            instance_ids = [instance.get(self.INSTANCE_ID_FIELDNAME) for
                            instance in
                            instances]
            self.current_submissions_count = count

        queryset = ReadOnlyKobocatInstance.objects.filter(
            xform_id=self.xform_id,
            deleted_at=None
        )

        if len(instance_ids) > 0 or use_mongo:
            queryset = queryset.filter(id__in=instance_ids)

        # Python-only attribute used by `kpi.views.v2.data.DataViewSet.list()`
        if not use_mongo:
            self.current_submissions_count = queryset.count()

        # Force Sort by id
        # See FIXME about sort in `BaseDeploymentBackend.validate_submission_list_params()`  # noqa
        queryset = queryset.order_by('id')

        # When using Mongo, data is already paginated, no need to do it with
        # PostgreSQL too.
        if not use_mongo:
            offset = params.get('start')
            limit = offset + params.get('limit')
            queryset = queryset[offset:limit]

        return (lazy_instance.xml for lazy_instance in queryset)

    @staticmethod
    def __kobocat_proxy_request(kc_request, user=None):
        """
        Send `kc_request`, which must specify `method` and `url` at a minimum.
        If the incoming request to be proxied is authenticated,
        logged-in user's API token will be added to `kc_request.headers`

        :param kc_request: requests.models.Request
        :param user: User
        :return: requests.models.Response
        """
        if not user.is_anonymous and user.pk != settings.ANONYMOUS_USER_ID:
            token, created = Token.objects.get_or_create(user=user)
            kc_request.headers['Authorization'] = 'Token %s' % token.key
        session = requests.Session()
        return session.send(kc_request.prepare())

    def __parse_identifier(self, identifier: str) -> tuple:
        """
        Return a tuple of the KoBoCAT server and its path
        """
        parsed_identifier = urlparse(identifier)
        server = '{}://{}'.format(
            parsed_identifier.scheme, parsed_identifier.netloc)
        return server, parsed_identifier.path

    @staticmethod
    def __prepare_as_drf_response_signature(requests_response):
        """
        Prepares a dict from `Requests` response.
        Useful to get response from `kc` and use it as a dict or pass it to
        DRF Response
        """

        prepared_drf_response = {}

        # `requests_response` may not have `headers` attribute
        content_type = requests_response.headers.get('Content-Type')
        content_language = requests_response.headers.get('Content-Language')
        if content_type:
            prepared_drf_response['content_type'] = content_type
        if content_language:
            prepared_drf_response['headers'] = {
                'Content-Language': content_language
            }

        prepared_drf_response['status'] = requests_response.status_code

        try:
            prepared_drf_response['data'] = json.loads(
                requests_response.content)
        except ValueError as e:
            if not requests_response.status_code == status.HTTP_204_NO_CONTENT:
                prepared_drf_response['data'] = {
                    'detail': _(
                        'KoBoCAT returned an unexpected response: {}'.format(
                            str(e))
                    )
                }

        return prepared_drf_response

    @classmethod
    def __prepare_bulk_update_payload(cls, request_data: dict) -> dict:
        """
        Preparing the request payload for bulk updating of submissions
        """
        payload = json.loads(request_data['payload'][0])
        validated_payload = cls.__validate_bulk_update_payload(payload)

        # Ensuring submission ids are integer values and unique
        try:
            validated_payload['submission_ids'] = list(
                set(map(int, validated_payload['submission_ids']))
            )
        except ValueError as e:
            raise KobocatBulkUpdateSubmissionsClientException(
                detail=_('`submission_ids` must only contain integer values')
            )

        # Sanitizing the payload of potentially destructive keys
        santized_payload = copy.deepcopy(validated_payload)
        for key in validated_payload['data']:
            if (
                key in cls.PROTECTED_XML_FIELDS
                or '/' in key and key.split('/')[0] in cls.PROTECTED_XML_FIELDS
            ):
                santized_payload['data'].pop(key)

        return santized_payload

    @staticmethod
    def __prepare_bulk_update_response(kc_responses: list) -> dict:
        """
        Formatting the response to allow for partial successes to be seen
        more explicitly.

        Args:
            kc_responses (list): A list containing dictionaries with keys of
            `_uuid` from the newly generated uuid and `response`, the response
            object received from Kobocat

        Returns:
            dict: formatted dict to be passed to a Response object and sent to
            the client
        """

        OPEN_ROSA_XML_MESSAGE = '{http://openrosa.org/http/response}message'

        # Unfortunately, the response message from OpenRosa is in XML format,
        # so it needs to be parsed before extracting the text
        results = []
        for response in kc_responses:
            try:
                message = ET.fromstring(
                        response['response'].content
                    ).find(OPEN_ROSA_XML_MESSAGE).text
            except ET.ParseError:
                message = _('Something went wrong')

            results.append(
                {
                    'uuid': response['uuid'],
                    'status_code': response['response'].status_code,
                    'message': message,
                }
            )

        total_update_attempts = len(results)
        total_successes = [result['status_code'] for result in results].count(
            status.HTTP_201_CREATED
        )

        return {
            'status': status.HTTP_200_OK
            if total_successes > 0
            else status.HTTP_400_BAD_REQUEST,
            'data': {
                'count': total_update_attempts,
                'successes': total_successes,
                'failures': total_update_attempts - total_successes,
                'results': results,
            },
        }

    @staticmethod
    def __validate_bulk_update_payload(payload: dict) -> dict:
        """
        Validating the request payload for bulk updating of submissions
        """
        if 'submission_ids' not in payload:
            raise KobocatBulkUpdateSubmissionsClientException(
                detail=_('`submission_ids` must be included in the payload')
            )

        if not isinstance(payload['submission_ids'], list):
            raise KobocatBulkUpdateSubmissionsClientException(
                detail=_('`submission_ids` must be an array')
            )

        if len(payload['submission_ids']) == 0:
            raise KobocatBulkUpdateSubmissionsClientException(
                detail=_('`submission_ids` must contain at least one value')
            )

        if 'data' not in payload:
            raise KobocatBulkUpdateSubmissionsClientException(
                detail=_('`data` must be included in the payload')
            )

        if len(payload['data']) == 0:
            raise KobocatBulkUpdateSubmissionsClientException(
                detail=_('Payload must contain data to update the submissions')
            )

        return payload

    @staticmethod
    def __validate_bulk_update_submissions(submissions: list) -> list:
        if len(submissions) == 0:
            raise KobocatBulkUpdateSubmissionsClientException(
                detail=_('No submissions match the given `submission_ids`')
            )
        return submissions<|MERGE_RESOLUTION|>--- conflicted
+++ resolved
@@ -151,32 +151,11 @@
                             )
                             accumulated_elements.append(element)
 
-<<<<<<< HEAD
                 element_to_update = xml_parsed.find(k)
                 element_to_update_or_new = (
                     element_to_update
                     if element_to_update is not None
                     else ET.SubElement(xml_parsed, k)
-=======
-        # Check for failure
-        if (
-            response.status_code != expected_status_code
-            or json_response.get('type') == 'alert-error'
-            or (expect_formid and 'formid' not in json_response)
-        ):
-            if 'text' in json_response:
-                # KC API refused us for a specified reason, likely invalid
-                # input Raise a 400 error that includes the reason
-                e = KobocatDeploymentException(detail=json_response['text'])
-                e.status_code = status.HTTP_400_BAD_REQUEST
-                raise e
-            else:
-                # Unspecified failure; raise 500
-                raise KobocatDeploymentException(
-                    detail='Unexpected KoBoCAT error {}: {}'.format(
-                        response.status_code, response.content),
-                    response=response
->>>>>>> 78565171
                 )
                 element_to_update_or_new.text = v
 
@@ -1020,7 +999,7 @@
         if (
             response.status_code != expected_status_code
             or json_response.get('type') == 'alert-error'
-            or expect_formid and 'formid' not in json_response
+            or (expect_formid and 'formid' not in json_response)
         ):
             if 'text' in json_response:
                 # KC API refused us for a specified reason, likely invalid
