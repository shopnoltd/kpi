from __future__ import annotations
import copy
import io
import json
import re
import uuid
from collections import defaultdict
from contextlib import contextmanager
from datetime import date, datetime
from typing import Generator, Optional, Union
from urllib.parse import urlparse
try:
    from zoneinfo import ZoneInfo
except ImportError:
    from backports.zoneinfo import ZoneInfo

import requests
<<<<<<< HEAD
import redis.exceptions
=======
from defusedxml import ElementTree as DET
>>>>>>> 31d4ffcf
from django.conf import settings
from django.core.exceptions import ImproperlyConfigured
from django.core.files import File
from django.db.models import Sum, F
from django.db.models.functions import Coalesce
from django.db.models.query import QuerySet
from django.utils import timezone
from django.utils.translation import gettext_lazy as t
from django_redis import get_redis_connection
from kobo_service_account.utils import get_request_headers
from rest_framework import status

from kobo.apps.subsequences.utils import stream_with_extras
from kobo.apps.trackers.models import NLPUsageCounter
from kpi.constants import (
    SUBMISSION_FORMAT_TYPE_JSON,
    SUBMISSION_FORMAT_TYPE_XML,
    PERM_FROM_KC_ONLY,
    PERM_CHANGE_SUBMISSIONS,
    PERM_DELETE_SUBMISSIONS,
    PERM_PARTIAL_SUBMISSIONS,
    PERM_VALIDATE_SUBMISSIONS,
    PERM_VIEW_SUBMISSIONS,
)
from kpi.exceptions import (
    AttachmentNotFoundException,
    InvalidXFormException,
    InvalidXPathException,
    KobocatCommunicationError,
    SubmissionIntegrityError,
    SubmissionNotFoundException,
    XPathNotFoundException,
)
from kpi.interfaces.sync_backend_media import SyncBackendMediaInterface
from kpi.models.asset_file import AssetFile
from kpi.models.object_permission import ObjectPermission
from kpi.models.paired_data import PairedData
from kpi.utils.django_orm_helper import UpdateJSONFieldAttributes
from kpi.utils.log import logging
from kpi.utils.mongo_helper import MongoHelper
from kpi.utils.object_permission import get_database_user
from kpi.utils.permissions import is_user_anonymous
from kpi.utils.xml import fromstring_preserve_root_xmlns, xml_tostring
from .base_backend import BaseDeploymentBackend
from .kc_access.shadow_models import (
    KobocatAttachment,
    KobocatDailyXFormSubmissionCounter,
    KobocatMonthlyXFormSubmissionCounter,
    KobocatUserProfile,
    KobocatXForm,
    ReadOnlyKobocatInstance,
)
from .kc_access.storage import default_kobocat_storage
from .kc_access.utils import (
    assign_applicable_kc_permissions,
    kc_transaction_atomic,
    last_submission_time
)
from ..exceptions import (
    BadFormatException,
    KobocatDeploymentException,
    KobocatDuplicateSubmissionException,
)


class KobocatDeploymentBackend(BaseDeploymentBackend):
    """
    Used to deploy a project into KoBoCAT. Stores the project identifiers in the
    `self.asset._deployment_data` models.JSONField (referred as "deployment data")
    """

    SYNCED_DATA_FILE_TYPES = {
        AssetFile.FORM_MEDIA: 'media',
        AssetFile.PAIRED_DATA: 'paired_data',
    }

    @property
    def attachment_storage_bytes(self):
        try:
            return self.xform.attachment_storage_bytes
        except InvalidXFormException:
            return 0

    def bulk_assign_mapped_perms(self):
        """
        Bulk assign all KoBoCAT permissions related to KPI permissions.
        Useful to assign permissions retroactively upon deployment.
        Beware: it only adds permissions, it does not remove or sync permissions.
        """
        users_with_perms = self.asset.get_users_with_perms(attach_perms=True)

        # if only the owner has permissions, no need to go further
        if len(users_with_perms) == 1 and \
            list(users_with_perms)[0].id == self.asset.owner_id:
            return

        with kc_transaction_atomic():
            for user, perms in users_with_perms.items():
                if user.id == self.asset.owner_id:
                    continue
                assign_applicable_kc_permissions(self.asset, user, perms)

    def calculated_submission_count(self, user: 'auth.User', **kwargs) -> int:
        params = self.validate_submission_list_params(
            user, validate_count=True, **kwargs
        )
        return MongoHelper.get_count(self.mongo_userform_id, **params)

    def connect(self, active=False):
        """
        `POST` initial survey content to KoBoCAT and create a new project.
        Store results in deployment data.
        CAUTION: Does not save deployment data to the database!
        """
        # Use the external URL here; the internal URL will be substituted
        # in when appropriate
        if not settings.KOBOCAT_URL or not settings.KOBOCAT_INTERNAL_URL:
            raise ImproperlyConfigured(
                'Both KOBOCAT_URL and KOBOCAT_INTERNAL_URL must be '
                'configured before using KobocatDeploymentBackend'
            )
        kc_server = settings.KOBOCAT_URL
        id_string = self.asset.uid

        url = self.external_to_internal_url('{}/api/v1/forms'.format(kc_server))
        xlsx_io = self.asset.to_xlsx_io(
            versioned=True, append={
                'settings': {
                    'id_string': id_string,
                    'form_title': self.asset.name,
                }
            }
        )

        # Payload contains `kpi_asset_uid` and `has_kpi_hook` for two reasons:
        # - KC `XForm`'s `id_string` can be different than `Asset`'s `uid`, then
        #   we can't rely on it to find its related `Asset`.
        # - Removing, renaming `has_kpi_hook` will force PostgreSQL to rewrite
        #   every record of `logger_xform`. It can be also used to filter
        #   queries as it is faster to query a boolean than string.
        payload = {
            'downloadable': active,
            'has_kpi_hook': self.asset.has_active_hooks,
            'kpi_asset_uid': self.asset.uid
        }
        files = {'xls_file': ('{}.xlsx'.format(id_string), xlsx_io)}
        json_response = self._kobocat_request(
            'POST', url, data=payload, files=files)
        self.store_data({
            'backend': 'kobocat',
            'active': json_response['downloadable'],
            'backend_response': json_response,
            'version': self.asset.version_id,
        })

    @staticmethod
    def nlp_tracking_data(asset_ids, start_date=None):
        """
        Get the NLP tracking data since a specified date
        If no date is provided, get all-time data
        """
        filter_args = {}
        if start_date:
            filter_args = {'date__gte': start_date}
        try:
            nlp_tracking = (
                NLPUsageCounter.objects.only('total_asr_seconds', 'total_mt_characters')
                .filter(
                    asset_id__in=asset_ids,
                    **filter_args
                ).aggregate(
                    total_nlp_asr_seconds=Coalesce(Sum('total_asr_seconds'), 0),
                    total_nlp_mt_characters=Coalesce(Sum('total_mt_characters'), 0),
                )
            )
        except NLPUsageCounter.DoesNotExist:
            return {
                'total_nlp_asr_seconds': 0,
                'total_nlp_mt_characters': 0,
            }
        else:
            return nlp_tracking

    def submission_count_since_date(self, start_date=None):
        try:
            xform_id = self.xform_id
        except InvalidXFormException:
            return 0

        today = timezone.now().date()
        filter_args = {
            'xform_id': xform_id,
        }
        if start_date:
            filter_args['date__range'] = [start_date, today]
        try:
            # Note: this is replicating the functionality that was formerly in
            # `current_month_submission_count`. `current_month_submission_count`
            # didn't account for partial permissions, and this doesn't either
            total_submissions = KobocatDailyXFormSubmissionCounter.objects.only(
                'date', 'counter'
            ).filter(**filter_args).aggregate(count_sum=Coalesce(Sum('counter'), 0))
        except KobocatDailyXFormSubmissionCounter.DoesNotExist:
            return 0
        else:
            return total_submissions['count_sum']

    @staticmethod
    def format_openrosa_datetime(dt: Optional[datetime] = None) -> str:
        """
        Format a given datetime object or generate a new timestamp matching the
        OpenRosa datetime formatting
        """
        if dt is None:
            dt = datetime.now(tz=ZoneInfo('UTC'))

        # Awkward check, but it's prescribed by
        # https://docs.python.org/3/library/datetime.html#determining-if-an-object-is-aware-or-naive
        if dt.tzinfo is None or dt.tzinfo.utcoffset(None) is None:
            raise ValueError('An offset-aware datetime is required')
        return dt.isoformat('T', 'milliseconds')

    def delete(self):
        """
        WARNING! Deletes all submitted data!
        """
        url = self.external_to_internal_url(self.backend_response['url'])
        try:
            self._kobocat_request('DELETE', url)
        except KobocatDeploymentException as e:
            if not hasattr(e, 'response'):
                raise

            if e.response.status_code == status.HTTP_404_NOT_FOUND:
                # The KC project is already gone!
                pass
            elif e.response.status_code in [
                status.HTTP_502_BAD_GATEWAY,
                status.HTTP_504_GATEWAY_TIMEOUT,
            ]:
                raise KobocatCommunicationError
            elif e.response.status_code == status.HTTP_401_UNAUTHORIZED:
                raise KobocatCommunicationError(
                    'Could not authenticate to KoBoCAT'
                )
            else:
                raise

        super().delete()

    def delete_submission(self, submission_id: int, user: 'auth.User') -> dict:
        """
        Delete a submission through KoBoCAT proxy

        It returns a dictionary which can used as Response object arguments
        """

        self.validate_access_with_partial_perms(
            user=user,
            perm=PERM_DELETE_SUBMISSIONS,
            submission_ids=[submission_id]
        )

        kc_url = self.get_submission_detail_url(submission_id)
        kc_request = requests.Request(method='DELETE', url=kc_url)
        kc_response = self.__kobocat_proxy_request(kc_request, user)

        return self.__prepare_as_drf_response_signature(kc_response)

    def delete_submissions(self, data: dict, user: 'auth.User') -> dict:
        """
        Bulk delete provided submissions through KoBoCAT proxy,
        authenticated by `user`'s API token.

        `data` should contain the submission ids or the query to get the subset
        of submissions to delete
        Example:
             {"submission_ids": [1, 2, 3]}
             or
             {"query": {"Question": "response"}
        """

        submission_ids = self.validate_access_with_partial_perms(
            user=user,
            perm=PERM_DELETE_SUBMISSIONS,
            submission_ids=data['submission_ids'],
            query=data['query'],
        )

        # If `submission_ids` is not empty, user has partial permissions.
        # Otherwise, they have full access.
        if submission_ids:
            # Remove query from `data` because all the submission ids have been
            # already retrieved
            data.pop('query', None)
            data['submission_ids'] = submission_ids

        kc_url = self.submission_list_url
        kc_request = requests.Request(method='DELETE', url=kc_url, json=data)
        kc_response = self.__kobocat_proxy_request(kc_request, user)

        drf_response = self.__prepare_as_drf_response_signature(kc_response)
        return drf_response

    def duplicate_submission(
        self, submission_id: int, user: 'auth.User'
    ) -> dict:
        """
        Duplicates a single submission proxied through KoBoCAT. The submission
        with the given `submission_id` is duplicated and the `start`, `end` and
        `instanceID` parameters of the submission are reset before being posted
        to KoBoCAT.

        Returns a dict with message response from KoBoCAT and uuid of created
        submission if successful

        """

        self.validate_access_with_partial_perms(
            user=user,
            perm=PERM_CHANGE_SUBMISSIONS,
            submission_ids=[submission_id],
        )

        submission = self.get_submission(
            submission_id,
            user=user,
            format_type=SUBMISSION_FORMAT_TYPE_XML,
        )

        # Get attachments for the duplicated submission if there are any
        attachment_objects = KobocatAttachment.objects.filter(
            instance_id=submission_id
        )
        attachments = (
            {a.media_file_basename: a.media_file for a in attachment_objects}
            if attachment_objects
            else None
        )

        # parse XML string to ET object
        xml_parsed = fromstring_preserve_root_xmlns(submission)

        # attempt to update XML fields for duplicate submission. Note that
        # `start` and `end` are not guaranteed to be included in the XML object
        _uuid, uuid_formatted = self.generate_new_instance_id()
        date_formatted = self.format_openrosa_datetime()
        for date_field in ('start', 'end'):
            element = xml_parsed.find(date_field)
            # Even if the element is found, `bool(element)` is `False`. How
            # very un-Pythonic!
            if element is not None:
                element.text = date_formatted
        # Rely on `meta/instanceID` being present. If it's absent, something is
        # fishy enough to warrant raising an exception instead of continuing
        # silently
        xml_parsed.find(self.SUBMISSION_CURRENT_UUID_XPATH).text = (
            uuid_formatted
        )

        kc_response = self.store_submission(
            user, xml_tostring(xml_parsed), _uuid, attachments
        )
        if kc_response.status_code == status.HTTP_201_CREATED:
            return next(self.get_submissions(user, query={'_uuid': _uuid}))
        else:
            raise KobocatDuplicateSubmissionException

    def edit_submission(
        self, xml_submission_file: File, user: 'auth.User', attachments: dict = None
    ):
        """
        Edit a submission through KoBoCAT proxy on behalf of `user`.
        Attachments can be uploaded by passing a dictionary (name, File object)

        The returned Response should be in XML (expected format by Enketo Express)
        """
        submission_xml = xml_submission_file.read()
        try:
            xml_root = fromstring_preserve_root_xmlns(submission_xml)
        except DET.ParseError:
            raise SubmissionIntegrityError(
                t('Your submission XML is malformed.')
            )
        try:
            deprecated_uuid = xml_root.find(
                self.SUBMISSION_DEPRECATED_UUID_XPATH
            ).text
            xform_uuid = xml_root.find(self.FORM_UUID_XPATH).text
        except AttributeError:
            raise SubmissionIntegrityError(
                t('Your submission XML is missing critical elements.')
            )
        # Remove UUID prefix
        deprecated_uuid = deprecated_uuid[len('uuid:'):]
        try:
            instance = ReadOnlyKobocatInstance.objects.get(
                uuid=deprecated_uuid,
                xform__uuid=xform_uuid,
                xform__kpi_asset_uid=self.asset.uid,
            )
        except ReadOnlyKobocatInstance.DoesNotExist:
            raise SubmissionIntegrityError(
                t(
                    'The submission you attempted to edit could not be found, '
                    'or you do not have access to it.'
                )
            )

        # Validate write access for users with partial permissions
        self.validate_access_with_partial_perms(
            user=user,
            perm=PERM_CHANGE_SUBMISSIONS,
            submission_ids=[instance.pk]
        )

        # Set the In-Memory file’s current position to 0 before passing it to
        # Request.
        xml_submission_file.seek(0)
        files = {'xml_submission_file': xml_submission_file}

        # Combine all files altogether
        if attachments:
            files.update(attachments)

        kc_request = requests.Request(
            method='POST', url=self.submission_url, files=files
        )
        kc_response = self.__kobocat_proxy_request(kc_request, user)
        return self.__prepare_as_drf_response_signature(
            kc_response, expected_response_format='xml'
        )

    @property
    def enketo_id(self):
        if not (enketo_id := self.get_data('enketo_id')):
            self.get_enketo_survey_links()
            enketo_id = self.get_data('enketo_id')
        return enketo_id

    @staticmethod
    def external_to_internal_url(url):
        """
        Replace the value of `settings.KOBOCAT_URL` with that of
        `settings.KOBOCAT_INTERNAL_URL` when it appears at the beginning of
        `url`
        """
        kobocat_url = settings.KOBOCAT_URL
        # If old domain name is detected, use it for search&replace below
        if settings.KOBOCAT_OLD_URL and settings.KOBOCAT_OLD_URL in url:
            kobocat_url = settings.KOBOCAT_OLD_URL

        return re.sub(
            pattern='^{}'.format(re.escape(kobocat_url)),
            repl=settings.KOBOCAT_INTERNAL_URL,
            string=url
        )

    def get_attachment(
        self,
        submission_id_or_uuid: Union[int, str],
        user: 'auth.User',
        attachment_id: Optional[int] = None,
        xpath: Optional[str] = None,
    ) -> KobocatAttachment:
        """
        Return an object which can be retrieved by its primary key or by XPath.
        An exception is raised when the submission or the attachment is not found.
        """
        submission_id = None
        submission_uuid = None
        try:
            submission_id = int(submission_id_or_uuid)
        except ValueError:
            submission_uuid = submission_id_or_uuid
        if submission_uuid:
            # `_uuid` is the legacy identifier that changes (per OpenRosa spec)
            # after every edit; `meta/rootUuid` remains consistent across
            # edits. prefer the latter when fetching by UUID.
            candidates = list(
                self.get_submissions(
                    user,
                    query={
                        '$or': [
                            {'meta/rootUuid': submission_uuid},
                            {'_uuid': submission_uuid},
                        ]
                    },
                    fields=['_id', 'meta/rootUuid', '_uuid'],
                )
            )
            if not candidates:
                raise SubmissionNotFoundException
            for submission in candidates:
                if submission.get('meta/rootUuid') == submission_uuid:
                    submission_id = submission['_id']
                    break
            else:
                # no submissions with matching `meta/rootUuid` were found;
                # get the "first" result, despite there being no order
                # specified, just for consistency with previous code
                submission_id = candidates[0]['_id']

        submission_xml = self.get_submission(
            submission_id, user, format_type=SUBMISSION_FORMAT_TYPE_XML
        )
        if not submission_xml:
            raise SubmissionNotFoundException

        if xpath:
            submission_root = fromstring_preserve_root_xmlns(submission_xml)
            element = submission_root.find(xpath)
            if element is None:
                raise XPathNotFoundException
            attachment_filename = element.text
            filters = {
                'media_file_basename': attachment_filename,
            }
        else:
            filters = {
                'pk': attachment_id,
            }

        filters['instance__id'] = submission_id
        # Ensure the attachment actually belongs to this project!
        filters['instance__xform_id'] = self.xform_id

        try:
            attachment = KobocatAttachment.objects.get(**filters)
        except KobocatAttachment.DoesNotExist:
            raise AttachmentNotFoundException

        return attachment

    def get_attachment_objects_from_dict(self, submission: dict) -> QuerySet:

        # First test that there are attachments to avoid a call to the DB for
        # nothing
        if not submission.get('_attachments'):
            return []

        # Get filenames from DB because Mongo does not contain the
        # original basename.
        # EE excepts the original basename before Django renames it and
        # stores it in Mongo
        # E.g.:
        # - XML filename: Screenshot 2022-01-19 222028-13_45_57.jpg
        # - Mongo: Screenshot_2022-01-19_222028-13_45_57.jpg

        # ToDo What about adding the original basename and the question
        #  name in Mongo to avoid another DB query?
        return KobocatAttachment.objects.filter(
            instance_id=submission['_id']
        )

    def get_daily_counts(
        self, user: 'auth.User', timeframe: tuple[date, date]
    ) -> dict:

        user = get_database_user(user)

        if user != self.asset.owner and self.asset.has_perm(
            user, PERM_PARTIAL_SUBMISSIONS
        ):
            # We cannot use cached values from daily counter when user has
            # partial permissions. We need to use MongoDB aggregation engine
            # to retrieve the correct value according to user's permissions.
            permission_filters = self.asset.get_filters_for_partial_perm(
                user.pk, perm=PERM_VIEW_SUBMISSIONS
            )

            if not permission_filters:
                return {}

            query = {
                '_userform_id': self.mongo_userform_id,
                '_submission_time': {
                    '$gte': f'{timeframe[0]}',
                    '$lte': f'{timeframe[1]}T23:59:59'
                }
            }

            query = MongoHelper.get_permission_filters_query(
                query, permission_filters
            )

            documents = settings.MONGO_DB.instances.aggregate([
                {
                    '$match': query,
                },
                {
                    '$group': {
                        '_id': {
                            '$dateToString': {
                                'format': '%Y-%m-%d',
                                'date': {
                                    '$dateFromString': {
                                        'format': "%Y-%m-%dT%H:%M:%S",
                                        'dateString': "$_submission_time"
                                    }
                                }
                            }
                        },
                        'count': {'$sum': 1}
                    }
                }
            ])
            return {doc['_id']: doc['count'] for doc in documents}

        # Trivial case, user has 'view_permissions'
        daily_counts = (
            KobocatDailyXFormSubmissionCounter.objects.values(
                'date', 'counter'
            ).filter(
                xform_id=self.xform_id,
                date__range=timeframe,
            )
        )
        return {
            str(count['date']): count['counter'] for count in daily_counts
        }

    def get_data_download_links(self):
        exports_base_url = '/'.join((
            settings.KOBOCAT_URL.rstrip('/'),
            self.asset.owner.username,
            'exports',
            self.backend_response['id_string']
        ))
        reports_base_url = '/'.join((
            settings.KOBOCAT_URL.rstrip('/'),
            self.asset.owner.username,
            'reports',
            self.backend_response['id_string']
        ))
        links = {
            # To be displayed in iframes
            'xls_legacy': '/'.join((exports_base_url, 'xls/')),
            'csv_legacy': '/'.join((exports_base_url, 'csv/')),
            'zip_legacy': '/'.join((exports_base_url, 'zip/')),
            'kml_legacy': '/'.join((exports_base_url, 'kml/')),
            # For GET requests that return files directly
            'xls': '/'.join((reports_base_url, 'export.xlsx')),
            'csv': '/'.join((reports_base_url, 'export.csv')),
        }
        return links

    def get_enketo_survey_links(self):
        if not self.get_data('backend_response'):
            return {}

        data = {
            'server_url': '{}/{}'.format(
                settings.KOBOCAT_URL.rstrip('/'),
                self.asset.owner.username
            ),
            'form_id': self.backend_response['id_string']
        }

        try:
            response = requests.post(
                f'{settings.ENKETO_URL}/{settings.ENKETO_SURVEY_ENDPOINT}',
                # bare tuple implies basic auth
                auth=(settings.ENKETO_API_TOKEN, ''),
                data=data
            )
            response.raise_for_status()
        except requests.exceptions.RequestException:
            # Don't 500 the entire asset view if Enketo is unreachable
            logging.error(
                'Failed to retrieve links from Enketo', exc_info=True)
            return {}
        try:
            links = response.json()
        except ValueError:
            logging.error('Received invalid JSON from Enketo', exc_info=True)
            return {}

        try:
            enketo_id = links.pop('enketo_id')
        except KeyError:
            logging.error(
                'Invalid response from Enketo: `enketo_id` is not found',
                exc_info=True,
            )
            return {}

        stored_enketo_id = self.get_data('enketo_id')
        if stored_enketo_id != enketo_id:
            if stored_enketo_id:
                logging.warning(
                    f'Enketo ID has changed from {stored_enketo_id} to {enketo_id}'
                )
            self.save_to_db({'enketo_id': enketo_id})

        if self.xform.require_auth:
            # Unfortunately, EE creates unique ID based on OpenRosa server URL.
            # Thus, we need to always generated the ID with the same URL
            # (i.e.: with username) to be retro-compatible and then,
            # overwrite the OpenRosa server URL again.
            self.set_enketo_open_rosa_server(
                require_auth=True, enketo_id=enketo_id
            )

        for discard in ('enketo_id', 'code', 'preview_iframe_url'):
            try:
                del links[discard]
            except KeyError:
                pass
        return links

    def get_orphan_postgres_submissions(self) -> Optional[QuerySet, bool]:
        """
        Return a queryset of all submissions still present in PostgreSQL
        database related to `self.xform`.
        Return False if one submission still exists in MongoDB at
        least.
        Otherwise, if `self.xform` does not exist (anymore), return None
        """
        all_submissions = self.get_submissions(
            user=self.asset.owner,
            fields=['_id'],
            skip_count=True,
        )
        try:
            next(all_submissions)
        except StopIteration:
            pass
        else:
            return False

        try:
            return ReadOnlyKobocatInstance.objects.filter(xform_id=self.xform_id)
        except InvalidXFormException:
            return None

    def get_submission_detail_url(self, submission_id: int) -> str:
        url = f'{self.submission_list_url}/{submission_id}'
        return url

    def get_submission_validation_status_url(self, submission_id: int) -> str:
        url = '{detail_url}/validation_status'.format(
            detail_url=self.get_submission_detail_url(submission_id)
        )
        return url

    def get_submissions(
        self,
        user: 'auth.User',
        format_type: str = SUBMISSION_FORMAT_TYPE_JSON,
        submission_ids: list = [],
        request: Optional['rest_framework.request.Request'] = None,
        **mongo_query_params
    ) -> Union[Generator[dict, None, None], list]:
        """
        Retrieve submissions that `user` is allowed to access.

        The format `format_type` can be either:
        - 'json' (See `kpi.constants.SUBMISSION_FORMAT_TYPE_JSON`)
        - 'xml' (See `kpi.constants.SUBMISSION_FORMAT_TYPE_XML`)

        Results can be filtered by submission ids. Moreover MongoDB filters can
        be passed through `query` to narrow down the results.

        If `user` has no access to these submissions or no matches are found,
        an empty generator is returned.

        If `format_type` is 'json', a generator of dictionaries is returned.
        Otherwise, if `format_type` is 'xml', a generator of strings is returned.

        If `request` is provided, submission attachments url are rewritten to
        point to KPI (instead of KoBoCAT).
        See `BaseDeploymentBackend._rewrite_json_attachment_urls()`
        """

        mongo_query_params['submission_ids'] = submission_ids
        params = self.validate_submission_list_params(user,
                                                      format_type=format_type,
                                                      **mongo_query_params)

        if format_type == SUBMISSION_FORMAT_TYPE_JSON:
            submissions = self.__get_submissions_in_json(request, **params)
        elif format_type == SUBMISSION_FORMAT_TYPE_XML:
            submissions = self.__get_submissions_in_xml(**params)
        else:
            raise BadFormatException(
                "The format {} is not supported".format(format_type)
            )
        return submissions

    def get_validation_status(self, submission_id: int, user: 'auth.User') -> dict:
        url = self.get_submission_validation_status_url(submission_id)
        kc_request = requests.Request(method='GET', url=url)
        kc_response = self.__kobocat_proxy_request(kc_request, user)

        return self.__prepare_as_drf_response_signature(kc_response)

    @staticmethod
    def internal_to_external_url(url):
        """
        Replace the value of `settings.KOBOCAT_INTERNAL_URL` with that of
        `settings.KOBOCAT_URL` when it appears at the beginning of
        `url`
        """
        return re.sub(
            pattern='^{}'.format(re.escape(settings.KOBOCAT_INTERNAL_URL)),
            repl=settings.KOBOCAT_URL,
            string=url
        )

    @property
    def mongo_userform_id(self):
        return '{}_{}'.format(self.asset.owner.username, self.xform_id_string)

    def redeploy(self, active=None):
        """
        Replace (overwrite) the deployment, keeping the same identifier, and
        optionally changing whether the deployment is active.
        CAUTION: Does not save deployment data to the database!
        """
        if active is None:
            active = self.active
        url = self.external_to_internal_url(self.backend_response['url'])
        id_string = self.backend_response['id_string']
        xlsx_io = self.asset.to_xlsx_io(
            versioned=True, append={
                'settings': {
                    'id_string': id_string,
                    'form_title': self.asset.name,
                }
            }
        )
        payload = {
            'downloadable': active,
            'title': self.asset.name,
            'has_kpi_hook': self.asset.has_active_hooks
        }
        files = {'xls_file': ('{}.xlsx'.format(id_string), xlsx_io)}
        json_response = self._kobocat_request(
            'PATCH', url, data=payload, files=files
        )
        self.store_data({
            'active': json_response['downloadable'],
            'backend_response': json_response,
            'version': self.asset.version_id,
        })
        self.set_asset_uid()

    def remove_from_kc_only_flag(self,
                                 specific_user: Union[int, 'User'] = None):
        """
        Removes `from_kc_only` flag for ALL USERS unless `specific_user` is
        provided

        Args:
            specific_user (int, User): User object or pk
        """
        # This flag lets us know that permission assignments in KPI exist
        # only because they were copied from KoBoCAT (by `sync_from_kobocat`).
        # As soon as permissions are assigned through KPI, this flag must be
        # removed
        #
        # This method is here instead of `ObjectPermissionMixin` because
        # it's specific to KoBoCat as backend.

        # TODO: Remove this method after kobotoolbox/kobocat#642

        filters = {
            'permission__codename': PERM_FROM_KC_ONLY,
            'asset_id': self.asset.id,
        }
        if specific_user is not None:
            try:
                user_id = specific_user.pk
            except AttributeError:
                user_id = specific_user
            filters['user_id'] = user_id

        ObjectPermission.objects.filter(**filters).delete()

    def rename_enketo_id_key(self, previous_owner_username: str):
        parsed_url = urlparse(settings.KOBOCAT_URL)
        domain_name = parsed_url.netloc
        asset_uid = self.asset.uid
        enketo_redis_client = get_redis_connection('enketo_redis_main')

        try:
            enketo_redis_client.rename(
                src=f'or:{domain_name}/{previous_owner_username},{asset_uid}',
                dst=f'or:{domain_name}/{self.asset.owner.username},{asset_uid}'
            )
        except redis.exceptions.ResponseError:
            # original does not exist, weird but don't raise a 500 for that
            pass

    def set_active(self, active):
        """
        `PATCH` active boolean of the survey.
        Store results in deployment data
        """
        # self.store_data is an alias for
        # self.asset._deployment_data.update(...)
        url = self.external_to_internal_url(
            self.backend_response['url'])
        payload = {
            'downloadable': bool(active)
        }
        json_response = self._kobocat_request('PATCH', url, data=payload)
        assert json_response['downloadable'] == bool(active)

        self.save_to_db({
            'active': json_response['downloadable'],
            'backend_response': json_response,
        })

    def set_asset_uid(self, force: bool = False) -> bool:
        """
        Link KoBoCAT `XForm` back to its corresponding KPI `Asset` by
        populating the `kpi_asset_uid` field (use KoBoCAT proxy to PATCH XForm).
        Useful when a form is created from the legacy upload form.
        Store results in deployment data.

        It returns `True` only if `XForm.kpi_asset_uid` field is updated
        during this call, otherwise `False`.
        """
        is_synchronized = not (
            force or
            self.backend_response.get('kpi_asset_uid', None) is None
        )
        if is_synchronized:
            return False

        url = self.external_to_internal_url(self.backend_response['url'])
        payload = {
            'kpi_asset_uid': self.asset.uid
        }
        json_response = self._kobocat_request('PATCH', url, data=payload)
        is_set = json_response['kpi_asset_uid'] == self.asset.uid
        assert is_set
        self.store_data({
            'backend_response': json_response,
        })
        return True

    def set_enketo_open_rosa_server(
        self, require_auth: bool, enketo_id: str = None
    ):
        # Kobocat handles Open Rosa requests with different accesses.
        #  - Authenticated access, https://[kc]
        #  - Anonymous access, https://[kc]/username
        # Enketo generates its unique ID based on the server URL.
        # Thus, if the project requires authentication, we need to update Redis
        # directly to keep the same ID and let Enketo submit data to correct
        # endpoint
        if not enketo_id:
            enketo_id = self.enketo_id

        server_url = settings.KOBOCAT_URL.rstrip('/')
        if not require_auth:
            server_url = f'{server_url}/{self.asset.owner.username}'

        enketo_redis_client = get_redis_connection('enketo_redis_main')
        enketo_redis_client.hset(
            f'id:{enketo_id}',
            'openRosaServer',
            server_url,
        )

    def set_has_kpi_hooks(self):
        """
        `PATCH` `has_kpi_hooks` boolean of related KoBoCAT XForm.
        It lets KoBoCAT know whether it needs to notify KPI
        each time a submission comes in.

        Store results in deployment data
        """
        has_active_hooks = self.asset.has_active_hooks
        url = self.external_to_internal_url(
            self.backend_response['url'])
        payload = {
            'has_kpi_hooks': has_active_hooks,
            'kpi_asset_uid': self.asset.uid
        }

        try:
            json_response = self._kobocat_request('PATCH', url, data=payload)
        except KobocatDeploymentException as e:
            if (
                has_active_hooks is False
                and hasattr(e, 'response')
                and e.response.status_code == status.HTTP_404_NOT_FOUND
            ):
                # It's okay if we're trying to unset the active hooks flag and
                # the KoBoCAT project is already gone. See #2497
                pass
            else:
                raise
        else:
            assert json_response['has_kpi_hooks'] == has_active_hooks
            self.store_data({
                'backend_response': json_response,
            })

    def set_validation_status(self,
                              submission_id: int,
                              user: 'auth.User',
                              data: dict,
                              method: str) -> dict:
        """
        Update validation status through KoBoCAT proxy,
        authenticated by `user`'s API token.
        If `method` is `DELETE`, the status is reset to `None`

        It returns a dictionary which can used as Response object arguments
        """

        self.validate_access_with_partial_perms(
            user=user,
            perm=PERM_VALIDATE_SUBMISSIONS,
            submission_ids=[submission_id],
        )

        kc_request_params = {
            'method': method,
            'url': self.get_submission_validation_status_url(submission_id),
        }

        if method == 'PATCH':
            kc_request_params.update({'json': data})

        kc_request = requests.Request(**kc_request_params)
        kc_response = self.__kobocat_proxy_request(kc_request, user)
        return self.__prepare_as_drf_response_signature(kc_response)

    def set_validation_statuses(self, user: 'auth.User', data: dict) -> dict:
        """
        Bulk update validation status for provided submissions through
        KoBoCAT proxy, authenticated by `user`'s API token.

        `data` should contains either the submission ids or the query to
        retrieve the subset of submissions chosen by then user.
        If none of them are provided, all the submissions are selected
        Examples:
            {"submission_ids": [1, 2, 3]}
            {"query":{"_validation_status.uid":"validation_status_not_approved"}
        """
        submission_ids = self.validate_access_with_partial_perms(
            user=user,
            perm=PERM_VALIDATE_SUBMISSIONS,
            submission_ids=data['submission_ids'],
            query=data['query'],
        )

        # If `submission_ids` is not empty, user has partial permissions.
        # Otherwise, they have have full access.
        if submission_ids:
            # Remove query from `data` because all the submission ids have been
            # already retrieved
            data.pop('query', None)
            data['submission_ids'] = submission_ids

        # `PATCH` KC even if KPI receives `DELETE`
        url = self.submission_list_url
        kc_request = requests.Request(method='PATCH', url=url, json=data)
        kc_response = self.__kobocat_proxy_request(kc_request, user)
        return self.__prepare_as_drf_response_signature(kc_response)

    def store_submission(
        self, user, xml_submission, submission_uuid, attachments=None
    ):
        file_tuple = (submission_uuid, io.StringIO(xml_submission))
        files = {'xml_submission_file': file_tuple}
        if attachments:
            files.update(attachments)
        kc_request = requests.Request(
            method='POST', url=self.submission_url, files=files
        )
        kc_response = self.__kobocat_proxy_request(kc_request, user=user)
        return kc_response

    @property
    def submission_count(self):
        try:
            return self.xform.num_of_submissions
        except InvalidXFormException:
            return 0

    @property
    def submission_list_url(self):
        url = '{kc_base}/api/v1/data/{formid}'.format(
            kc_base=settings.KOBOCAT_INTERNAL_URL,
            formid=self.backend_response['formid']
        )
        return url

    @property
    def submission_model(self):
        return ReadOnlyKobocatInstance

    @property
    def submission_url(self) -> str:
        # Use internal host to secure calls to KoBoCAT API,
        # kobo-service-account can restrict requests per hosts.
        url = '{kc_base}/submission'.format(
            kc_base=settings.KOBOCAT_INTERNAL_URL,
        )
        return url

    def sync_media_files(self, file_type: str = AssetFile.FORM_MEDIA):

        url = self.external_to_internal_url(self.backend_response['url'])
        response = self._kobocat_request('GET', url)
        kc_files = defaultdict(dict)

        # Build a list of KoBoCAT metadata to compare with KPI
        for metadata in response.get('metadata', []):
            if metadata['data_type'] == self.SYNCED_DATA_FILE_TYPES[file_type]:
                kc_files[metadata['data_value']] = {
                    'pk': metadata['id'],
                    'url': metadata['url'],
                    'md5': metadata['file_hash'],
                    'from_kpi': metadata['from_kpi'],
                }

        kc_filenames = kc_files.keys()

        queryset = self._get_metadata_queryset(file_type=file_type)

        for media_file in queryset:

            backend_media_id = media_file.backend_media_id

            # File does not exist in KC
            if backend_media_id not in kc_filenames:
                if media_file.deleted_at is None:
                    # New file
                    self.__save_kc_metadata(media_file)
                else:
                    # Orphan, delete it
                    media_file.delete(force=True)
                continue

            # Existing file
            if backend_media_id in kc_filenames:
                kc_file = kc_files[backend_media_id]
                if media_file.deleted_at is None:
                    # If md5 differs, we need to re-upload it.
                    if media_file.md5_hash != kc_file['md5']:
                        if media_file.file_type == AssetFile.PAIRED_DATA:
                            self.__update_kc_metadata_hash(
                                media_file, kc_file['pk']
                            )
                        else:
                            self.__delete_kc_metadata(kc_file)
                            self.__save_kc_metadata(media_file)
                elif kc_file['from_kpi']:
                    self.__delete_kc_metadata(kc_file, media_file)
                else:
                    # Remote file has been uploaded directly to KC. We
                    # cannot delete it, but we need to vacuum KPI.
                    media_file.delete(force=True)
                    # Skip deletion of key corresponding to `backend_media_id`
                    # in `kc_files` to avoid unique constraint failure in case
                    # user deleted
                    # and re-uploaded the same file in a row between
                    # two deployments
                    # Example:
                    # - User uploads file1.jpg (pk == 1)
                    # - User deletes file1.jpg (pk == 1)
                    # - User re-uploads file1.jpg (pk == 2)
                    # Next time, 'file1.jpg' is encountered in this loop,
                    # it would try to re-upload to KC if its hash differs
                    # from KC version and would fail because 'file1.jpg'
                    # already exists in KC db.
                    continue

                # Remove current filename from `kc_files`.
                # All files which will remain in this dict (after this loop)
                # will be considered obsolete and will be deleted
                del kc_files[backend_media_id]

        # Remove KC orphan files previously uploaded through KPI
        for kc_file in kc_files.values():
            if kc_file['from_kpi']:
                self.__delete_kc_metadata(kc_file)

    @property
    def xform(self):
        if not hasattr(self, '_xform'):
            pk = self.backend_response['formid']
            xform = (
                KobocatXForm.objects.filter(pk=pk)
                .only(
                    'user__username',
                    'id_string',
                    'num_of_submissions',
                    'attachment_storage_bytes',
                    'require_auth',
                )
                .select_related(
                    'user'
                )  # Avoid extra query to validate username below
                .first()
            )

            if not (
                xform
                and xform.user.username == self.asset.owner.username
                and xform.id_string == self.xform_id_string
            ):
                raise InvalidXFormException(
                    'Deployment links to an unexpected KoBoCAT XForm')
            setattr(self, '_xform', xform)

        return self._xform

    @property
    def xform_id(self):
        return self.xform.pk

    @property
    def xform_id_string(self):
        return self.get_data('backend_response.id_string')

    @property
    def timestamp(self):
        try:
            return self.backend_response['date_modified']
        except KeyError:
            return None

    @staticmethod
    @contextmanager
    def suspend_submissions(user_ids: list[int]):
        KobocatUserProfile.objects.filter(
            user_id__in=user_ids
        ).update(
            metadata=UpdateJSONFieldAttributes(
                'metadata',
                updates={'submissions_suspended': True},
            ),
        )
        try:
            yield
        finally:
            KobocatUserProfile.objects.filter(
                user_id__in=user_ids
            ).update(
                metadata=UpdateJSONFieldAttributes(
                    'metadata',
                    updates={'submissions_suspended': False},
                ),
            )

    def transfer_submissions_ownership(
        self, previous_owner_username: str
    ) -> bool:

        results = settings.MONGO_DB.instances.update_many(
            {'_userform_id': f'{previous_owner_username}_{self.xform_id_string}'},
            {
                '$set': {
                    '_userform_id': self.mongo_userform_id
                }
            },
        )

        return (
            results.matched_count == 0 or
            (
                results.matched_count > 0
                and results.matched_count == results.modified_count
            )
        )

    def transfer_counters_ownership(self, new_owner: 'auth.User'):

        NLPUsageCounter.objects.filter(
            asset=self.asset, user=self.asset.owner
        ).update(user=new_owner)
        KobocatDailyXFormSubmissionCounter.objects.filter(
            xform=self.xform, user_id=self.asset.owner.pk
        ).update(user=new_owner)
        KobocatMonthlyXFormSubmissionCounter.objects.filter(
            xform=self.xform, user_id=self.asset.owner.pk
        ).update(user=new_owner)

        KobocatUserProfile.objects.filter(user_id=self.asset.owner.pk).update(
            attachment_storage_bytes=F('attachment_storage_bytes')
            - self.xform.attachment_storage_bytes
        )
        KobocatUserProfile.objects.filter(user_id=self.asset.owner.pk).update(
            attachment_storage_bytes=F('attachment_storage_bytes')
            + self.xform.attachment_storage_bytes
        )

    def _kobocat_request(self, method, url, expect_formid=True, **kwargs):
        """
        Make a POST or PATCH request and return parsed JSON. Keyword arguments,
        e.g. `data` and `files`, are passed through to `requests.request()`.

        If `expect_formid` is False, it bypasses the presence of 'formid'
        property in KoBoCAT response and returns the KoBoCAT response whatever
        it is.

        `kwargs` contains arguments to be passed to KoBoCAT request.
        """

        expected_status_codes = {
            'GET': 200,
            'POST': 201,
            'PATCH': 200,
            'DELETE': 204,
        }

        try:
            expected_status_code = expected_status_codes[method]
        except KeyError:
            raise NotImplementedError(
                'This backend does not implement the {} method'.format(method)
            )

        # Make the request to KC
        try:
            kc_request = requests.Request(method=method, url=url, **kwargs)
            response = self.__kobocat_proxy_request(kc_request,
                                                    user=self.asset.owner)

        except requests.exceptions.RequestException as e:
            # Failed to access the KC API
            # TODO: clarify that the user cannot correct this
            raise KobocatDeploymentException(detail=str(e))

        # If it's a no-content success, return immediately
        if response.status_code == expected_status_code == 204:
            return {}

        # Parse the response
        try:
            json_response = response.json()
        except ValueError as e:
            # Unparseable KC API output
            # TODO: clarify that the user cannot correct this
            raise KobocatDeploymentException(
                detail=str(e), response=response)

        # Check for failure
        if (
            response.status_code != expected_status_code
            or json_response.get('type') == 'alert-error'
            or (expect_formid and 'formid' not in json_response)
        ):
            if 'text' in json_response:
                # KC API refused us for a specified reason, likely invalid
                # input Raise a 400 error that includes the reason
                e = KobocatDeploymentException(detail=json_response['text'])
                e.status_code = status.HTTP_400_BAD_REQUEST
                raise e
            else:
                # Unspecified failure; raise 500
                raise KobocatDeploymentException(
                    detail='Unexpected KoBoCAT error {}: {}'.format(
                        response.status_code, response.content),
                    response=response
                )

        return json_response

    def _last_submission_time(self):
        id_string = self.backend_response['id_string']
        return last_submission_time(
            xform_id_string=id_string, user_id=self.asset.owner.pk)

    @property
    def _open_rosa_server_storage(self):
        return default_kobocat_storage

    def __delete_kc_metadata(
        self, kc_file_: dict, file_: Union[AssetFile, PairedData] = None
    ):
        """
        A simple utility to delete metadata in KoBoCAT through proxy.
        If related KPI file is provided (i.e. `file_`), it is deleted too.
        """
        # Delete file in KC

        delete_url = self.external_to_internal_url(kc_file_['url'])
        self._kobocat_request('DELETE', url=delete_url, expect_formid=False)

        if file_ is None:
            return

        # Delete file in KPI if requested
        file_.delete(force=True)

    def __get_submissions_in_json(
        self,
        request: Optional['rest_framework.request.Request'] = None,
        **params
    ) -> Generator[dict, None, None]:
        """
        Retrieve submissions directly from Mongo.
        Submissions can be filtered with `params`.
        """
        mongo_cursor, total_count = MongoHelper.get_instances(
            self.mongo_userform_id, **params)

        # Python-only attribute used by `kpi.views.v2.data.DataViewSet.list()`
        self.current_submission_count = total_count

        add_supplemental_details_to_query = self.asset.has_advanced_features

        fields = params.get('fields', [])
        if len(fields) > 0 and '_uuid' not in fields:
            # skip the query if submission '_uuid' is not even q'd from mongo
            add_supplemental_details_to_query = False

        if add_supplemental_details_to_query:
            mongo_cursor = stream_with_extras(mongo_cursor, self.asset)

        return (
            self._rewrite_json_attachment_urls(
                MongoHelper.to_readable_dict(submission),
                request,
            )
            for submission in mongo_cursor
        )

    def __get_submissions_in_xml(
        self,
        **params
    ) -> Generator[str, None, None]:
        """
        Retrieve submissions directly from PostgreSQL.
        Submissions can be filtered with `params`.
        """

        mongo_filters = ['query', 'permission_filters']
        use_mongo = any(mongo_filter in mongo_filters for mongo_filter in params
                        if params.get(mongo_filter) is not None)

        if use_mongo:
            # We use Mongo to retrieve matching instances.
            params['fields'] = ['_id']
            # Force `sort` by `_id` for Mongo
            # See FIXME about sort in `BaseDeploymentBackend.validate_submission_list_params()`
            params['sort'] = {'_id': 1}
            submissions, count = MongoHelper.get_instances(
                self.mongo_userform_id, **params
            )
            submission_ids = [
                submission.get('_id')
                for submission in submissions
            ]
            self.current_submission_count = count

        queryset = ReadOnlyKobocatInstance.objects.filter(
            xform_id=self.xform_id,
        )

        if len(submission_ids) > 0 or use_mongo:
            queryset = queryset.filter(id__in=submission_ids)

        # Python-only attribute used by `kpi.views.v2.data.DataViewSet.list()`
        if not use_mongo:
            self.current_submission_count = queryset.count()

        # Force Sort by id
        # See FIXME about sort in `BaseDeploymentBackend.validate_submission_list_params()`
        queryset = queryset.order_by('id')

        # When using Mongo, data is already paginated,
        # no need to do it with PostgreSQL too.
        if not use_mongo:
            offset = params.get('start')
            limit = offset + params.get('limit')
            queryset = queryset[offset:limit]

        return (lazy_instance.xml for lazy_instance in queryset)

    @staticmethod
    def __kobocat_proxy_request(kc_request, user=None):
        """
        Send `kc_request`, which must specify `method` and `url` at a minimum.
        If the incoming request to be proxied is authenticated,
        logged-in user's API token will be added to `kc_request.headers`

        :param kc_request: requests.models.Request
        :param user: User
        :return: requests.models.Response
        """
        if not is_user_anonymous(user):
            kc_request.headers.update(get_request_headers(user.username))

        session = requests.Session()
        return session.send(kc_request.prepare())

    @staticmethod
    def __prepare_as_drf_response_signature(
        requests_response, expected_response_format='json'
    ):
        """
        Prepares a dict from `Requests` response.
        Useful to get response from KoBoCAT and use it as a dict or pass it to
        DRF Response
        """

        prepared_drf_response = {}

        # `requests_response` may not have `headers` attribute
        content_type = requests_response.headers.get('Content-Type')
        content_language = requests_response.headers.get('Content-Language')
        if content_type:
            prepared_drf_response['content_type'] = content_type
        if content_language:
            prepared_drf_response['headers'] = {
                'Content-Language': content_language
            }

        prepared_drf_response['status'] = requests_response.status_code

        try:
            prepared_drf_response['data'] = json.loads(
                requests_response.content)
        except ValueError as e:
            if (
                not requests_response.status_code == status.HTTP_204_NO_CONTENT
                and expected_response_format == 'json'
            ):
                prepared_drf_response['data'] = {
                    'detail': t(
                        'KoBoCAT returned an unexpected response: {}'.format(
                            str(e))
                    )
                }

        return prepared_drf_response

    @staticmethod
    def prepare_bulk_update_response(kc_responses: list) -> dict:
        """
        Formatting the response to allow for partial successes to be seen
        more explicitly.

        Args:
            kc_responses (list): A list containing dictionaries with keys of
            `_uuid` from the newly generated uuid and `response`, the response
            object received from KoBoCAT

        Returns:
            dict: formatted dict to be passed to a Response object and sent to
            the client
        """

        OPEN_ROSA_XML_MESSAGE = '{http://openrosa.org/http/response}message'

        # Unfortunately, the response message from OpenRosa is in XML format,
        # so it needs to be parsed before extracting the text
        results = []
        for response in kc_responses:
            message = t('Something went wrong')
            try:
                xml_parsed = fromstring_preserve_root_xmlns(
                    response['response'].content
                )
            except DET.ParseError:
                pass
            else:
                message_el = xml_parsed.find(OPEN_ROSA_XML_MESSAGE)
                if message_el is not None and message_el.text.strip():
                    message = message_el.text

            results.append(
                {
                    'uuid': response['uuid'],
                    'status_code': response['response'].status_code,
                    'message': message,
                }
            )

        total_update_attempts = len(results)
        total_successes = [result['status_code'] for result in results].count(
            status.HTTP_201_CREATED
        )

        return {
            'status': status.HTTP_200_OK
            if total_successes > 0
            # FIXME: If KoboCAT returns something unexpected, like a 404 or a
            # 500, then 400 is not the right response to send to the client
            else status.HTTP_400_BAD_REQUEST,
            'data': {
                'count': total_update_attempts,
                'successes': total_successes,
                'failures': total_update_attempts - total_successes,
                'results': results,
            },
        }

    def __save_kc_metadata(self, file_: SyncBackendMediaInterface):
        """
        Prepares request and data corresponding to the kind of media file
        (i.e. FileStorage or remote URL) to `POST` to KC through proxy.
        """
        server = settings.KOBOCAT_INTERNAL_URL
        metadata_url = f'{server}/api/v1/metadata'

        kwargs = {
            'data': {
                'data_value': file_.backend_media_id,
                'xform': self.xform_id,
                'data_type': self.SYNCED_DATA_FILE_TYPES[file_.file_type],
                'from_kpi': True,
                'data_filename': file_.filename,
                'data_file_type': file_.mimetype,
                'file_hash': file_.md5_hash,
            }
        }

        if not file_.is_remote_url:
            kwargs['files'] = {
                'data_file': (
                    file_.filename,
                    file_.content.file,
                    file_.mimetype,
                )
            }

        self._kobocat_request('POST',
                              url=metadata_url,
                              expect_formid=False,
                              **kwargs)

        file_.synced_with_backend = True
        file_.save(update_fields=['synced_with_backend'])

    def __update_kc_metadata_hash(
        self, file_: SyncBackendMediaInterface, kc_metadata_id: int
    ):
        """
        Update metadata hash in KC
        """
        server = settings.KOBOCAT_INTERNAL_URL
        metadata_detail_url = f'{server}/api/v1/metadata/{kc_metadata_id}'

        data = {'file_hash': file_.md5_hash}
        self._kobocat_request('PATCH',
                              url=metadata_detail_url,
                              expect_formid=False,
                              data=data)

        file_.synced_with_backend = True
        file_.save(update_fields=['synced_with_backend'])<|MERGE_RESOLUTION|>--- conflicted
+++ resolved
@@ -1,9 +1,8 @@
 from __future__ import annotations
-import copy
+
 import io
 import json
 import re
-import uuid
 from collections import defaultdict
 from contextlib import contextmanager
 from datetime import date, datetime
@@ -15,11 +14,8 @@
     from backports.zoneinfo import ZoneInfo
 
 import requests
-<<<<<<< HEAD
 import redis.exceptions
-=======
 from defusedxml import ElementTree as DET
->>>>>>> 31d4ffcf
 from django.conf import settings
 from django.core.exceptions import ImproperlyConfigured
 from django.core.files import File
