--- conflicted
+++ resolved
@@ -1,13 +1,11 @@
 # coding: utf-8
 from __future__ import annotations
 
-import copy
 import io
 import json
 import os.path
 import posixpath
 import re
-import uuid
 from collections import defaultdict
 from datetime import date, datetime
 from typing import Generator, Optional, Union
@@ -45,7 +43,6 @@
 from kpi.exceptions import (
     AttachmentNotFoundException,
     InvalidXFormException,
-    InvalidXPathException,
     KobocatCommunicationError,
     SubmissionIntegrityError,
     SubmissionNotFoundException,
@@ -58,12 +55,8 @@
 from kpi.utils.mongo_helper import MongoHelper
 from kpi.utils.object_permission import get_database_user
 from kpi.utils.permissions import is_user_anonymous
-<<<<<<< HEAD
 from kpi.utils.submission import get_attachment_filenames_and_xpaths
-from kpi.utils.xml import edit_submission_xml
-=======
 from kpi.utils.xml import fromstring_preserve_root_xmlns, xml_tostring
->>>>>>> 4e1a3594
 from .base_backend import BaseDeploymentBackend
 from .kc_access.shadow_models import (
     KobocatXForm,
