# coding: utf-8
import json
import posixpath
import re
from collections import defaultdict
from typing import Union
from urllib.parse import urlparse

import requests
from django.conf import settings
from django.contrib.contenttypes.models import ContentType
from django.core.exceptions import ImproperlyConfigured
from django.utils.translation import ugettext_lazy as _
from rest_framework import status
from rest_framework.authtoken.models import Token

from kpi.constants import (
    INSTANCE_FORMAT_TYPE_JSON,
    INSTANCE_FORMAT_TYPE_XML,
    PERM_FROM_KC_ONLY,
)
from kpi.models.asset_file import AssetFile
from kpi.models.object_permission import ObjectPermission
from kpi.utils.log import logging
from kpi.utils.mongo_helper import MongoHelper
from .base_backend import BaseDeploymentBackend
from .kc_access.shadow_models import ReadOnlyKobocatInstance, ReadOnlyKobocatXForm
from .kc_access.utils import (
    assign_applicable_kc_permissions,
    instance_count,
    last_submission_time
)
from ..exceptions import BadFormatException, KobocatDeploymentException


class KobocatDeploymentBackend(BaseDeploymentBackend):
    """
    Used to deploy a project into KC. Stores the project identifiers in the
    "self.asset.deployment_data" JSONField.
    """

    @property
    def backend_response(self):
        return self.asset.deployment_data['backend_response']

    def bulk_assign_mapped_perms(self):
        """
        Bulk assign all `kc` permissions related to `kpi` permissions.
        Useful to assign permissions retroactively upon deployment.
        Beware: it only adds permissions, it does not remove or sync permissions.
        """
        users_with_perms = self.asset.get_users_with_perms(attach_perms=True)

        # if only the owner has permissions, no need to go further
        if len(users_with_perms) == 1 and \
                list(users_with_perms)[0].id == self.asset.owner_id:
            return

        for user, perms in users_with_perms.items():
            if user.id == self.asset.owner_id:
                continue
            assign_applicable_kc_permissions(self.asset, user, perms)

    def calculated_submission_count(self, requesting_user_id, **kwargs):
        params = self.validate_submission_list_params(requesting_user_id,
                                                      validate_count=True,
                                                      **kwargs)
        return MongoHelper.get_count(self.mongo_userform_id, **params)

    def connect(self, identifier=None, active=False):
        """
        POST initial survey content to kobocat and create a new project.
        store results in self.asset.deployment_data.
        """
        # If no identifier was provided, construct one using
        # `settings.KOBOCAT_URL` and the uid of the asset
        if not identifier:
            # Use the external URL here; the internal URL will be substituted
            # in when appropriate
            if not settings.KOBOCAT_URL or not settings.KOBOCAT_INTERNAL_URL:
                raise ImproperlyConfigured(
                    'Both KOBOCAT_URL and KOBOCAT_INTERNAL_URL must be '
                    'configured before using KobocatDeploymentBackend'
                )
            server = settings.KOBOCAT_URL
            username = self.asset.owner.username
            id_string = self.asset.uid
            identifier = '{server}/{username}/forms/{id_string}'.format(
                server=server,
                username=username,
                id_string=id_string,
            )
        else:
            # Parse the provided identifier, which is expected to follow the
            # format http://kobocat_server/username/forms/id_string
            server, parsed_identifier = self.__get_server_from_identifier(identifier)
            path_head, path_tail = posixpath.split(parsed_identifier.path)
            id_string = path_tail
            path_head, path_tail = posixpath.split(path_head)
            if path_tail != 'forms':
                raise Exception('The identifier is not properly formatted.')
            path_head, path_tail = posixpath.split(path_head)
            if path_tail != self.asset.owner.username:
                raise Exception(
                    'The username in the identifier does not match the owner '
                    'of this asset.'
                )
            if path_head != '/':
                raise Exception('The identifier is not properly formatted.')

        url = self.external_to_internal_url('{}/api/v1/forms'.format(server))
        xls_io = self.asset.to_xls_io(
            versioned=True, append={
                'settings': {
                    'id_string': id_string,
                    'form_title': self.asset.name,
                }
            }
        )

        # Payload contains `kpi_asset_uid` and `has_kpi_hook` for two reasons:
        # - KC `XForm`'s `id_string` can be different than `Asset`'s `uid`, then
        #   we can't rely on it to find its related `Asset`.
        # - Removing, renaming `has_kpi_hook` will force PostgreSQL to rewrite
        #   every records of `logger_xform`. It can be also used to filter
        #   queries as it's faster to query a boolean than string.
        # Don't forget to run Management Command `populate_kc_xform_kpi_asset_uid`
        payload = {
            'downloadable': active,
            'has_kpi_hook': self.asset.has_active_hooks,
            'kpi_asset_uid': self.asset.uid
        }
        files = {'xls_file': ('{}.xls'.format(id_string), xls_io)}
        json_response = self._kobocat_request(
            'POST', url, data=payload, files=files)
        self.store_data({
            'backend': 'kobocat',
            'identifier': self.internal_to_external_url(identifier),
            'active': json_response['downloadable'],
            'backend_response': json_response,
            'version': self.asset.version_id,
        })

<<<<<<< HEAD
    def delete(self):
=======
    def remove_from_kc_only_flag(self, specific_user: Union[int, 'User'] = None):
        """
        Removes `from_kc_only` flag for ALL USERS unless `specific_user` is
        provided

        Args:
            specific_user (int, User): User object or pk
        """
        # This flag lets us know that permission assignments in KPI exist
        # only because they were copied from KoBoCAT (by `sync_from_kobocat`).
        # As soon as permissions are assigned through KPI, this flag must be
        # removed
        #
        # This method is here instead of `ObjectPermissionMixin` because
        # it's specific to KoBoCat as backend.

        # TODO: Remove this method after kobotoolbox/kobocat#642

        filters = {
            'permission__codename': PERM_FROM_KC_ONLY,
            'asset_id': self.asset.id,
        }
        if specific_user is not None:
            try:
                user_id = specific_user.pk
            except AttributeError:
                user_id = specific_user
            filters['user_id'] = user_id

        ObjectPermission.objects.filter(**filters).delete()

    def redeploy(self, active=None):
>>>>>>> d9ee7663
        """
        WARNING! Deletes all submitted data!
        """
        url = self.external_to_internal_url(self.backend_response['url'])
        try:
            self._kobocat_request('DELETE', url)
        except KobocatDeploymentException as e:
            if (
                hasattr(e, 'response')
                and e.response.status_code == status.HTTP_404_NOT_FOUND
            ):
                # The KC project is already gone!
                pass
            else:
                raise
        super().delete()

    def delete_submission(self, pk, user):
        """
        Deletes submission through KoBoCAT proxy
        :param pk: int
        :param user: User
        :return: dict
        """
        kc_url = self.get_submission_detail_url(pk)
        kc_request = requests.Request(method="DELETE", url=kc_url)
        kc_response = self.__kobocat_proxy_request(kc_request, user)

        return self.__prepare_as_drf_response_signature(kc_response)

    def delete_submissions(self, data, user):
        """
        Deletes submissions through KoBoCAT proxy
        :param user: User
        :return: dict
        """

        kc_url = self.submission_list_url
        kc_request = requests.Request(method='DELETE', url=kc_url, data=data)
        kc_response = self.__kobocat_proxy_request(kc_request, user)

        return self.__prepare_as_drf_response_signature(kc_response)

    @staticmethod
    def external_to_internal_url(url):
        """
        Replace the value of `settings.KOBOCAT_URL` with that of
        `settings.KOBOCAT_INTERNAL_URL` when it appears at the beginning of
        `url`
        """
        return re.sub(
            pattern='^{}'.format(re.escape(settings.KOBOCAT_URL)),
            repl=settings.KOBOCAT_INTERNAL_URL,
            string=url
        )

    def get_enketo_survey_links(self):
        data = {
            'server_url': '{}/{}'.format(
                settings.KOBOCAT_URL.rstrip('/'),
                self.asset.owner.username
            ),
            'form_id': self.backend_response['id_string']
        }
        try:
            response = requests.post(
                '{}{}'.format(
                    settings.ENKETO_SERVER, settings.ENKETO_SURVEY_ENDPOINT),
                # bare tuple implies basic auth
                auth=(settings.ENKETO_API_TOKEN, ''),
                data=data
            )
            response.raise_for_status()
        except requests.exceptions.RequestException as e:
            # Don't 500 the entire asset view if Enketo is unreachable
            logging.error(
                'Failed to retrieve links from Enketo', exc_info=True)
            return {}
        try:
            links = response.json()
        except ValueError:
            logging.error('Received invalid JSON from Enketo', exc_info=True)
            return {}
        for discard in ('enketo_id', 'code', 'preview_iframe_url'):
            try:
                del links[discard]
            except KeyError:
                pass
        return links

    def get_data_download_links(self):
        exports_base_url = '/'.join((
            settings.KOBOCAT_URL.rstrip('/'),
            self.asset.owner.username,
            'exports',
            self.backend_response['id_string']
        ))
        reports_base_url = '/'.join((
            settings.KOBOCAT_URL.rstrip('/'),
            self.asset.owner.username,
            'reports',
            self.backend_response['id_string']
        ))
        forms_base_url = '/'.join((
            settings.KOBOCAT_URL.rstrip('/'),
            self.asset.owner.username,
            'forms',
            self.backend_response['id_string']
        ))
        links = {
            # To be displayed in iframes
            'xls_legacy': '/'.join((exports_base_url, 'xls/')),
            'csv_legacy': '/'.join((exports_base_url, 'csv/')),
            'zip_legacy': '/'.join((exports_base_url, 'zip/')),
            'kml_legacy': '/'.join((exports_base_url, 'kml/')),
            'analyser_legacy': '/'.join((exports_base_url, 'analyser/')),
            # For GET requests that return files directly
            'xls': '/'.join((reports_base_url, 'export.xlsx')),
            'csv': '/'.join((reports_base_url, 'export.csv')),
        }
        return links

    def get_submission_detail_url(self, submission_pk):
        url = '{list_url}/{pk}'.format(
            list_url=self.submission_list_url,
            pk=submission_pk
        )
        return url

    def get_submission_edit_url(self, submission_pk, user, params=None):
        """
        Gets edit URL of the submission from `kc` through proxy

        :param submission_pk: int
        :param user: User
        :param params: dict
        :return: dict
        """
        url = '{detail_url}/enketo'.format(
            detail_url=self.get_submission_detail_url(submission_pk))
        kc_request = requests.Request(method='GET', url=url, params=params)
        kc_response = self.__kobocat_proxy_request(kc_request, user)

        return self.__prepare_as_drf_response_signature(kc_response)

    def get_submission_validation_status_url(self, submission_pk):
        url = '{detail_url}/validation_status'.format(
            detail_url=self.get_submission_detail_url(submission_pk)
        )
        return url

    def get_submissions(self, requesting_user_id,
                        format_type=INSTANCE_FORMAT_TYPE_JSON,
                        instance_ids=[], **kwargs):
        """
        Retrieves submissions through Postgres or Mongo depending on `format_type`.
        It can be filtered on instances ids.

        Args:
            requesting_user_id (int)
            format_type (str): INSTANCE_FORMAT_TYPE_JSON|INSTANCE_FORMAT_TYPE_XML
            instance_ids (list): Instance ids to retrieve
            kwargs (dict): Filters to pass to MongoDB. See
                https://docs.mongodb.com/manual/reference/operator/query/

        Returns:
            (dict|str|`None`): Depending of `format_type`, it can return:
                - Mongo JSON representation as a dict
                - Instances' XML as string
                - `None` if no results
        """

        kwargs['instance_ids'] = instance_ids
        params = self.validate_submission_list_params(requesting_user_id,
                                                      format_type=format_type,
                                                      **kwargs)

        if format_type == INSTANCE_FORMAT_TYPE_JSON:
            submissions = self.__get_submissions_in_json(**params)
        elif format_type == INSTANCE_FORMAT_TYPE_XML:
            submissions = self.__get_submissions_in_xml(**params)
        else:
            raise BadFormatException(
                "The format {} is not supported".format(format_type)
            )
        return submissions

    def get_validation_status(self, submission_pk, params, user):
        url = self.get_submission_validation_status_url(submission_pk)
        kc_request = requests.Request(method='GET', url=url, data=params)
        kc_response = self.__kobocat_proxy_request(kc_request, user)
        return self.__prepare_as_drf_response_signature(kc_response)

    @staticmethod
    def internal_to_external_url(url):
        """
        Replace the value of `settings.KOBOCAT_INTERNAL_URL` with that of
        `settings.KOBOCAT_URL` when it appears at the beginning of
        `url`
        """
        return re.sub(
            pattern='^{}'.format(re.escape(settings.KOBOCAT_INTERNAL_URL)),
            repl=settings.KOBOCAT_URL,
            string=url
        )

    def redeploy(self, active=None):
        """
        Replace (overwrite) the deployment, keeping the same identifier, and
        optionally changing whether the deployment is active
        """
        if active is None:
            active = self.active
        url = self.external_to_internal_url(self.backend_response['url'])
        id_string = self.backend_response['id_string']
        xls_io = self.asset.to_xls_io(
            versioned=True, append={
                'settings': {
                    'id_string': id_string,
                    'form_title': self.asset.name,
                }
            }
        )
        payload = {
            'downloadable': active,
            'title': self.asset.name,
            'has_kpi_hook': self.asset.has_active_hooks
        }
        files = {'xls_file': ('{}.xls'.format(id_string), xls_io)}
        try:
            json_response = self._kobocat_request(
                'PATCH', url, data=payload, files=files)
            self.store_data({
                'active': json_response['downloadable'],
                'backend_response': json_response,
                'version': self.asset.version_id,
            })
        except KobocatDeploymentException as e:
            if hasattr(e, 'response') and e.response.status_code == 404:
                # Whoops, the KC project we thought we were going to overwrite
                # is gone! Try a standard deployment instead
                return self.connect(self.identifier, active)
            raise

        self.set_asset_uid()

    def remove_from_kc_only_flag(self, specific_user: Union[int, 'User'] = None):
        """
        Removes `from_kc_only` flag for ALL USERS unless `specific_user` is
        provided

        Args:
            specific_user (int, User): User object or pk
        """
        # This flag lets us know that permission assignments in KPI exist
        # only because they were copied from KoBoCAT (by `sync_from_kobocat`).
        # As soon as permissions are assigned through KPI, this flag must be
        # removed
        #
        # This method is here instead of `ObjectPermissionMixin` because
        # it's specific to KoBoCat as backend.

        # TODO: Remove this method after kobotoolbox/kobocat#642

        filters = {
            'permission__codename': PERM_FROM_KC_ONLY,
            'object_id': self.asset.id,
            'content_type': ContentType.objects.get_for_model(self.asset)
        }
        if specific_user is not None:
            try:
                user_id = specific_user.pk
            except AttributeError:
                user_id = specific_user
            filters['user_id'] = user_id

        ObjectPermission.objects.filter(**filters).delete()

    def set_active(self, active):
        """
        PATCH active boolean of survey.
        store results in self.asset.deployment_data
        """
        # self.store_data is an alias for
        # self.asset._deployment_data.update(...)
        url = self.external_to_internal_url(
            self.backend_response['url'])
        payload = {
            'downloadable': bool(active)
        }
        json_response = self._kobocat_request('PATCH', url, data=payload)
        assert json_response['downloadable'] == bool(active)
        self.store_data({
            'active': json_response['downloadable'],
            'backend_response': json_response,
        })

    def set_asset_uid(self, force=False):
        """
        Link KoBoCAT `XForm` back to its corresponding KPI `Asset` by
        populating the `kpi_asset_uid` field (use KoBoCAT proxy to PATCH XForm).
        Useful when a form is created from the legacy upload form.
        Store results in self.asset.deployment_data

        Returns:
            bool: returns `True` only if `XForm.kpi_asset_uid` field is updated
                  during this call, otherwise `False`.
        """
        is_synchronized = not (
                force or
                self.backend_response.get('kpi_asset_uid', None) is None
        )
        if is_synchronized:
            return False

        url = self.external_to_internal_url(self.backend_response['url'])
        payload = {
            'kpi_asset_uid': self.asset.uid
        }
        json_response = self._kobocat_request('PATCH', url, data=payload)
        is_set = json_response['kpi_asset_uid'] == self.asset.uid
        assert is_set
        self.store_data({
            'backend_response': json_response,
        })
        return True

    def set_has_kpi_hooks(self):
        """
        PATCH `has_kpi_hooks` boolean of survey.
        It lets KoBoCAT know whether it needs to ping KPI
        each time a submission comes in.

        Store results in self.asset.deployment_data
        """
        has_active_hooks = self.asset.has_active_hooks
        url = self.external_to_internal_url(
            self.backend_response['url'])
        payload = {
            'has_kpi_hooks': has_active_hooks,
            'kpi_asset_uid': self.asset.uid
        }

        try:
            json_response = self._kobocat_request('PATCH', url, data=payload)
        except KobocatDeploymentException as e:
            if (
                    has_active_hooks is False
                    and hasattr(e, 'response')
                    and e.response.status_code == status.HTTP_404_NOT_FOUND
            ):
                # It's okay if we're trying to unset the active hooks flag and
                # the KoBoCAT project is already gone. See #2497
                pass
            else:
                raise
        else:
            assert json_response['has_kpi_hooks'] == has_active_hooks
            self.store_data({
                'backend_response': json_response,
            })

    @staticmethod
    def make_identifier(username, id_string):
        """
        Uses `settings.KOBOCAT_URL` to construct an identifier from a
        username and id string, without the caller having to specify a server
        or know the full format of KC identifiers
        """
        # No need to use the internal URL here; it will be substituted in when
        # appropriate
        return '{}/{}/forms/{}'.format(
            settings.KOBOCAT_URL,
            username,
            id_string
        )

    @property
    def mongo_userform_id(self):
        return '{}_{}'.format(self.asset.owner.username, self.xform_id_string)

    @property
    def submission_list_url(self):
        url = '{kc_base}/api/v1/data/{formid}'.format(
            kc_base=settings.KOBOCAT_INTERNAL_URL,
            formid=self.backend_response['formid']
        )
        return url

    def set_validation_status(self, submission_pk, data, user, method):
        """
        Updates validation status from `kc` through proxy
        If method is `DELETE`, it resets the status to `None`

        Args:
            submission_pk (int)
            data (dict): data to update when `PATCH` is used.
            user (User)
            method (string): 'PATCH'|'DELETE'

        Returns:
            dict (a formatted dict to be passed to a Response object)
        """
        kc_request_params = {
            'method': method,
            'url': self.get_submission_validation_status_url(submission_pk)
        }
        if method == 'PATCH':
            kc_request_params.update({
                'json': data
            })
        kc_request = requests.Request(**kc_request_params)
        kc_response = self.__kobocat_proxy_request(kc_request, user)
        return self.__prepare_as_drf_response_signature(kc_response)

    def set_validation_statuses(self, data, user, method):
        """
        Bulk update for validation status from `kc` through proxy
        If method is `DELETE`, it resets statuses to `None`

        Args:
            data (dict): data to update when `PATCH` is used.
            user (User)
            method (string): 'PATCH'|'DELETE'

        Returns:
            dict (a formatted dict to be passed to a Response object)
        """
        url = self.submission_list_url
        data = data.copy()  # Need to get a copy to update the dict

        # `PATCH` KC even if kpi receives `DELETE`
        kc_request = requests.Request(method='PATCH', url=url, json=data)
        kc_response = self.__kobocat_proxy_request(kc_request, user)
        return self.__prepare_as_drf_response_signature(kc_response)

    def sync_media_files(self):

        identifier = self.identifier
        server, parsed_identifier = self.__get_server_from_identifier(
            identifier
        )
        metadata_url = self.external_to_internal_url(
            '{}/api/v1/metadata'.format(server)
        )

        def _delete_kc_file(kc_file_: dict, file_: AssetFile = None):
            """
            A simple utility to delete file in KC through proxy.
            If related KPI file is provided (i.e. `file_`), it is deleted too.
            """
            # Delete file in KC
            self._kobocat_request('DELETE',
                                  url=kc_file_['url'],
                                  sync_media_files=True)

            if file_ is None:
                return

            # Delete file in KPI if requested
            file_.delete(force=True)

        def _upload_to_kc(file_):
            """
            Prepares request and data corresponding to the kind of media file
            (i.e. FileStorage or remote URL) to `POST` to KC through proxy.
            """
            kwargs = {
                "data": {
                    'data_value': file_.metadata['filename'],
                    'xform': self.xform_id,
                    'data_type': 'media',
                    'from_kpi': True,
                }
            }

            if file_.is_remote_url:
                # KC stores url in `data_value`
                data = {
                    'data_value': file_.metadata['redirect_url'],
                    'data_file_type': file_.metadata['mimetype'],
                    'file_hash': file_.metadata['hash']
                }
                kwargs['data'].update(data)
            else:
                kwargs['files'] = {
                    'data_file': (
                        file_.metadata['filename'],
                        file_.content.file.read(),
                        file_.metadata['mimetype'],
                    )
                }

            self._kobocat_request('POST',
                                  url=metadata_url,
                                  sync_media_files=True,
                                  **kwargs)

        # Process deleted files in case two entries contain the same file but
        # one is flagged as deleted
        asset_files = self.asset.asset_files.filter(
            file_type=AssetFile.FORM_MEDIA
        ).order_by('deleted_at')

        url = self.external_to_internal_url(self.backend_response['url'])
        response = self._kobocat_request('GET', url)
        kc_files = defaultdict(dict)
        for metadata in response.get('metadata', []):
            if metadata['data_type'] == 'media':

                kc_files[metadata['data_value']] = {
                    'url': metadata['url'],
                    'md5': metadata['file_hash'],
                    'from_kpi': metadata['from_kpi'],
                }

        kc_filenames = kc_files.keys()
        for file in asset_files:
            uniq = (
                file.metadata['filename']
                if not file.is_remote_url
                else file.metadata['redirect_url']
            )

            # File does not exist in KC
            if uniq not in kc_filenames:
                if file.deleted_at is None:
                    # New file
                    _upload_to_kc(file)
                else:
                    # Orphan, delete it
                    file.delete(force=True)
                continue

            # Existing file
            if uniq in kc_filenames:
                kc_file = kc_files[uniq]
                if file.deleted_at is None:
                    # If md5 differs, we need to re-upload it.
                    if file.metadata.get('hash') != kc_file['md5']:
                        _delete_kc_file(kc_file)
                        _upload_to_kc(file)
                elif kc_file['from_kpi']:
                    _delete_kc_file(kc_file, file)
                else:
                    # Remote file has been uploaded directly to KC. We
                    # cannot delete it, but we need to vacuum KPI.
                    file.delete(force=True)
                    # Skip deletion of key corresponding to `uniq` in `kc_files`
                    # to avoid unique constraint failure in case user deleted
                    # and re-uploaded the same file in a row between
                    # two deployments
                    # Example:
                    # - User uploads file1.jpg (pk == 1)
                    # - User deletes file1.jpg (pk == 1)
                    # - User re-uploads file1.jpg (pk == 2)
                    # Next time, 'file1.jpg' is encountered in this loop,
                    # it would try to re-upload to KC if its hash differs
                    # from KC version and would fail because 'file1.jpg'
                    # already exists in KC db.
                    continue

                # Remove current filename from `kc_files`.
                # All files which will remain in this dict (after this loop)
                # will be considered obsolete and will be deleted
                del kc_files[uniq]

        # Remove KC orphan files previously uploaded through KPI
        for kc_file in kc_files.values():
            if kc_file['from_kpi']:
                _delete_kc_file(kc_file)

    @property
    def timestamp(self):
        try:
            return self.backend_response['date_modified']
        except KeyError:
            return None

    @property
    def xform(self):
        if not hasattr(self, '_xform'):
            pk = self.asset.deployment_data.get('backend_response', {}).get('formid')
            xform = ReadOnlyKobocatXForm.objects.filter(pk=pk).only(
                'user__username', 'id_string').first()
            if not (xform.user.username == self.asset.owner.username and
                    xform.id_string == self.xform_id_string):
                raise Exception('Deployment links to an unexpected KoBoCAT XForm')
            setattr(self, '_xform', xform)

        return self._xform

    @property
    def xform_id(self):
        return self.xform.pk

    @property
    def xform_id_string(self):
        return self.asset.deployment_data.get('backend_response', {}).get('id_string')

    def _last_submission_time(self):
        _deployment_data = self.asset.deployment_data
        id_string = _deployment_data['backend_response']['id_string']
        return last_submission_time(
            xform_id_string=id_string, user_id=self.asset.owner.pk)

    def _kobocat_request(self, method, url, **kwargs):
        """
        Make a POST or PATCH request and return parsed JSON. Keyword arguments,
        e.g. `data` and `files`, are passed through to `requests.request()`.
        """

        expected_status_codes = {
            'GET': 200,
            'POST': 201,
            'PATCH': 200,
            'DELETE': 204,
        }

        try:
            expected_status_code = expected_status_codes[method]
        except KeyError:
            raise NotImplementedError(
                'This backend does not implement the {} method'.format(method)
            )

        sync_media_files = kwargs.pop('sync_media_files', False)

        # Make the request to KC
        try:
            kc_request = requests.Request(method=method, url=url, **kwargs)
            response = self.__kobocat_proxy_request(kc_request, user=self.asset.owner)

        except requests.exceptions.RequestException as e:
            # Failed to access the KC API
            # TODO: clarify that the user cannot correct this
            raise KobocatDeploymentException(detail=str(e))

        # If it's a no-content success, return immediately
        if response.status_code == expected_status_code == 204:
            return {}

        # Parse the response
        try:
            json_response = response.json()
        except ValueError as e:
            # Unparseable KC API output
            # TODO: clarify that the user cannot correct this
            raise KobocatDeploymentException(
                detail=str(e), response=response)

        # Check for failure
        if (response.status_code != expected_status_code
                or ('type' in json_response and
                    json_response['type'] == 'alert-error')
                or ('formid' not in json_response and sync_media_files is False)):
            if 'text' in json_response:
                # KC API refused us for a specified reason, likely invalid
                # input Raise a 400 error that includes the reason
                e = KobocatDeploymentException(detail=json_response['text'])
                e.status_code = status.HTTP_400_BAD_REQUEST
                raise e
            else:
                # Unspecified failure; raise 500
                raise KobocatDeploymentException(
                    detail='Unexpected KoBoCAT error {}: {}'.format(
                        response.status_code, response.content),
                    response=response
                )

        return json_response

    def _submission_count(self):
        _deployment_data = self.asset.deployment_data
        id_string = _deployment_data['backend_response']['id_string']
        # avoid migrations from being created for kc_access mocked models
        # there should be a better way to do this, right?
        return instance_count(xform_id_string=id_string,
                              user_id=self.asset.owner.pk,
                              )

    def __get_server_from_identifier(self, identifier):
        parsed_identifier = urlparse(identifier)
        server = '{}://{}'.format(
            parsed_identifier.scheme, parsed_identifier.netloc)
        return server, parsed_identifier

    def __get_submissions_in_json(self, **params):
        """
        Retrieves instances directly from Mongo.

        :param params: dict. Filter params
        :return: generator<JSON>
        """

        instances, total_count = MongoHelper.get_instances(
            self.mongo_userform_id, **params)

        # Python-only attribute used by `kpi.views.v2.data.DataViewSet.list()`
        self.current_submissions_count = total_count

        return (
            MongoHelper.to_readable_dict(instance)
            for instance in instances
        )

    def __get_submissions_in_xml(self, **params):
        """
        Retrieves instances directly from Postgres.

        :param params: dict. Filter params
        :return: list<XML>
        """

        mongo_filters = ['query', 'permission_filters']
        use_mongo = any(mongo_filter in mongo_filters for mongo_filter in params
                        if params.get(mongo_filter) is not None)

        if use_mongo:
            # We use Mongo to retrieve matching instances.
            # Get only their ids and pass them to PostgreSQL.
            params['fields'] = [self.INSTANCE_ID_FIELDNAME]
            # Force `sort` by `_id` for Mongo
            # See FIXME about sort in `BaseDeploymentBackend.validate_submission_list_params()`
            params['sort'] = {self.INSTANCE_ID_FIELDNAME: 1}
            instances, count = MongoHelper.get_instances(self.mongo_userform_id,
                                                         **params)
            instance_ids = [instance.get(self.INSTANCE_ID_FIELDNAME) for instance in
                            instances]
            self.current_submissions_count = count

        queryset = ReadOnlyKobocatInstance.objects.filter(
            xform_id=self.xform_id,
            deleted_at=None
        )

        if len(instance_ids) > 0 or use_mongo:
            queryset = queryset.filter(id__in=instance_ids)

        # Python-only attribute used by `kpi.views.v2.data.DataViewSet.list()`
        if not use_mongo:
            self.current_submissions_count = queryset.count()

        # Force Sort by id
        # See FIXME about sort in `BaseDeploymentBackend.validate_submission_list_params()`
        queryset = queryset.order_by('id')

        # When using Mongo, data is already paginated, no need to do it with PostgreSQL too.
        if not use_mongo:
            offset = params.get('start')
            limit = offset + params.get('limit')
            queryset = queryset[offset:limit]

        return (lazy_instance.xml for lazy_instance in queryset)

    @staticmethod
    def __kobocat_proxy_request(kc_request, user=None):
        """
        Send `kc_request`, which must specify `method` and `url` at a minimum.
        If the incoming request to be proxied is authenticated,
        logged-in user's API token will be added to `kc_request.headers`

        :param kc_request: requests.models.Request
        :param user: User
        :return: requests.models.Response
        """
        if not user.is_anonymous and user.pk != settings.ANONYMOUS_USER_ID:
            token, created = Token.objects.get_or_create(user=user)
            kc_request.headers['Authorization'] = 'Token %s' % token.key
        session = requests.Session()
        return session.send(kc_request.prepare())

    @staticmethod
    def __prepare_as_drf_response_signature(requests_response):
        """
        Prepares a dict from `Requests` response.
        Useful to get response from `kc` and use it as a dict or pass it to
        DRF Response
        """

        prepared_drf_response = {}

        # `requests_response` may not have `headers` attribute
        content_type = requests_response.headers.get('Content-Type')
        content_language = requests_response.headers.get('Content-Language')
        if content_type:
            prepared_drf_response['content_type'] = content_type
        if content_language:
            prepared_drf_response['headers'] = {
                'Content-Language': content_language
            }

        prepared_drf_response['status'] = requests_response.status_code

        try:
            prepared_drf_response['data'] = json.loads(requests_response.content)
        except ValueError as e:
            if not requests_response.status_code == status.HTTP_204_NO_CONTENT:
                prepared_drf_response['data'] = {
                    'detail': _('KoBoCAT returned an unexpected response: {}'.format(str(e)))
                }

        return prepared_drf_response
<|MERGE_RESOLUTION|>--- conflicted
+++ resolved
@@ -141,42 +141,7 @@
             'version': self.asset.version_id,
         })
 
-<<<<<<< HEAD
     def delete(self):
-=======
-    def remove_from_kc_only_flag(self, specific_user: Union[int, 'User'] = None):
-        """
-        Removes `from_kc_only` flag for ALL USERS unless `specific_user` is
-        provided
-
-        Args:
-            specific_user (int, User): User object or pk
-        """
-        # This flag lets us know that permission assignments in KPI exist
-        # only because they were copied from KoBoCAT (by `sync_from_kobocat`).
-        # As soon as permissions are assigned through KPI, this flag must be
-        # removed
-        #
-        # This method is here instead of `ObjectPermissionMixin` because
-        # it's specific to KoBoCat as backend.
-
-        # TODO: Remove this method after kobotoolbox/kobocat#642
-
-        filters = {
-            'permission__codename': PERM_FROM_KC_ONLY,
-            'asset_id': self.asset.id,
-        }
-        if specific_user is not None:
-            try:
-                user_id = specific_user.pk
-            except AttributeError:
-                user_id = specific_user
-            filters['user_id'] = user_id
-
-        ObjectPermission.objects.filter(**filters).delete()
-
-    def redeploy(self, active=None):
->>>>>>> d9ee7663
         """
         WARNING! Deletes all submitted data!
         """
@@ -443,8 +408,7 @@
 
         filters = {
             'permission__codename': PERM_FROM_KC_ONLY,
-            'object_id': self.asset.id,
-            'content_type': ContentType.objects.get_for_model(self.asset)
+            'asset_id': self.asset.id,
         }
         if specific_user is not None:
             try:
