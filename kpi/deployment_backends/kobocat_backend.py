--- conflicted
+++ resolved
@@ -9,14 +9,10 @@
 import requests
 from django.conf import settings
 from django.core.exceptions import ImproperlyConfigured
+from django.utils.six import text_type
 from django.utils.six.moves.urllib.parse import urlparse
 from django.utils.translation import ugettext_lazy as _
-<<<<<<< HEAD
-from django.utils.six import text_type
 from rest_framework import status
-=======
-from rest_framework import status, serializers
->>>>>>> 61e37a2a
 from rest_framework.authtoken.models import Token
 
 from kpi.constants import INSTANCE_FORMAT_TYPE_JSON, INSTANCE_FORMAT_TYPE_XML
@@ -37,24 +33,6 @@
     Used to deploy a project into KC. Stores the project identifiers in the
     "self.asset._deployment_data" JSONField.
     """
-
-    def bulk_assign_mapped_perms(self):
-        """
-        Bulk assign all `kc` permissions related to `kpi` permissions.
-        Useful to assign permissions retroactively upon deployment.
-        Beware: it only adds permissions, it does not remove or sync permissions.
-        """
-        users_with_perms = self.asset.get_users_with_perms(attach_perms=True)
-
-        # if only the owner has permissions, no need to go further
-        if len(users_with_perms) == 1 and \
-                users_with_perms.keys()[0].id == self.asset.owner_id:
-            return
-
-        for user, perms in users_with_perms.items():
-            if user.id == self.asset.owner_id:
-                continue
-            assign_applicable_kc_permissions(self.asset, user, perms)
 
     def bulk_assign_mapped_perms(self):
         """
