--- conflicted
+++ resolved
@@ -33,17 +33,11 @@
 
     @staticmethod
     def make_identifier(username, id_string):
-<<<<<<< HEAD
         """
         Uses `settings.KOBOCAT_URL` to construct an identifier from a
         username and id string, without the caller having to specify a server
         or know the full format of KC identifiers
         """
-=======
-        """ Uses `settings.KOBOCAT_URL` to construct an identifier from a
-        username and id string, without the caller having to specify a server
-        or know the full format of KC identifiers """
->>>>>>> 9f6cec58
         # No need to use the internal URL here; it will be substituted in when
         # appropriate
         return u'{}/{}/forms/{}'.format(
@@ -314,13 +308,9 @@
         })
 
     def delete(self):
-<<<<<<< HEAD
         """
         WARNING! Deletes all submitted data!
         """
-=======
-        """ WARNING! Deletes all submitted data! """
->>>>>>> 9f6cec58
         url = self.external_to_internal_url(self.backend_response['url'])
         try:
             self._kobocat_request('DELETE', url)
