--- conflicted
+++ resolved
@@ -372,11 +372,7 @@
         return self.__prepare_as_drf_response_signature(kc_response)
 
     def duplicate_submission(
-<<<<<<< HEAD
         self, submission_id: int, user: 'auth.User'
-=======
-        self, requesting_user: 'auth.User', instance_id: int
->>>>>>> cec384e5
     ) -> dict:
         """
         Duplicates a single submission proxied through KoBoCAT. The submission
