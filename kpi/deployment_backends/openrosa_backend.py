from __future__ import annotations

from collections import defaultdict
from contextlib import contextmanager
from datetime import date, datetime
from typing import Generator, Optional, Union, Literal
from urllib.parse import urlparse
try:
    from zoneinfo import ZoneInfo
except ImportError:
    from backports.zoneinfo import ZoneInfo

import requests
import redis.exceptions
from defusedxml import ElementTree as DET
from django.conf import settings
from django.core.files import File
from django.core.files.base import ContentFile
from django.db.models import Sum, F
from django.db.models.functions import Coalesce
from django.db.models.query import QuerySet
from django.utils import timezone
from django.utils.translation import gettext_lazy as t
from django_redis import get_redis_connection
from rest_framework import status

from kobo.apps.openrosa.apps.main.models import MetaData, UserProfile
from kobo.apps.openrosa.apps.logger.models import (
    Attachment,
    DailyXFormSubmissionCounter,
    MonthlyXFormSubmissionCounter,
    Instance,
    XForm,
)
from kobo.apps.openrosa.apps.logger.utils.instance import (
    add_validation_status_to_instance,
    delete_instances,
    remove_validation_status_from_instance,
    set_instance_validation_statuses,
)
from kobo.apps.openrosa.libs.utils.logger_tools import (
    create_instance,
    publish_xls_form,
    safe_create_instance,
)
from kobo.apps.subsequences.utils import stream_with_extras
from kobo.apps.trackers.models import NLPUsageCounter
from kpi.constants import (
    SUBMISSION_FORMAT_TYPE_JSON,
    SUBMISSION_FORMAT_TYPE_XML,
    PERM_FROM_KC_ONLY,
    PERM_CHANGE_SUBMISSIONS,
    PERM_DELETE_SUBMISSIONS,
    PERM_PARTIAL_SUBMISSIONS,
    PERM_VALIDATE_SUBMISSIONS,
    PERM_VIEW_SUBMISSIONS,
)
from kpi.exceptions import (
    AttachmentNotFoundException,
    InvalidXFormException,
    InvalidXPathException,
    MissingXFormException,
    SubmissionIntegrityError,
    SubmissionNotFoundException,
    XPathNotFoundException,
)
from kpi.interfaces.sync_backend_media import SyncBackendMediaInterface
from kpi.models.asset_file import AssetFile
from kpi.models.object_permission import ObjectPermission
from kpi.models.paired_data import PairedData
from kpi.utils.django_orm_helper import UpdateJSONFieldAttributes
from kpi.utils.files import ExtendedContentFile
from kpi.utils.log import logging
from kpi.utils.mongo_helper import MongoHelper
from kpi.utils.object_permission import get_database_user
from kpi.utils.xml import fromstring_preserve_root_xmlns, xml_tostring
from .base_backend import BaseDeploymentBackend
from .kc_access.utils import (
    assign_applicable_kc_permissions,
    kc_transaction_atomic,
)
from ..exceptions import (
    BadFormatException,
)


class OpenRosaDeploymentBackend(BaseDeploymentBackend):
    """
    Used to deploy a project into KoboCAT.
    """

    SYNCED_DATA_FILE_TYPES = {
        AssetFile.FORM_MEDIA: 'media',
        AssetFile.PAIRED_DATA: 'paired_data',
    }

    def __init__(self, asset):
        super().__init__(asset)
        self._xform = None

    @property
    def attachment_storage_bytes(self):
        try:
            return self.xform.attachment_storage_bytes
        except (InvalidXFormException, MissingXFormException):
            return 0

    def bulk_assign_mapped_perms(self):
        """
        Bulk assign all KoBoCAT permissions related to KPI permissions.
        Useful to assign permissions retroactively upon deployment.
        Beware: it only adds permissions, it does not remove or sync permissions.
        """
        users_with_perms = self.asset.get_users_with_perms(attach_perms=True)

        # if only the owner has permissions, no need to go further
        if (
            len(users_with_perms) == 1
            and list(users_with_perms)[0].id == self.asset.owner_id
        ):
            return

        with kc_transaction_atomic():
            for user, perms in users_with_perms.items():
                if user.id == self.asset.owner_id:
                    continue
                assign_applicable_kc_permissions(self.asset, user, perms)

    def calculated_submission_count(
        self, user: settings.AUTH_USER_MODEL, **kwargs
    ) -> int:
        params = self.validate_submission_list_params(
            user, validate_count=True, **kwargs
        )
        return MongoHelper.get_count(self.mongo_userform_id, **params)

    def connect(self, active=False):
        """
        `POST` initial survey content to KoBoCAT and create a new project.
        Store results in deployment data.
        CAUTION: Does not save deployment data to the database!
        """
        xlsx_io = self.asset.to_xlsx_io(
            versioned=True, append={
                'settings': {
                    'id_string': self.asset.uid,
                    'form_title': self.asset.name,
                }
            }
        )
        xlsx_file = ContentFile(xlsx_io.read(), name=f'{self.asset.uid}.xlsx')

        with kc_transaction_atomic():
            self._xform = publish_xls_form(xlsx_file, self.asset.owner)
            self._xform.downloadable = active
            self._xform.kpi_asset_uid = self.asset.uid
            self._xform.save(
                update_fields=['downloadable', 'kpi_asset_uid']
            )

        self.store_data(
            {
                'backend': self._backend_identifier,
                'active': active,
                'backend_response': {
                    'formid': self._xform.pk,
                    'uuid': self._xform.uuid,
                    'id_string': self._xform.id_string,
                    'kpi_asset_uid': self.asset.uid,
                    'hash': self._xform.prefixed_hash,
                },
                'version': self.asset.version_id,
            }
        )

    @property
    def form_uuid(self):
        try:
            return self.backend_response['uuid']
        except KeyError:
            logging.warning(
                'OpenRosa backend response has no `uuid`', exc_info=True
            )
            return None

    @staticmethod
    def format_openrosa_datetime(dt: Optional[datetime] = None) -> str:
        """
        Format a given datetime object or generate a new timestamp matching the
        OpenRosa datetime formatting
        """
        if dt is None:
            dt = datetime.now(tz=ZoneInfo('UTC'))

        # Awkward check, but it's prescribed by
        # https://docs.python.org/3/library/datetime.html#determining-if-an-object-is-aware-or-naive
        if dt.tzinfo is None or dt.tzinfo.utcoffset(None) is None:
            raise ValueError('An offset-aware datetime is required')
        return dt.isoformat('T', 'milliseconds')

    def delete(self):
        """
        WARNING! Deletes all submitted data!
        """
        try:
            self.xform.delete()
        except (MissingXFormException, InvalidXFormException):
            pass

        super().delete()

    def delete_submission(
        self, submission_id: int, user: settings.AUTH_USER_MODEL
    ) -> dict:
        """
        Delete a submission

        It returns a dictionary which can used as Response object arguments
        """

        self.validate_access_with_partial_perms(
            user=user,
            perm=PERM_DELETE_SUBMISSIONS,
            submission_ids=[submission_id]
        )

        count, _ = Instance.objects.filter(pk=submission_id).delete()
        return count

    def delete_submissions(
        self, data: dict, user: settings.AUTH_USER_MODEL, **kwargs
    ) -> dict:
        """
        Bulk delete provided submissions.

        `data` should contain the submission ids or the query to get the subset
        of submissions to delete
        Example:
             {"submission_ids": [1, 2, 3]}
             or
             {"query": {"Question": "response"}
        """
        submission_ids = self.validate_access_with_partial_perms(
            user=user,
            perm=PERM_DELETE_SUBMISSIONS,
            submission_ids=data['submission_ids'],
            query=data['query'],
        )

        # If `submission_ids` is not empty, user has partial permissions.
        # Otherwise, they have full access.
        if submission_ids:
            # Remove query from `data` because all the submission ids have been
            # already retrieved
            data.pop('query', None)
            data['submission_ids'] = submission_ids

        return delete_instances(self.xform, data)

    def duplicate_submission(
        self, submission_id: int, request: 'rest_framework.request.Request',
    ) -> dict:
        """
        Duplicates a single submission. The submission with the given
        `submission_id` is duplicated and the `start`, `end` and
        `instanceID` parameters of the submission are reset before being
        saving the instance.

        Returns a dict with uuid of created
        submission if successful
        """

        user = request.user
        self.validate_access_with_partial_perms(
            user=user,
            perm=PERM_CHANGE_SUBMISSIONS,
            submission_ids=[submission_id],
        )

        submission = self.get_submission(
            submission_id,
            user=user,
            format_type=SUBMISSION_FORMAT_TYPE_XML,
        )

        # Get attachments for the duplicated submission if there are any
        attachments = []
        if attachment_objects := Attachment.objects.filter(
            instance_id=submission_id
        ):
            attachments = (
                ExtendedContentFile(a.media_file.read(), name=a.media_file_basename)
                for a in attachment_objects
            )

        # parse XML string to ET object
        xml_parsed = fromstring_preserve_root_xmlns(submission)

        # attempt to update XML fields for duplicate submission. Note that
        # `start` and `end` are not guaranteed to be included in the XML object
        _uuid, uuid_formatted = self.generate_new_instance_id()
        date_formatted = self.format_openrosa_datetime()
        for date_field in ('start', 'end'):
            element = xml_parsed.find(date_field)
            # Even if the element is found, `bool(element)` is `False`. How
            # very un-Pythonic!
            if element is not None:
                element.text = date_formatted
        # Rely on `meta/instanceID` being present. If it's absent, something is
        # fishy enough to warrant raising an exception instead of continuing
        # silently
        xml_parsed.find(self.SUBMISSION_CURRENT_UUID_XPATH).text = (
            uuid_formatted
        )

<<<<<<< HEAD
        instance = create_instance(
=======
        # TODO Handle errors returned by safe_create_instance
        error, instance = safe_create_instance(
>>>>>>> 74b82e24
            username=self.asset.owner.username,
            xml_file=ContentFile(xml_tostring(xml_parsed)),
            media_files=attachments,
            uuid=_uuid,
            request=request,
        )

        # Cast to list to help unit tests to pass.
        return self._rewrite_json_attachment_urls(
<<<<<<< HEAD
            self.get_submission(submission_id=instance.pk, user=user), request
=======
            next(self.get_submissions(user, submission_id=instance.pk)), request
>>>>>>> 74b82e24
        )

    def edit_submission(
        self,
        xml_submission_file: File,
        request: 'rest_framework.request.Request',
        attachments: dict = None,
    ):
        """
        Edit a submission through KoBoCAT proxy on behalf of `user`.
        Attachments can be uploaded by passing a dictionary (name, File object)

        The returned Response should be in XML (expected format by Enketo Express)
        """
        user = request.user

        submission_xml = xml_submission_file.read()
        try:
            xml_root = fromstring_preserve_root_xmlns(submission_xml)
        except DET.ParseError:
            raise SubmissionIntegrityError(
                t('Your submission XML is malformed.')
            )
        try:
            deprecated_uuid = xml_root.find(
                self.SUBMISSION_DEPRECATED_UUID_XPATH
            ).text
            xform_uuid = xml_root.find(self.FORM_UUID_XPATH).text
        except AttributeError:
            raise SubmissionIntegrityError(
                t('Your submission XML is missing critical elements.')
            )
        # Remove UUID prefix
        deprecated_uuid = deprecated_uuid[len('uuid:'):]

        try:
            instance = Instance.objects.get(
                uuid=deprecated_uuid,
                xform__uuid=xform_uuid,
                xform__kpi_asset_uid=self.asset.uid,
            )
        except Instance.DoesNotExist:
            raise SubmissionIntegrityError(
                t(
                    'The submission you attempted to edit could not be found, '
                    'or you do not have access to it.'
                )
            )

        # Validate write access for users with partial permissions
        self.validate_access_with_partial_perms(
            user=user,
            perm=PERM_CHANGE_SUBMISSIONS,
            submission_ids=[instance.pk]
        )

        # Set the In-Memory file’s current position to 0 before passing it to
        # Request.
        xml_submission_file.seek(0)

<<<<<<< HEAD
        return create_instance(
=======
        # Retrieve only File objects to pass to `safe_create_instance`
        # TODO remove those files as soon as the view sends request.FILES directly
        #   See TODO in kpi/views/v2/asset_snapshot.py::submission
        media_files = (
            media_file for media_file in attachments.values()
        )

        # TODO Handle errors returned by safe_create_instance
        safe_create_instance(
>>>>>>> 74b82e24
            username=user.username,
            xml_file=xml_submission_file,
            media_files=attachments,
            request=request,
        )

    @property
    def enketo_id(self):
        if not (enketo_id := self.get_data('enketo_id')):
            self.get_enketo_survey_links()
            enketo_id = self.get_data('enketo_id')
        return enketo_id

    @staticmethod
    def normalize_internal_url(url: str) -> str:
        """
        Normalize url to ensure KOBOCAT_INTERNAL_URL is used
        """
        parsed_url = urlparse(url)
        return f'{settings.KOBOCAT_INTERNAL_URL}{parsed_url.path}'

    def get_attachment(
        self,
        submission_id_or_uuid: Union[int, str],
        user: settings.AUTH_USER_MODEL,
        attachment_id: Optional[int] = None,
        xpath: Optional[str] = None,
    ) -> Attachment:
        """
        Return an object which can be retrieved by its primary key or by XPath.
        An exception is raised when the submission or the attachment is not found.
        """
        submission_id = None
        submission_uuid = None
        try:
            submission_id = int(submission_id_or_uuid)
        except ValueError:
            submission_uuid = submission_id_or_uuid
        if submission_uuid:
            # `_uuid` is the legacy identifier that changes (per OpenRosa spec)
            # after every edit; `meta/rootUuid` remains consistent across
            # edits. prefer the latter when fetching by UUID.
            candidates = list(
                self.get_submissions(
                    user,
                    query={
                        '$or': [
                            {'meta/rootUuid': submission_uuid},
                            {'_uuid': submission_uuid},
                        ]
                    },
                    fields=['_id', 'meta/rootUuid', '_uuid'],
                )
            )
            if not candidates:
                raise SubmissionNotFoundException
            for submission in candidates:
                if submission.get('meta/rootUuid') == submission_uuid:
                    submission_id = submission['_id']
                    break
            else:
                # no submissions with matching `meta/rootUuid` were found;
                # get the "first" result, despite there being no order
                # specified, just for consistency with previous code
                submission_id = candidates[0]['_id']

        submission_xml = self.get_submission(
            submission_id, user, format_type=SUBMISSION_FORMAT_TYPE_XML
        )
        if not submission_xml:
            raise SubmissionNotFoundException

        if xpath:
            submission_root = fromstring_preserve_root_xmlns(submission_xml)
            try:
                element = submission_root.find(xpath)
            except KeyError:
                raise InvalidXPathException

            if element is None:
                raise XPathNotFoundException
            attachment_filename = element.text
            filters = {
                'media_file_basename': attachment_filename,
            }
        else:
            filters = {
                'pk': attachment_id,
            }

        filters['instance__id'] = submission_id
        # Ensure the attachment actually belongs to this project!
        filters['instance__xform_id'] = self.xform_id

        try:
            attachment = Attachment.objects.get(**filters)
        except Attachment.DoesNotExist:
            raise AttachmentNotFoundException

        return attachment

    def get_attachment_objects_from_dict(
        self, submission: dict
    ) -> Union[QuerySet, list]:

        # First test that there are attachments to avoid a call to the DB for
        # nothing
        if not submission.get('_attachments'):
            return []

        # Get filenames from DB because Mongo does not contain the
        # original basename.
        # EE excepts the original basename before Django renames it and
        # stores it in Mongo
        # E.g.:
        # - XML filename: Screenshot 2022-01-19 222028-13_45_57.jpg
        # - Mongo: Screenshot_2022-01-19_222028-13_45_57.jpg

        return Attachment.objects.filter(instance_id=submission['_id'])

    def get_daily_counts(
        self, user: settings.AUTH_USER_MODEL, timeframe: tuple[date, date]
    ) -> dict:

        user = get_database_user(user)

        if user != self.asset.owner and self.asset.has_perm(
            user, PERM_PARTIAL_SUBMISSIONS
        ):
            # We cannot use cached values from daily counter when user has
            # partial permissions. We need to use MongoDB aggregation engine
            # to retrieve the correct value according to user's permissions.
            permission_filters = self.asset.get_filters_for_partial_perm(
                user.pk, perm=PERM_VIEW_SUBMISSIONS
            )

            if not permission_filters:
                return {}

            query = {
                '_userform_id': self.mongo_userform_id,
                '_submission_time': {
                    '$gte': f'{timeframe[0]}',
                    '$lte': f'{timeframe[1]}T23:59:59'
                }
            }

            query = MongoHelper.get_permission_filters_query(
                query, permission_filters
            )

            documents = settings.MONGO_DB.instances.aggregate([
                {
                    '$match': query,
                },
                {
                    '$group': {
                        '_id': {
                            '$dateToString': {
                                'format': '%Y-%m-%d',
                                'date': {
                                    '$dateFromString': {
                                        'format': "%Y-%m-%dT%H:%M:%S",
                                        'dateString': "$_submission_time"
                                    }
                                }
                            }
                        },
                        'count': {'$sum': 1}
                    }
                }
            ])
            return {doc['_id']: doc['count'] for doc in documents}

        # Trivial case, user has 'view_permissions'
        daily_counts = (
            DailyXFormSubmissionCounter.objects.values(
                'date', 'counter'
            ).filter(
                xform_id=self.xform_id,
                date__range=timeframe,
            )
        )
        return {
            str(count['date']): count['counter'] for count in daily_counts
        }

    def get_data_download_links(self):
        exports_base_url = '/'.join((
            settings.KOBOCAT_URL.rstrip('/'),
            self.asset.owner.username,
            'exports',
            self.xform.id_string
        ))
        reports_base_url = '/'.join((
            settings.KOBOCAT_URL.rstrip('/'),
            self.asset.owner.username,
            'reports',
            self.xform.id_string
        ))
        links = {
            # To be displayed in iframes
            'xls_legacy': '/'.join((exports_base_url, 'xls/')),
            'csv_legacy': '/'.join((exports_base_url, 'csv/')),
            'zip_legacy': '/'.join((exports_base_url, 'zip/')),
            'kml_legacy': '/'.join((exports_base_url, 'kml/')),
            # For GET requests that return files directly
            'xls': '/'.join((reports_base_url, 'export.xlsx')),
            'csv': '/'.join((reports_base_url, 'export.csv')),
        }
        return links

    def get_enketo_survey_links(self):
        if not self.get_data('backend_response'):
            return {}

        data = {
            'server_url': '{}/{}'.format(
                settings.KOBOCAT_URL.rstrip('/'),
                self.asset.owner.username
            ),
            'form_id': self.xform.id_string
        }

        try:
            response = requests.post(
                f'{settings.ENKETO_URL}/{settings.ENKETO_SURVEY_ENDPOINT}',
                # bare tuple implies basic auth
                auth=(settings.ENKETO_API_KEY, ''),
                data=data
            )
            response.raise_for_status()
        except requests.exceptions.RequestException:
            # Don't 500 the entire asset view if Enketo is unreachable
            logging.error(
                'Failed to retrieve links from Enketo', exc_info=True)
            return {}
        try:
            links = response.json()
        except ValueError:
            logging.error('Received invalid JSON from Enketo', exc_info=True)
            return {}

        try:
            enketo_id = links.pop('enketo_id')
        except KeyError:
            logging.error(
                'Invalid response from Enketo: `enketo_id` is not found',
                exc_info=True,
            )
            return {}

        stored_enketo_id = self.get_data('enketo_id')
        if stored_enketo_id != enketo_id:
            if stored_enketo_id:
                logging.warning(
                    f'Enketo ID has changed from {stored_enketo_id} to {enketo_id}'
                )
            self.save_to_db({'enketo_id': enketo_id})

        if self.xform.require_auth:
            # Unfortunately, EE creates unique ID based on OpenRosa server URL.
            # Thus, we need to always generated the ID with the same URL
            # (i.e.: with username) to be retro-compatible and then,
            # overwrite the OpenRosa server URL again.
            self.set_enketo_open_rosa_server(
                require_auth=True, enketo_id=enketo_id
            )

        for discard in ('enketo_id', 'code', 'preview_iframe_url'):
            try:
                del links[discard]
            except KeyError:
                pass
        return links

    def get_orphan_postgres_submissions(self) -> Optional[QuerySet, bool]:
        """
        Return a queryset of all submissions still present in PostgreSQL
        database related to `self.xform`.
        Return False if one submission still exists in MongoDB at
        least.
        Otherwise, if `self.xform` does not exist (anymore), return None
        """
        all_submissions = self.get_submissions(
            user=self.asset.owner,
            fields=['_id'],
            skip_count=True,
        )
        try:
            next(all_submissions)
        except StopIteration:
            pass
        else:
            return False

        try:
            return Instance.objects.filter(xform_id=self.xform_id)
        except (InvalidXFormException, MissingXFormException):
            return None

    def get_submissions(
        self,
        user: settings.AUTH_USER_MODEL,
        format_type: str = SUBMISSION_FORMAT_TYPE_JSON,
        submission_ids: list = None,
        request: Optional['rest_framework.request.Request'] = None,
        **mongo_query_params
    ) -> Union[Generator[dict, None, None], list]:
        """
        Retrieve submissions that `user` is allowed to access.

        The format `format_type` can be either:
        - 'json' (See `kpi.constants.SUBMISSION_FORMAT_TYPE_JSON`)
        - 'xml' (See `kpi.constants.SUBMISSION_FORMAT_TYPE_XML`)

        Results can be filtered by submission ids. Moreover MongoDB filters can
        be passed through `query` to narrow down the results.

        If `user` has no access to these submissions or no matches are found,
        an empty generator is returned.

        If `format_type` is 'json', a generator of dictionaries is returned.
        Otherwise, if `format_type` is 'xml', a generator of strings is returned.

        If `request` is provided, submission attachments url are rewritten to
        point to KPI (instead of KoBoCAT).
        See `BaseDeploymentBackend._rewrite_json_attachment_urls()`
        """

        mongo_query_params['submission_ids'] = (
            submission_ids if submission_ids else []
        )
        params = self.validate_submission_list_params(
            user, format_type=format_type, **mongo_query_params
        )

        if format_type == SUBMISSION_FORMAT_TYPE_JSON:
            submissions = self.__get_submissions_in_json(request, **params)
        elif format_type == SUBMISSION_FORMAT_TYPE_XML:
            submissions = self.__get_submissions_in_xml(**params)
        else:
            raise BadFormatException(
                "The format {} is not supported".format(format_type)
            )
        return submissions

    def get_validation_status(
        self, submission_id: int, user: settings.AUTH_USER_MODEL
    ) -> dict:
        submission = self.get_submission(
            submission_id, user, fields=['_validation_status']
        )

        # TODO simplify response when KobocatDeploymentBackend
        #  and MockDeploymentBackend are gone
        if not submission:
            return {
                'content_type': 'application/json',
                'status': status.HTTP_404_NOT_FOUND,
                'data': {
                    'detail': f'No submission found with ID: {submission_id}'
                }
            }

        return {
            'data': submission['_validation_status'],
            'content_type': 'application/json',
            'status': status.HTTP_200_OK,
        }

    @property
    def mongo_userform_id(self):
        return '{}_{}'.format(self.asset.owner.username, self.xform_id_string)

    @staticmethod
    def nlp_tracking_data(
        asset_ids: list[int], start_date: Optional[datetime.date] = None
    ):
        """
        Get the NLP tracking data since a specified date
        If no date is provided, get all-time data
        """
        filter_args = {}
        if start_date:
            filter_args = {'date__gte': start_date}
        try:
            nlp_tracking = (
                NLPUsageCounter.objects.only('total_asr_seconds', 'total_mt_characters')
                .filter(
                    asset_id__in=asset_ids,
                    **filter_args
                ).aggregate(
                    total_nlp_asr_seconds=Coalesce(Sum('total_asr_seconds'), 0),
                    total_nlp_mt_characters=Coalesce(Sum('total_mt_characters'), 0),
                )
            )
        except NLPUsageCounter.DoesNotExist:
            return {
                'total_nlp_asr_seconds': 0,
                'total_nlp_mt_characters': 0,
            }
        else:
            return nlp_tracking

    def redeploy(self, active=None):
        """
        Replace (overwrite) the deployment, and
        optionally changing whether the deployment is active.
        CAUTION: Does not save deployment data to the database!
        """
        if active is None:
            active = self.active

        id_string = self.xform.id_string
        xlsx_io = self.asset.to_xlsx_io(
            versioned=True, append={
                'settings': {
                    'id_string': id_string,
                    'form_title': self.asset.name,
                }
            }
        )
        xlsx_file = ContentFile(xlsx_io.read(), name=f'{self.asset.uid}.xlsx')

        with kc_transaction_atomic():
            XForm.objects.filter(pk=self.xform.id).update(
                downloadable=active,
                title=self.asset.name,
            )
            self.xform.downloadable = active
            self.xform.title = self.asset.name

            publish_xls_form(xlsx_file, self.asset.owner, self.xform.id_string)

        # Do not call `save_to_db()`, asset (and its deployment) is saved right
        # after calling this method in `DeployableMixin.deploy()`
        self.store_data(
            {
                'backend': self._backend_identifier,
                'active': active,
                'backend_response': {
                    'formid': self.xform.pk,
                    'uuid': self.xform.uuid,
                    'id_string': self.xform.id_string,
                    'kpi_asset_uid': self.asset.uid,
                    'hash': self._xform.prefixed_hash,
                },
                'version': self.asset.version_id,
            }
        )

    def remove_from_kc_only_flag(
        self, specific_user: Union[int, settings.AUTH_USER_MODEL] = None
    ):
        """
        Removes `from_kc_only` flag for ALL USERS unless `specific_user` is
        provided

        Args:
            specific_user (int, User): User object or pk
        """
        # This flag lets us know that permission assignments in KPI exist
        # only because they were copied from KoBoCAT (by `sync_from_kobocat`).
        # As soon as permissions are assigned through KPI, this flag must be
        # removed
        #
        # This method is here instead of `ObjectPermissionMixin` because
        # it's specific to KoBoCat as backend.

        # TODO: Remove this method after kobotoolbox/kobocat#642

        filters = {
            'permission__codename': PERM_FROM_KC_ONLY,
            'asset_id': self.asset.id,
        }
        if specific_user is not None:
            try:
                user_id = specific_user.pk
            except AttributeError:
                user_id = specific_user
            filters['user_id'] = user_id

        ObjectPermission.objects.filter(**filters).delete()

    def rename_enketo_id_key(self, previous_owner_username: str):
        parsed_url = urlparse(settings.KOBOCAT_URL)
        domain_name = parsed_url.netloc
        asset_uid = self.asset.uid
        enketo_redis_client = get_redis_connection('enketo_redis_main')

        try:
            enketo_redis_client.rename(
                src=f'or:{domain_name}/{previous_owner_username},{asset_uid}',
                dst=f'or:{domain_name}/{self.asset.owner.username},{asset_uid}'
            )
        except redis.exceptions.ResponseError:
            # original does not exist, weird but don't raise a 500 for that
            pass

    @staticmethod
    def prepare_bulk_update_response(backend_responses: list) -> dict:
        """
        Formatting the response to allow for partial successes to be seen
        more explicitly.
        """

        results = []
        cpt_successes = 0
        for backend_response in backend_responses:
            uuid = backend_response['uuid']
            error, instance = backend_response['response']

            message = t('Something went wrong')
            status_code = status.HTTP_400_BAD_REQUEST
            if not error:
                cpt_successes += 1
                message = t('Successful submission')
                status_code = status.HTTP_201_CREATED

            results.append(
                {
                    'uuid': uuid,
                    'status_code': status_code,
                    'message': message,
                }
            )

        total_update_attempts = len(results)
        total_successes = cpt_successes

        return {
            'status': (
                status.HTTP_200_OK
                if total_successes > 0
                else status.HTTP_400_BAD_REQUEST
            ),
            'data': {
                'count': total_update_attempts,
                'successes': total_successes,
                'failures': total_update_attempts - total_successes,
                'results': results,
            },
        }

    def set_active(self, active):
        """
        Set deployment as active or not.
        Store results in deployment data
        """
        # Use `queryset.update()` over `model.save()` because we don't need to
        # run the logic of the `model.save()` method and we don't need signals
        # to be called.
        XForm.objects.filter(pk=self.xform_id).update(downloadable=active)
        self.xform.downloadable = active
        self.save_to_db({'active': active})

    def set_asset_uid(self, force: bool = False) -> bool:
        """
        Link KoBoCAT `XForm` back to its corresponding KPI `Asset` by
        populating the `kpi_asset_uid` field (use KoBoCAT proxy to PATCH XForm).
        Useful when a form is created from the legacy upload form.
        Store results in deployment data.

        It returns `True` only if `XForm.kpi_asset_uid` field is updated
        during this call, otherwise `False`.
        """
        is_synchronized = not (
            force or
            self.backend_response.get('kpi_asset_uid', None) is None
        )
        if is_synchronized:
            return False

        # Use `queryset.update()` over `model.save()` because we don't need to
        # run the logic of the `model.save()` method and we don't need signals
        # to be called.
        XForm.objects.filter(pk=self.xform_id).update(
            kpi_asset_uid=self.asset.uid
        )
        self.xform.kpi_asset_uid = self.asset.uid
        self.backend_response['kpi_asset_uid'] = self.asset.uid
        self.store_data({'backend_response': self.backend_response})
        return True

    def set_enketo_open_rosa_server(
        self, require_auth: bool, enketo_id: str = None
    ):
        # Kobocat handles Open Rosa requests with different accesses.
        #  - Authenticated access, https://[kc]
        #  - Anonymous access, https://[kc]/username
        # Enketo generates its unique ID based on the server URL.
        # Thus, if the project requires authentication, we need to update Redis
        # directly to keep the same ID and let Enketo submit data to correct
        # endpoint
        if not enketo_id:
            enketo_id = self.enketo_id

        server_url = settings.KOBOCAT_URL.rstrip('/')
        if not require_auth:
            server_url = f'{server_url}/{self.asset.owner.username}'

        enketo_redis_client = get_redis_connection('enketo_redis_main')
        enketo_redis_client.hset(
            f'id:{enketo_id}',
            'openRosaServer',
            server_url,
        )

    def set_validation_status(
        self,
        submission_id: int,
        user: settings.AUTH_USER_MODEL,
        data: dict,
        method: str = Literal['DELETE', 'PATCH'],
    ) -> dict:
        """
        Update validation status.
        If `method` is `DELETE`, the status is reset to `None`

        It returns a dictionary which can used as Response object arguments
        """

        self.validate_access_with_partial_perms(
            user=user,
            perm=PERM_VALIDATE_SUBMISSIONS,
            submission_ids=[submission_id],
        )

        # TODO simplify response when KobocatDeploymentBackend
        #  and MockDeploymentBackend are gone
        try:
            instance = Instance.objects.only(
                'validation_status', 'date_modified'
            ).get(pk=submission_id)
        except Instance.DoesNotExist:
            return {
                'content_type': 'application/json',
                'status': status.HTTP_404_NOT_FOUND,
                'data': {
                    'detail': f'No submission found with ID: {submission_id}'
                }
            }

        if method == 'DELETE':
            if remove_validation_status_from_instance(instance):
                return {
                    'content_type': 'application/json',
                    'status': status.HTTP_204_NO_CONTENT,
                }
            else:
                return {
                    'content_type': 'application/json',
                    'status': status.HTTP_500_INTERNAL_SERVER_ERROR,
                    'data': {
                        'detail': 'Could not update MongoDB'
                    }
                }

        validation_status_uid = data.get('validation_status.uid')

        if not add_validation_status_to_instance(
            user.username, validation_status_uid, instance
        ):
            return {
                'content_type': 'application/json',
                'status': status.HTTP_400_BAD_REQUEST,
                'data': {
                    'detail': f'Invalid validation status: `{validation_status_uid}`'
                }
            }
        return {
            'data': instance.validation_status,
            'content_type': 'application/json',
            'status': status.HTTP_200_OK,
        }

    def set_validation_statuses(
        self, user: settings.AUTH_USER_MODEL, data: dict
    ) -> dict:
        """
        Bulk update validation status.

        `data` should contain either the submission ids or the query to
        retrieve the subset of submissions chosen by then user.
        If none of them are provided, all the submissions are selected
        Examples:
            {"submission_ids": [1, 2, 3]}
            {"query":{"_validation_status.uid":"validation_status_not_approved"}
        """
        submission_ids = self.validate_access_with_partial_perms(
            user=user,
            perm=PERM_VALIDATE_SUBMISSIONS,
            submission_ids=data['submission_ids'],
            query=data['query'],
        )

        # If `submission_ids` is not empty, user has partial permissions.
        # Otherwise, they have full access.
        if submission_ids:
            # Remove query from `data` because all the submission ids have been
            # already retrieved
            data.pop('query', None)
            data['submission_ids'] = submission_ids

        # TODO handle errors
        update_instances = set_instance_validation_statuses(
            self.xform, data, user.username
        )

        return {
            'data': {'detail': f'{update_instances} submissions have been updated'},
            'content_type': 'application/json',
            'status': status.HTTP_200_OK,
        }

    def store_submission(
        self, user, xml_submission, submission_uuid, attachments=None, **kwargs
    ):
        media_files = []
        if attachments:
            media_files = (
                media_file for media_file in attachments.values()
            )

        return safe_create_instance(
            username=self.asset.owner.username,
            xml_file=ContentFile(xml_submission),
            media_files=media_files,
            uuid=submission_uuid,
            request=kwargs.get('request'),
        )

    @property
    def submission_count(self):
        try:
            return self.xform.num_of_submissions
        except (InvalidXFormException, MissingXFormException):
            return 0

    def submission_count_since_date(self, start_date=None):
        try:
            xform_id = self.xform_id
        except (InvalidXFormException, MissingXFormException):
            return 0

        today = timezone.now().date()
        filter_args = {
            'xform_id': xform_id,
        }
        if start_date:
            filter_args['date__range'] = [start_date, today]
        try:
            # Note: this is replicating the functionality that was formerly in
            # `current_month_submission_count`. `current_month_submission_count`
            # didn't account for partial permissions, and this doesn't either
            total_submissions = DailyXFormSubmissionCounter.objects.only(
                'date', 'counter'
            ).filter(**filter_args).aggregate(count_sum=Coalesce(Sum('counter'), 0))
        except DailyXFormSubmissionCounter.DoesNotExist:
            return 0
        else:
            return total_submissions['count_sum']

    @property
    def submission_model(self):
        return Instance

    @property
    def submission_url(self) -> str:
        # Use internal host to secure calls to KoboCAT API,
        # kobo-service-account can restrict requests per hosts.
        url = '{kc_base}/submission'.format(
            kc_base=settings.KOBOCAT_INTERNAL_URL,
        )
        return url

    def sync_media_files(self, file_type: str = AssetFile.FORM_MEDIA):

        metadata_files = defaultdict(dict)

        # Build a list of KoboCAT metadata to compare with KPI
        for metadata in MetaData.objects.filter(
            xform_id=self.xform_id,
            data_type=self.SYNCED_DATA_FILE_TYPES[file_type],
        ).values():
            metadata_files[metadata['data_value']] = {
                'pk': metadata['id'],
                'md5': metadata['file_hash'],
                'from_kpi': metadata['from_kpi'],
            }

        metadata_filenames = metadata_files.keys()

        queryset = self._get_metadata_queryset(file_type=file_type)

        for media_file in queryset:

            backend_media_id = media_file.backend_media_id

            # File does not exist in KC
            if backend_media_id not in metadata_filenames:
                if media_file.deleted_at is None:
                    # New file
                    self._save_openrosa_metadata(media_file)
                else:
                    # Orphan, delete it
                    media_file.delete(force=True)
                continue

            # Existing file
            if backend_media_id in metadata_filenames:
                metadata_file = metadata_files[backend_media_id]
                if media_file.deleted_at is None:
                    # If md5 differs, we need to re-upload it.
                    if media_file.md5_hash != metadata_file['md5']:
                        if media_file.file_type == AssetFile.PAIRED_DATA:
                            self._update_kc_metadata_hash(
                                media_file, metadata_file['pk']
                            )
                        else:
                            self._delete_openrosa_metadata(metadata_file)
                            self._save_openrosa_metadata(media_file)
                elif metadata_file['from_kpi']:
                    self._delete_openrosa_metadata(metadata_file, media_file)
                else:
                    # Remote file has been uploaded directly to KC. We
                    # cannot delete it, but we need to vacuum KPI.
                    media_file.delete(force=True)
                    # Skip deletion of key corresponding to `backend_media_id`
                    # in `metadata_files` to avoid unique constraint failure in case
                    # user deleted
                    # and re-uploaded the same file in a row between
                    # two deployments
                    # Example:
                    # - User uploads file1.jpg (pk == 1)
                    # - User deletes file1.jpg (pk == 1)
                    # - User re-uploads file1.jpg (pk == 2)
                    # Next time, 'file1.jpg' is encountered in this loop,
                    # it would try to re-upload to KC if its hash differs
                    # from KC version and would fail because 'file1.jpg'
                    # already exists in KC db.
                    continue

                # Remove current filename from `metadata_files`.
                # All files which will remain in this dict (after this loop)
                # will be considered obsolete and will be deleted
                del metadata_files[backend_media_id]

        # Remove KoboCAT orphan files previously uploaded through KPI
        for metadata_file in metadata_files.values():
            if metadata_file['from_kpi']:
                self._delete_openrosa_metadata(metadata_file)

    @property
    def xform(self):

        if self._xform is not None:
            return self._xform

        pk = self.backend_response['formid']
        xform = (
            XForm.objects.filter(pk=pk)
            .only(
                'user__username',
                'id_string',
                'num_of_submissions',
                'attachment_storage_bytes',
                'require_auth',
                'uuid',
            )
            .select_related(
                'user'
            )  # Avoid extra query to validate username below
            .first()
        )

        if not xform:
            raise MissingXFormException

        if not (
            xform.user.username == self.asset.owner.username
            and xform.id_string == self.xform_id_string
        ):
            raise InvalidXFormException
        self._xform = xform
        return self._xform

    @property
    def xform_id(self):
        return self.xform.pk

    @property
    def xform_id_string(self):
        return self.get_data('backend_response.id_string')

    @staticmethod
    @contextmanager
    def suspend_submissions(user_ids: list[int]):
        UserProfile.objects.filter(
            user_id__in=user_ids
        ).update(
            metadata=UpdateJSONFieldAttributes(
                'metadata',
                updates={'submissions_suspended': True},
            ),
        )
        try:
            yield
        finally:
            UserProfile.objects.filter(
                user_id__in=user_ids
            ).update(
                metadata=UpdateJSONFieldAttributes(
                    'metadata',
                    updates={'submissions_suspended': False},
                ),
            )

    def transfer_submissions_ownership(
        self, previous_owner_username: str
    ) -> bool:

        results = settings.MONGO_DB.instances.update_many(
            {'_userform_id': f'{previous_owner_username}_{self.xform_id_string}'},
            {
                '$set': {
                    '_userform_id': self.mongo_userform_id
                }
            },
        )

        return (
            results.matched_count == 0 or
            (
                results.matched_count > 0
                and results.matched_count == results.modified_count
            )
        )

    def transfer_counters_ownership(self, new_owner: 'kobo_auth.User'):

        NLPUsageCounter.objects.filter(
            asset=self.asset, user=self.asset.owner
        ).update(user=new_owner)
        DailyXFormSubmissionCounter.objects.filter(
            xform=self.xform, user_id=self.asset.owner.pk
        ).update(user=new_owner)
        MonthlyXFormSubmissionCounter.objects.filter(
            xform=self.xform, user_id=self.asset.owner.pk
        ).update(user=new_owner)

        UserProfile.objects.filter(user_id=self.asset.owner.pk).update(
            attachment_storage_bytes=F('attachment_storage_bytes')
                                     - self.xform.attachment_storage_bytes
        )
        UserProfile.objects.filter(user_id=self.asset.owner.pk).update(
            attachment_storage_bytes=F('attachment_storage_bytes')
                                     + self.xform.attachment_storage_bytes
        )

    @property
    def _backend_identifier(self):
        return 'openrosa'

    def _delete_openrosa_metadata(
        self, metadata_file_: dict, file_: Union[AssetFile, PairedData] = None
    ):
        """
        A simple utility to delete metadata in KoBoCAT.
        If related KPI file is provided (i.e. `file_`), it is deleted too.
        """
        # Delete MetaData object and its related file (on storage)
        try:
            metadata = MetaData.objects.get(pk=metadata_file_['pk'])
        except MetaData.DoesNotExist:
            pass
        else:
            # Need to call signals
            metadata.delete()

        if file_ is None:
            return

        # Delete file in KPI if requested
        file_.delete(force=True)

    def _last_submission_time(self):
        return self.xform.last_submission_time

    def _save_openrosa_metadata(self, file_: SyncBackendMediaInterface):
        """
        Create a MetaData object usable for (KoboCAT) v1 API, related to
        AssetFile `file_`.
        """
        metadata = {
            'data_value': file_.backend_media_id,
            'xform_id': self.xform_id,
            'data_type': self.SYNCED_DATA_FILE_TYPES[file_.file_type],
            'from_kpi': True,
            'data_filename': file_.filename,
            'data_file_type': file_.mimetype,
            'file_hash': file_.md5_hash,
        }

        if not file_.is_remote_url:
            metadata['data_file'] = file_.content

        MetaData.objects.create(**metadata)

        file_.synced_with_backend = True
        file_.save(update_fields=['synced_with_backend'])

    def _update_kc_metadata_hash(
        self, file_: SyncBackendMediaInterface, metadata_id: int
    ):
        """
        Update metadata object hash
        """
        data = {'file_hash': file_.md5_hash}
        # MetaData has no signals, use `filter().update()` instead of `.get()`
        # and `.save(update_fields='...')`
        MetaData.objects.filter(pk=metadata_id).update(**data)
        file_.synced_with_backend = True
        file_.save(update_fields=['synced_with_backend'])

    def __get_submissions_in_json(
        self,
        request: Optional['rest_framework.request.Request'] = None,
        **params
    ) -> Generator[dict, None, None]:
        """
        Retrieve submissions directly from Mongo.
        Submissions can be filtered with `params`.
        """
        # Apply a default sort of _id to prevent unpredictable natural sort
        if not params.get('sort'):
            params['sort'] = {'_id': 1}
        mongo_cursor, total_count = MongoHelper.get_instances(
            self.mongo_userform_id, **params)

        # Python-only attribute used by `kpi.views.v2.data.DataViewSet.list()`
        self.current_submission_count = total_count

        add_supplemental_details_to_query = self.asset.has_advanced_features

        fields = params.get('fields', [])
        if len(fields) > 0 and '_uuid' not in fields:
            # skip the query if submission '_uuid' is not even q'd from mongo
            add_supplemental_details_to_query = False

        if add_supplemental_details_to_query:
            mongo_cursor = stream_with_extras(mongo_cursor, self.asset)

        return (
            self._rewrite_json_attachment_urls(
                MongoHelper.to_readable_dict(submission),
                request,
            )
            for submission in mongo_cursor
        )

    def __get_submissions_in_xml(
        self,
        **params
    ) -> Generator[str, None, None]:
        """
        Retrieve submissions directly from PostgreSQL.
        Submissions can be filtered with `params`.
        """

        mongo_filters = ['query', 'permission_filters']
        use_mongo = any(mongo_filter in mongo_filters for mongo_filter in params
                        if params.get(mongo_filter) is not None)

        if use_mongo:
            # We use Mongo to retrieve matching instances.
            params['fields'] = ['_id']
            # Force `sort` by `_id` for Mongo
            # See FIXME about sort in `BaseDeploymentBackend.validate_submission_list_params()`
            params['sort'] = {'_id': 1}
            submissions, count = MongoHelper.get_instances(
                self.mongo_userform_id, **params
            )
            submission_ids = [
                submission.get('_id')
                for submission in submissions
            ]
            self.current_submission_count = count

        queryset = Instance.objects.filter(xform_id=self.xform_id)

        if len(submission_ids) > 0 or use_mongo:
            queryset = queryset.filter(id__in=submission_ids)

        # Python-only attribute used by `kpi.views.v2.data.DataViewSet.list()`
        if not use_mongo:
            self.current_submission_count = queryset.count()

        # Force Sort by id
        # See FIXME about sort in `BaseDeploymentBackend.validate_submission_list_params()`
        queryset = queryset.order_by('id')

        # When using Mongo, data is already paginated,
        # no need to do it with PostgreSQL too.
        if not use_mongo:
            offset = params.get('start')
            limit = offset + params.get('limit')
            queryset = queryset[offset:limit]

        return (lazy_instance.xml for lazy_instance in queryset)<|MERGE_RESOLUTION|>--- conflicted
+++ resolved
@@ -313,12 +313,7 @@
             uuid_formatted
         )
 
-<<<<<<< HEAD
         instance = create_instance(
-=======
-        # TODO Handle errors returned by safe_create_instance
-        error, instance = safe_create_instance(
->>>>>>> 74b82e24
             username=self.asset.owner.username,
             xml_file=ContentFile(xml_tostring(xml_parsed)),
             media_files=attachments,
@@ -328,11 +323,7 @@
 
         # Cast to list to help unit tests to pass.
         return self._rewrite_json_attachment_urls(
-<<<<<<< HEAD
             self.get_submission(submission_id=instance.pk, user=user), request
-=======
-            next(self.get_submissions(user, submission_id=instance.pk)), request
->>>>>>> 74b82e24
         )
 
     def edit_submission(
@@ -393,19 +384,7 @@
         # Request.
         xml_submission_file.seek(0)
 
-<<<<<<< HEAD
         return create_instance(
-=======
-        # Retrieve only File objects to pass to `safe_create_instance`
-        # TODO remove those files as soon as the view sends request.FILES directly
-        #   See TODO in kpi/views/v2/asset_snapshot.py::submission
-        media_files = (
-            media_file for media_file in attachments.values()
-        )
-
-        # TODO Handle errors returned by safe_create_instance
-        safe_create_instance(
->>>>>>> 74b82e24
             username=user.username,
             xml_file=xml_submission_file,
             media_files=attachments,
