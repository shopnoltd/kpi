--- conflicted
+++ resolved
@@ -328,14 +328,9 @@
             uuid_formatted
         )
 
-<<<<<<< HEAD
-        safe_create_instance(
-            username=self.asset.owner.username,
-=======
         # TODO Handle errors returned by safe_create_instance
         error, instance = safe_create_instance(
-            username=user.username,
->>>>>>> b1d50008
+            username=self.asset.owner.username,
             xml_file=ContentFile(xml_tostring(xml_parsed)),
             media_files=attachments,
             uuid=_uuid,
@@ -344,11 +339,7 @@
 
         # Cast to list to help unit tests to pass.
         return self._rewrite_json_attachment_urls(
-<<<<<<< HEAD
-            list(self.get_submissions(user, query={'_uuid': _uuid}))[0], request
-=======
             next(self.get_submissions(user, submission_id=instance.pk)), request
->>>>>>> b1d50008
         )
 
     def edit_submission(
