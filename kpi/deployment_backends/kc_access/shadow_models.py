# coding: utf-8
from datetime import date, datetime
from secrets import token_urlsafe
from typing import Optional

from django.conf import settings
from django.contrib.contenttypes.fields import GenericForeignKey
from django.core import checks
from django.core.exceptions import FieldDoesNotExist
from django.core.files.base import ContentFile
from django.core.signing import Signer
from django.db import (
    ProgrammingError,
    connections,
    models,
    router,
)
from django.utils import timezone
from django.utils.http import urlquote
from django_digest.models import PartialDigest

from kpi.constants import SHADOW_MODEL_APP_LABEL
from kpi.exceptions import (
    BadContentTypeException,
)
from kpi.mixins.mp3_converter import MP3ConverterMixin
from kpi.utils.hash import calculate_hash
from kpi.utils.datetime import one_minute_from_now
from .storage import (
    get_kobocat_storage,
    KobocatFileSystemStorage,
)


def update_autofield_sequence(model):
    """
    Fixes the PostgreSQL sequence for the first (and only?) `AutoField` on
    `model`, à la `manage.py sqlsequencereset`
    """
    sql_template = (
        "SELECT setval(pg_get_serial_sequence('{table}','{column}'), "
        "coalesce(max({column}), 1), max({column}) IS NOT null) FROM {table};"
    )
    autofield = None
    for f in model._meta.get_fields():
        if isinstance(f, models.AutoField):
            autofield = f
            break
    if not autofield:
        return
    query = sql_template.format(
        table=model._meta.db_table, column=autofield.column
    )
    connection = connections[router.db_for_write(model)]
    with connection.cursor() as cursor:
        cursor.execute(query)


class ShadowModel(models.Model):
    """
    Allows identification of writeable and read-only shadow models
    """
    class Meta:
        managed = False
        abstract = True
        # TODO find out why it raises a warning when user logs in.
        # ```
        #   RuntimeWarning: Model '...' was already registered.
        #   Reloading models is not advised as it can lead to inconsistencies,
        #   most notably with related models
        # ```
        # Maybe because `SHADOW_MODEL_APP_LABEL` is not declared in
        # `INSTALLED_APP`
        # It's just used for `DefaultDatabaseRouter` conditions.
        app_label = SHADOW_MODEL_APP_LABEL

    @staticmethod
    def get_content_type_for_model(model):
        model_name_mapping = {
            'kobocatxform': ('logger', 'xform'),
            'readonlykobocatinstance': ('logger', 'instance'),
            'kobocatuserprofile': ('main', 'userprofile'),
            'kobocatuserobjectpermission': ('guardian', 'userobjectpermission'),
        }
        try:
            app_label, model_name = model_name_mapping[model._meta.model_name]
        except KeyError:
            raise NotImplementedError
        return KobocatContentType.objects.get(
            app_label=app_label, model=model_name)


class KobocatContentType(ShadowModel):
    """
    Minimal representation of Django 1.8's
    contrib.contenttypes.models.ContentType
    """
    app_label = models.CharField(max_length=100)
    model = models.CharField('python model class name', max_length=100)

    class Meta(ShadowModel.Meta):
        db_table = 'django_content_type'
        unique_together = (('app_label', 'model'),)

    def __str__(self):
        # Not as nice as the original, which returns a human-readable name
        # complete with whitespace. That requires access to the Python model
        # class, though
        return self.model


class KobocatDigestPartial(ShadowModel):

    user = models.ForeignKey('KobocatUser', on_delete=models.CASCADE)
    login = models.CharField(max_length=128, db_index=True)
    partial_digest = models.CharField(max_length=100)
    confirmed = models.BooleanField(default=True)

    class Meta(ShadowModel.Meta):
        db_table = "django_digest_partialdigest"

    @classmethod
    def sync(cls, user):
        """
        Mimics the behavior of `django_digest.models._store_partial_digests()`,
        but updates `KobocatDigestPartial` in the KoBoCAT database instead of
        `PartialDigest` in the KPI database
        """
        cls.objects.filter(user=user).delete()
        # Query for `user_id` since user PKs are synchronized
        for partial_digest in PartialDigest.objects.filter(user_id=user.pk):
            cls.objects.create(
                user=user,
                login=partial_digest.login,
                confirmed=partial_digest.confirmed,
                partial_digest=partial_digest.partial_digest,
            )


class KobocatGenericForeignKey(GenericForeignKey):

    def get_content_type(self, obj=None, id=None, using=None):
        if obj is not None:
            return KobocatContentType.objects.db_manager(obj._state.db).get_for_model(
                obj, for_concrete_model=self.for_concrete_model)
        elif id is not None:
            return KobocatContentType.objects.db_manager(using).get_for_id(id)
        else:
            # This should never happen. I love comments like this, don't you?
            raise Exception("Impossible arguments to GFK.get_content_type!")

    def get_forward_related_filter(self, obj):
        """See corresponding method on RelatedField"""
        return {
            self.fk_field: obj.pk,
            self.ct_field: KobocatContentType.objects.get_for_model(obj).pk,
        }

    def _check_content_type_field(self):
        try:
            field = self.model._meta.get_field(self.ct_field)
        except FieldDoesNotExist:
            return [
                checks.Error(
                    "The GenericForeignKey content type references the "
                    "nonexistent field '%s.%s'." % (
                        self.model._meta.object_name, self.ct_field
                    ),
                    obj=self,
                    id='contenttypes.E002',
                )
            ]
        else:
            if not isinstance(field, models.ForeignKey):
                return [
                    checks.Error(
                        "'%s.%s' is not a ForeignKey." % (
                            self.model._meta.object_name, self.ct_field
                        ),
                        hint=(
                            "GenericForeignKeys must use a ForeignKey to "
                            "'contenttypes.ContentType' as the 'content_type' field."
                        ),
                        obj=self,
                        id='contenttypes.E003',
                    )
                ]
            elif field.remote_field.model != KobocatContentType:
                return [
                    checks.Error(
                        "'%s.%s' is not a ForeignKey to 'contenttypes.ContentType'."
                        % (self.model._meta.object_name, self.ct_field),
                        hint=(
                            "GenericForeignKeys must use a ForeignKey to "
                            "'contenttypes.ContentType' as the 'content_type' field."
                        ),
                        obj=self,
                        id='contenttypes.E004',
                    )
                ]
            else:
                return []


class KobocatOneTimeAuthToken(ShadowModel):
    """
    One time authenticated token
    """
    HEADER = 'X-KOBOCAT-OTA-TOKEN'
    QS_PARAM = 'kc_ota_token'

    user = models.ForeignKey(
        'KobocatUser',
        related_name='authenticated_requests',
        on_delete=models.CASCADE,
    )
    token = models.CharField(max_length=50, default=token_urlsafe)
    expiration_time = models.DateTimeField()
    method = models.CharField(max_length=6)
    request_identifier = models.CharField(max_length=1000)

    class Meta(ShadowModel.Meta):
        db_table = 'api_onetimeauthtoken'
        unique_together = ('user', 'token', 'method')

    def get_header(self) -> dict:
        return {self.HEADER: self.token}

    @classmethod
    def get_or_create_token(
            cls,
            user: 'auth.User',
            method: str,
            request_identifier: str,
            use_identifier_as_token: bool = False,
            expiration_time: Optional[datetime] = None,
    ) -> 'KobocatOneTimeAuthToken':
        """
        Get or create an instance of KobocatOneTimeAuthToken and return it.

        If `use_identifier_as_token` is True, it generates the token based on
        the `request_identifier` instead of auto-generating it.
        """
        kc_user = KobocatUser.objects.get(id=user.pk)
        token_attrs = dict(
            user=kc_user, method=method, request_identifier=request_identifier,
            defaults={'expiration_time': expiration_time},
        )

        if use_identifier_as_token:
            # `Signer()` returns 'url:encoded-string'.
            # E.g: https://ee.kt.org/edit:a123bc'
            # We only want the last part.
            # When KoBoCAT tries to get the token, it reads the headers, then
            # the querystring parameters and finally uses the HTTP referrer if
            # none of the others worked. The headers and querystring parameters
            # cannot be transferred through Enketo Express, so we use its URL
            # to generate the token and let KoBoCAT compare it to its referrer.
            parts = Signer().sign(request_identifier).split(':')
            # TODO: consider removing Signer() as it's only value here is to
            # assure that the token will always be a consistent length (and,
            # for example, not overrun the size of the database column for long
            # URLs)
            token_attrs['token'] = parts[-1]

        auth_token, created = cls.objects.get_or_create(**token_attrs)
        if not created:
            # Make sure to reset the validity period of an existing token
            auth_token.expiration_time = expiration_time
            auth_token.save()

        return auth_token

    def save(self, *args, **kwargs):
        if not self.expiration_time:
            self.expiration_time = one_minute_from_now()

        super().save(*args, **kwargs)


class KobocatPermission(ShadowModel):
    """
    Minimal representation of Django 1.8's contrib.auth.models.Permission
    """
    name = models.CharField('name', max_length=255)
    content_type = models.ForeignKey(KobocatContentType, on_delete=models.CASCADE)
    codename = models.CharField('codename', max_length=100)

    class Meta(ShadowModel.Meta):
        db_table = 'auth_permission'
        unique_together = (('content_type', 'codename'),)
        ordering = ('content_type__app_label', 'content_type__model',
                    'codename')

    def __str__(self):
        return "%s | %s | %s" % (
            str(self.content_type.app_label),
            str(self.content_type),
            str(self.name))


class KobocatUser(ShadowModel):

    username = models.CharField('username', max_length=30, unique=True)
    password = models.CharField('password', max_length=128)
    last_login = models.DateTimeField('last login', blank=True, null=True)
    is_superuser = models.BooleanField('superuser status', default=False)
    first_name = models.CharField('first name', max_length=30, blank=True)
    last_name = models.CharField('last name', max_length=150, blank=True)
    email = models.EmailField('email address', blank=True)
    is_staff = models.BooleanField('staff status', default=False)
    is_active = models.BooleanField('active', default=True)
    date_joined = models.DateTimeField('date joined', default=timezone.now)

    class Meta(ShadowModel.Meta):
        db_table = 'auth_user'

    @classmethod
    def sync(cls, auth_user):
        # NB: `KobocatUserObjectPermission` (and probably other things) depend
        # upon PKs being synchronized between KPI and KoBoCAT
        try:
            kc_auth_user = cls.objects.get(pk=auth_user.pk)
            assert kc_auth_user.username == auth_user.username
        except KobocatUser.DoesNotExist:
            kc_auth_user = cls(pk=auth_user.pk, username=auth_user.username)

        kc_auth_user.password = auth_user.password
        kc_auth_user.last_login = auth_user.last_login
        kc_auth_user.is_superuser = auth_user.is_superuser
        kc_auth_user.first_name = auth_user.first_name
        kc_auth_user.last_name = auth_user.last_name
        kc_auth_user.email = auth_user.email
        kc_auth_user.is_staff = auth_user.is_staff
        kc_auth_user.is_active = auth_user.is_active
        kc_auth_user.date_joined = auth_user.date_joined

        kc_auth_user.save()

        # We've manually set a primary key, so `last_value` in the sequence
        # `auth_user_id_seq` now lags behind `max(id)`. Fix it now!
        update_autofield_sequence(cls)

        # Update django-digest `PartialDigest`s in KoBoCAT.  This is only
        # necessary if the user's password has changed, but we do it always
        KobocatDigestPartial.sync(kc_auth_user)


class KobocatUserObjectPermission(ShadowModel):
    """
    For the _sole purpose_ of letting us manipulate KoBoCAT
    permissions, this comprises the following django-guardian classes
    all condensed into one:

      * UserObjectPermission
      * UserObjectPermissionBase
      * BaseGenericObjectPermission
      * BaseObjectPermission

    CAVEAT LECTOR: The django-guardian custom manager,
    UserObjectPermissionManager, is NOT included!
    """
    permission = models.ForeignKey(KobocatPermission, on_delete=models.CASCADE)
    content_type = models.ForeignKey(KobocatContentType, on_delete=models.CASCADE)
    object_pk = models.CharField('object ID', max_length=255)
    content_object = KobocatGenericForeignKey(fk_field='object_pk')
    user = models.ForeignKey(KobocatUser, on_delete=models.CASCADE)

    class Meta(ShadowModel.Meta):
        db_table = 'guardian_userobjectpermission'
        unique_together = ['user', 'permission', 'object_pk']

    def __str__(self):
        # `unicode(self.content_object)` fails when the object's model
        # isn't known to this Django project. Let's use something more
        # benign instead.
        content_object_str = '{app_label}_{model} ({pk})'.format(
            app_label=self.content_type.app_label,
            model=self.content_type.model,
            pk=self.object_pk)
        return '%s | %s | %s' % (
            # unicode(self.content_object),
            content_object_str,
            str(getattr(self, 'user', False) or self.group),
            str(self.permission.codename))

    def save(self, *args, **kwargs):
        content_type = KobocatContentType.objects.get_for_model(
            self.content_object)
        if content_type != self.permission.content_type:
            raise BadContentTypeException(
                f"Cannot persist permission not designed for this "
                 "class (permission's type is {self.permission.content_type} "
                 "and object's type is {content_type}")
        return super().save(*args, **kwargs)


class KobocatUserPermission(ShadowModel):
    """ Needed to assign model-level KoBoCAT permissions """
    user = models.ForeignKey('KobocatUser', db_column='user_id',
                             on_delete=models.CASCADE)
    permission = models.ForeignKey('KobocatPermission',
                                   db_column='permission_id',
                                   on_delete=models.CASCADE)

    class Meta(ShadowModel.Meta):
        db_table = 'auth_user_user_permissions'


class KobocatUserProfile(ShadowModel):
    """
    From onadata/apps/main/models/user_profile.py
    Not read-only because we need write access to `require_auth`
    """
    class Meta(ShadowModel.Meta):
        db_table = 'main_userprofile'
        verbose_name = 'user profile'
        verbose_name_plural = 'user profiles'

    # This field is required.
    user = models.OneToOneField(KobocatUser,
                                related_name='profile',
                                on_delete=models.CASCADE)

    # Other fields here
    name = models.CharField(max_length=255, blank=True)
    city = models.CharField(max_length=255, blank=True)
    country = models.CharField(max_length=2, blank=True)
    organization = models.CharField(max_length=255, blank=True)
    home_page = models.CharField(max_length=255, blank=True)
    twitter = models.CharField(max_length=255, blank=True)
    description = models.CharField(max_length=255, blank=True)
    require_auth = models.BooleanField(
        default=False,
        verbose_name="Require authentication to see forms and submit data"
    )
    address = models.CharField(max_length=255, blank=True)
    phonenumber = models.CharField(max_length=30, blank=True)
    created_by = models.ForeignKey(KobocatUser, null=True, blank=True,
                                   on_delete=models.CASCADE)
    num_of_submissions = models.IntegerField(default=0)
    attachment_storage_bytes = models.BigIntegerField(default=0)
    metadata = models.JSONField(default=dict, blank=True)
    # We need to cast `is_active` to an (positive small) integer because KoBoCAT
    # is using `LazyBooleanField` which is an integer behind the scene.
    # We do not want to port this class to KPI only for one line of code.
    is_mfa_active = models.PositiveSmallIntegerField(default=False)

    @classmethod
    def set_mfa_status(cls, user_id: int, is_active: bool):

        try:
            user_profile, created = cls.objects.get_or_create(user_id=user_id)
        except cls.DoesNotExist:
            pass
        else:
            user_profile.is_mfa_active = int(is_active)
            user_profile.save(update_fields=['is_mfa_active'])


class KobocatToken(ShadowModel):

    key = models.CharField("Key", max_length=40, primary_key=True)
    user = models.OneToOneField(KobocatUser,
                                related_name='auth_token',
                                on_delete=models.CASCADE, verbose_name="User")
    created = models.DateTimeField("Created", auto_now_add=True)

    class Meta(ShadowModel.Meta):
        db_table = "authtoken_token"

    @classmethod
    def sync(cls, auth_token):
        try:
            # Token use a One-to-One relationship on User.
            # Thus, we can retrieve tokens from users' id.
            kc_auth_token = cls.objects.get(user_id=auth_token.user_id)
        except KobocatToken.DoesNotExist:
            kc_auth_token = cls(pk=auth_token.pk, user_id=auth_token.user_id)

        kc_auth_token.save()


class KobocatXForm(ShadowModel):

    class Meta(ShadowModel.Meta):
        db_table = 'logger_xform'
        verbose_name = 'xform'
        verbose_name_plural = 'xforms'

    XFORM_TITLE_LENGTH = 255
    xls = models.FileField(null=True)
    xml = models.TextField()
    user = models.ForeignKey(KobocatUser, related_name='xforms', null=True,
                             on_delete=models.CASCADE)
    shared = models.BooleanField(default=False)
    shared_data = models.BooleanField(default=False)
    downloadable = models.BooleanField(default=True)
    id_string = models.SlugField()
    title = models.CharField(max_length=XFORM_TITLE_LENGTH)
    date_created = models.DateTimeField()
    date_modified = models.DateTimeField()
    uuid = models.CharField(max_length=32, default='')
    last_submission_time = models.DateTimeField(blank=True, null=True)
    num_of_submissions = models.IntegerField(default=0)
    attachment_storage_bytes = models.BigIntegerField(default=0)
    kpi_asset_uid = models.CharField(max_length=32, null=True)

    @property
    def md5_hash(self):
        return calculate_hash(self.xml)

    @property
    def prefixed_hash(self):
        """
        Matches what's returned by the KC API
        """

        return "md5:%s" % self.md5_hash


class ReadOnlyModel(ShadowModel):

    read_only = True

    class Meta(ShadowModel.Meta):
        abstract = True


class ReadOnlyKobocatAttachment(ReadOnlyModel, MP3ConverterMixin):

    class Meta(ReadOnlyModel.Meta):
        db_table = 'logger_attachment'

    instance = models.ForeignKey(
        'superuser_stats.ReadOnlyKobocatInstance',
        related_name='attachments',
        on_delete=models.CASCADE,
    )
    media_file = models.FileField(storage=get_kobocat_storage(), max_length=380,
                                  db_index=True)
    media_file_basename = models.CharField(
        max_length=260, null=True, blank=True, db_index=True)
    # `PositiveIntegerField` will only accommodate 2 GiB, so we should consider
    # `PositiveBigIntegerField` after upgrading to Django 3.1+
    media_file_size = models.PositiveIntegerField(blank=True, null=True)
    mimetype = models.CharField(
        max_length=100, null=False, blank=True, default=''
    )
    # TODO: hide attachments that were deleted or replaced; see
    # kobotoolbox/kobocat#792
    # replaced_at = models.DateTimeField(blank=True, null=True)

    @property
    def absolute_mp3_path(self):
        """
        Return the absolute path on local file system of the converted version of
        attachment. Otherwise, return the AWS url (e.g. https://...)
        """

        kobocat_storage = get_kobocat_storage()

        if not kobocat_storage.exists(self.mp3_storage_path):
            content = self.get_mp3_content()
            kobocat_storage.save(self.mp3_storage_path, ContentFile(content))

        if isinstance(kobocat_storage, KobocatFileSystemStorage):
            return f'{self.media_file.path}.{self.CONVERSION_AUDIO_FORMAT}'

        return kobocat_storage.url(self.mp3_storage_path)

    @property
    def absolute_path(self):
        """
        Return the absolute path on local file system of the attachment.
        Otherwise, return the AWS url (e.g. https://...)
        """
        if isinstance(get_kobocat_storage(), KobocatFileSystemStorage):
            return self.media_file.path

        return self.media_file.url

    @property
    def mp3_storage_path(self):
        """
        Return the path of file after conversion. It is the exact same name, plus
        the conversion audio format extension concatenated.
        E.g: file.mp4 and file.mp4.mp3
        """
        return f'{self.storage_path}.{self.CONVERSION_AUDIO_FORMAT}'

    def protected_path(self, format_: Optional[str] = None):
        """
        Return path to be served as protected file served by NGINX
        """

        if format_ == self.CONVERSION_AUDIO_FORMAT:
            attachment_file_path = self.absolute_mp3_path
        else:
            attachment_file_path = self.absolute_path

        if isinstance(get_kobocat_storage(), KobocatFileSystemStorage):
            # Django normally sanitizes accented characters in file names during
            # save on disk but some languages have extra letters
            # (out of ASCII character set) and must be encoded to let NGINX serve
            # them
            protected_url = urlquote(attachment_file_path.replace(
                settings.KOBOCAT_MEDIA_PATH, '/protected')
            )
        else:
            # Double-encode the S3 URL to take advantage of NGINX's
            # otherwise troublesome automatic decoding
            protected_url = f'/protected-s3/{urlquote(attachment_file_path)}'

        return protected_url

    @property
    def storage_path(self):
        return str(self.media_file)


class ReadOnlyKobocatDailyXFormSubmissionCounter(ReadOnlyModel):
<<<<<<< HEAD
    class Meta(ReadOnlyModel.Meta):
        db_table = 'logger_dailyxformsubmissioncounter'
        unique_together = (('date', 'xform'))

    date = models.DateField()
    xform = models.ForeignKey(KobocatXForm, related_name='xforms', on_delete=models.CASCADE)
    counter = models.IntegerField(default=0)


class ReadOnlyKobocatMonthlyXFormSubmissionCounter(ReadOnlyModel):
    class Meta(ReadOnlyModel.Meta):
        db_table = 'logger_monthlyxformsubmissioncounter'
        indexes = [
            models.Index(fields=('year', 'month', 'user'))
        ]

    year = models.IntegerField()
    month = models.IntegerField()
    user = models.ForeignKey(KobocatUser, related_name='monthlycounter', on_delete=models.DO_NOTHING)
    xform = models.ForeignKey('shadow_model.KobocatXForm', null=True, on_delete=models.SET_NULL)
    counter = models.IntegerField(default=0)
=======
    date = models.DateField()
    xform = models.ForeignKey(
        KobocatXForm, related_name='daily_counts', on_delete=models.CASCADE
    )
    counter = models.IntegerField(default=0)

    class Meta(ReadOnlyModel.Meta):
        db_table = 'logger_dailyxformsubmissioncounter'
        unique_together = ('date', 'xform')
>>>>>>> 463ebd44


class ReadOnlyKobocatInstance(ReadOnlyModel):

    class Meta(ReadOnlyModel.Meta):
        app_label = 'superuser_stats'
        db_table = 'logger_instance'
        verbose_name = 'Submissions by Country'
        verbose_name_plural = 'Submissions by Country'

    xml = models.TextField()
    user = models.ForeignKey(KobocatUser, null=True, on_delete=models.CASCADE)
    xform = models.ForeignKey(KobocatXForm, related_name='instances',
                              on_delete=models.CASCADE)
    date_created = models.DateTimeField()
    date_modified = models.DateTimeField()
    deleted_at = models.DateTimeField(null=True, default=None)
    status = models.CharField(max_length=20,
                              default='submitted_via_web')
    uuid = models.CharField(max_length=249, default='')


class ReadOnlyKobocatMonthlyXFormSubmissionCounter(ReadOnlyModel):
    year = models.IntegerField()
    month = models.IntegerField()
    user = models.ForeignKey(
        'shadow_model.KobocatUser',
        related_name='monthly_counts',
        on_delete=models.DO_NOTHING,
    )
    xform = models.ForeignKey(
        'shadow_model.KobocatXForm', null=True, on_delete=models.SET_NULL
    )
    counter = models.IntegerField(default=0)

    class Meta:
        app_label = 'superuser_stats'
        db_table = 'logger_monthlyxformsubmissioncounter'
        verbose_name_plural = 'User Statistics'


def safe_kc_read(func):
    def _wrapper(*args, **kwargs):
        try:
            return func(*args, **kwargs)
        except ProgrammingError as e:
            raise ProgrammingError(
                'kc_access error accessing kobocat tables: {}'.format(str(e))
            )
    return _wrapper<|MERGE_RESOLUTION|>--- conflicted
+++ resolved
@@ -620,29 +620,7 @@
 
 
 class ReadOnlyKobocatDailyXFormSubmissionCounter(ReadOnlyModel):
-<<<<<<< HEAD
-    class Meta(ReadOnlyModel.Meta):
-        db_table = 'logger_dailyxformsubmissioncounter'
-        unique_together = (('date', 'xform'))
-
-    date = models.DateField()
-    xform = models.ForeignKey(KobocatXForm, related_name='xforms', on_delete=models.CASCADE)
-    counter = models.IntegerField(default=0)
-
-
-class ReadOnlyKobocatMonthlyXFormSubmissionCounter(ReadOnlyModel):
-    class Meta(ReadOnlyModel.Meta):
-        db_table = 'logger_monthlyxformsubmissioncounter'
-        indexes = [
-            models.Index(fields=('year', 'month', 'user'))
-        ]
-
-    year = models.IntegerField()
-    month = models.IntegerField()
-    user = models.ForeignKey(KobocatUser, related_name='monthlycounter', on_delete=models.DO_NOTHING)
-    xform = models.ForeignKey('shadow_model.KobocatXForm', null=True, on_delete=models.SET_NULL)
-    counter = models.IntegerField(default=0)
-=======
+
     date = models.DateField()
     xform = models.ForeignKey(
         KobocatXForm, related_name='daily_counts', on_delete=models.CASCADE
@@ -652,7 +630,6 @@
     class Meta(ReadOnlyModel.Meta):
         db_table = 'logger_dailyxformsubmissioncounter'
         unique_together = ('date', 'xform')
->>>>>>> 463ebd44
 
 
 class ReadOnlyKobocatInstance(ReadOnlyModel):
@@ -680,11 +657,13 @@
     month = models.IntegerField()
     user = models.ForeignKey(
         'shadow_model.KobocatUser',
+        on_delete=models.DO_NOTHING,
+    )
+    xform = models.ForeignKey(
+        'shadow_model.KobocatXForm',
         related_name='monthly_counts',
-        on_delete=models.DO_NOTHING,
-    )
-    xform = models.ForeignKey(
-        'shadow_model.KobocatXForm', null=True, on_delete=models.SET_NULL
+        null=True,
+        on_delete=models.SET_NULL,
     )
     counter = models.IntegerField(default=0)
 
