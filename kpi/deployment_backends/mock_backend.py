# coding: utf-8
import copy
import os
import time
import uuid
from datetime import datetime
from typing import Optional, Union
from xml.etree import ElementTree as ET

import pytz
from deepmerge import always_merger
from dicttoxml import dicttoxml
from django.conf import settings
from django.urls import reverse
from rest_framework import status

from kpi.constants import (
    SUBMISSION_FORMAT_TYPE_JSON,
    SUBMISSION_FORMAT_TYPE_XML,
    PERM_CHANGE_SUBMISSIONS,
    PERM_DELETE_SUBMISSIONS,
    PERM_VALIDATE_SUBMISSIONS,
)
from kpi.exceptions import (
    AttachmentNotFoundException,
    InvalidXPathException,
    SubmissionNotFoundException,
    XPathNotFoundException,
)
from kpi.interfaces.sync_backend_media import SyncBackendMediaInterface
from kpi.models.asset_file import AssetFile
from kpi.utils.mongo_helper import MongoHelper, drop_mock_only
from kpi.tests.utils.mock import MockAttachment
from .base_backend import BaseDeploymentBackend


class MockDeploymentBackend(BaseDeploymentBackend):
    """
    Only used for unit testing and interface testing.
    """

    def bulk_assign_mapped_perms(self):
        pass

    def bulk_update_submissions(
            self, data: dict, user: 'auth.User'
    ) -> dict:

        submission_ids = self.validate_access_with_partial_perms(
            user=user,
            perm=PERM_CHANGE_SUBMISSIONS,
            submission_ids=data['submission_ids'],
            query=data['query'],
        )

        if not submission_ids:
            submission_ids = data['submission_ids']

        submissions = self.get_submissions(
            user=user,
            format_type=SUBMISSION_FORMAT_TYPE_JSON,
            submission_ids=submission_ids
        )

        submission_ids = [int(id_) for id_ in submission_ids]

        responses = []
        for submission in submissions:
            if submission['_id'] in submission_ids:
                _uuid = uuid.uuid4()
                submission['meta/deprecatedID'] = submission['meta/instanceID']
                submission['meta/instanceID'] = f'uuid:{_uuid}'
                for k, v in data['data'].items():
                    submission[k] = v

                # Mirror KobocatDeploymentBackend responses
                responses.append(
                    {
                        'uuid': _uuid,
                        'status_code': status.HTTP_201_CREATED,
                        'message': 'Successful submission'
                    }
                )

        self.mock_submissions(submissions)
        return self.__prepare_bulk_update_response(responses)

    def calculated_submission_count(self, user: 'auth.User', **kwargs) -> int:
        params = self.validate_submission_list_params(user,
                                                      validate_count=True,
                                                      **kwargs)
        return MongoHelper.get_count(self.mongo_userform_id, **params)

    def connect(self, active=False):
        self.store_data({
            'backend': 'mock',
            'identifier': 'mock://%s' % self.asset.uid,
            'active': active,
            'backend_response': {
                'downloadable': active,
                'has_kpi_hook': self.asset.has_active_hooks,
                'kpi_asset_uid': self.asset.uid
            }
        })

    @drop_mock_only
    def delete_submission(self, submission_id: int, user: 'auth.User') -> dict:
        """
        Delete a submission
        """
        self.validate_access_with_partial_perms(
            user=user,
            perm=PERM_DELETE_SUBMISSIONS,
            submission_ids=[submission_id],
        )

        if not settings.MONGO_DB.instances.find_one({'_id': submission_id}):
            return {
                'content_type': 'application/json',
                'status': status.HTTP_404_NOT_FOUND,
                'data': {
                    'detail': 'Not found'
                }
            }

        settings.MONGO_DB.instances.delete_one({'_id': submission_id})

        return {
            'content_type': 'application/json',
            'status': status.HTTP_204_NO_CONTENT,
        }

    def delete_submissions(self, data: dict, user: 'auth.User') -> dict:
        """
        Bulk delete provided submissions authenticated by `user`'s API token.

        `data` should contains the submission ids or the query to get the subset
        of submissions to delete
        Example:
             {"submission_ids": [1, 2, 3]}
             or
             {"query": {"Question": "response"}
        """
        submission_ids = self.validate_access_with_partial_perms(
            user=user,
            perm=PERM_DELETE_SUBMISSIONS,
            submission_ids=data['submission_ids'],
            query=data['query'],
        )

        if not submission_ids:
            submission_ids = data['submission_ids']
        else:
            data['query'] = {}

        # Retrieve the subset of submissions to delete
        submissions = self.get_submissions(user,
                                           submission_ids=submission_ids,
                                           query=data['query'])

        # If no submissions have been fetched, user is not allowed to perform
        # the request
        if not submissions:
            return {
                'content_type': 'application/json',
                'status': status.HTTP_404_NOT_FOUND,
            }

        # We could use `delete_many()` but we would have to recreate the query
        # with submission ids or query.
        for submission in submissions:
            submission_id = submission['_id']
            settings.MONGO_DB.instances.delete_one(
                {'_id': submission_id}
            )

        return {
            'content_type': 'application/json',
            'status': status.HTTP_204_NO_CONTENT,
        }

    def duplicate_submission(
            self, submission_id: int, user: 'auth.User'
    ) -> dict:
        # TODO: Make this operate on XML somehow and reuse code from
        # KobocatDeploymentBackend, to catch issues like #3054

        self.validate_access_with_partial_perms(
            user=user,
            perm=PERM_CHANGE_SUBMISSIONS,
            submission_ids=[submission_id],
        )

        duplicated_submission = copy.deepcopy(
            self.get_submission(submission_id, user=user)
        )
        updated_time = datetime.now(tz=pytz.UTC).isoformat('T', 'milliseconds')
        next_id = max((
            sub['_id']
            for sub in self.get_submissions(self.asset.owner, fields=['_id'])
        )) + 1
        duplicated_submission.update({
            '_id': next_id,
            'start': updated_time,
            'end': updated_time,
            'meta/instanceID': f'uuid:{uuid.uuid4()}'
        })

        settings.MONGO_DB.instances.insert_one(duplicated_submission)
        return duplicated_submission

<<<<<<< HEAD
    def get_data_download_links(self):
        return {}

    def get_enketo_submission_url(
            self,
            submission_id: int,
            user: 'auth.User',
            params: dict = None,
            action_: str = 'edit',
    ) -> dict:
        """
        Gets URL of the submission in a format FE can understand
        """
        if action_ == 'edit':
            partial_perm = PERM_CHANGE_SUBMISSIONS
        elif action_ == 'view':
            partial_perm = PERM_VIEW_SUBMISSIONS
=======
    def get_attachment(
        self,
        submission_id_or_uuid: Union[int, str],
        user: 'auth.User',
        attachment_id: Optional[int] = None,
        xpath: Optional[str] = None,
    ) -> MockAttachment:

        submission_json = None
        # First try to get the json version of the submission.
        # It helps to retrieve the id if `submission_id_or_uuid` is a `UUIDv4`
        try:
            submission_id_or_uuid = int(submission_id_or_uuid)
        except ValueError:
            submissions = self.get_submissions(
                user,
                format_type=SUBMISSION_FORMAT_TYPE_JSON,
                query={'_uuid': submission_id_or_uuid},
            )
            if submissions:
                submission_json = submissions[0]
>>>>>>> 42380912
        else:
            submission_json = self.get_submission(
                submission_id_or_uuid, user, format_type=SUBMISSION_FORMAT_TYPE_JSON
            )

        if not submission_json:
            raise SubmissionNotFoundException

        submission_xml = self.get_submission(
            submission_json['_id'], user, format_type=SUBMISSION_FORMAT_TYPE_XML
        )

        if xpath:
            submission_tree = ET.ElementTree(
                ET.fromstring(submission_xml)
            )
            try:
                element = submission_tree.find(xpath)
            except KeyError:
                raise InvalidXPathException

            try:
                attachment_filename = element.text
            except AttributeError:
                raise XPathNotFoundException

        attachments = submission_json['_attachments']
        for attachment in attachments:
            filename = os.path.basename(attachment['filename'])

            if xpath:
                is_good_file = attachment_filename == filename
            else:
                is_good_file = int(attachment['id']) == int(attachment_id)

            if is_good_file:
                return MockAttachment(pk=attachment_id, **attachment)

        raise AttachmentNotFoundException

    def get_attachment_objects_from_dict(self, submission: dict) -> list:

        if not submission.get('_attachments'):
            return []

        return [
            MockAttachment(pk=attachment['id'], **attachment)
            for attachment in attachments
        ]

    def get_data_download_links(self):
        return {}

    def get_enketo_survey_links(self):
        # `self` is a demo Enketo form, but there's no guarantee it'll be
        # around forever.
        return {
            'offline_url': 'https://enke.to/_/#self',
            'url': 'https://enke.to/::self',
            'iframe_url': 'https://enke.to/i/::self',
            'preview_url': 'https://enke.to/preview/::self',
            # 'preview_iframe_url': 'https://enke.to/preview/i/::self',
        }

    def get_submission_detail_url(self, submission_id: int) -> str:
        # This doesn't really need to be implemented.
        # We keep it to stay close to `KobocatDeploymentBackend`
        url = f'{self.submission_list_url}{submission_id}/'
        return url

    def get_submission_validation_status_url(self, submission_id: int) -> str:
        url = '{detail_url}validation_status/'.format(
            detail_url=self.get_submission_detail_url(submission_id)
        )
        return url

    def get_submissions(
        self,
        user: 'auth.User',
        format_type: str = SUBMISSION_FORMAT_TYPE_JSON,
        submission_ids: list = [],
        request: Optional['rest_framework.request.Request'] = None,
        **mongo_query_params
    ) -> list:
        """
        Retrieve submissions that `user` is allowed to access.

        The format `format_type` can be either:
        - 'json' (See `kpi.constants.SUBMISSION_FORMAT_TYPE_JSON`)
        - 'xml' (See `kpi.constants.SUBMISSION_FORMAT_TYPE_XML`)

        Results can be filtered by submission ids. Moreover MongoDB filters can
        be passed through `mongo_query_params` to narrow down the results.

        If `user` has no access to these submissions or no matches are found,
        an empty list is returned.
        If `format_type` is 'json', a list of dictionaries is returned.
        Otherwise, if `format_type` is 'xml', a list of strings is returned.
        """

        mongo_query_params['submission_ids'] = submission_ids
        params = self.validate_submission_list_params(user,
                                                      format_type=format_type,
                                                      **mongo_query_params)

        mongo_cursor, total_count = MongoHelper.get_instances(
            self.mongo_userform_id, **params)

        # Python-only attribute used by `kpi.views.v2.data.DataViewSet.list()`
        self.current_submissions_count = total_count

        submissions = [
            MongoHelper.to_readable_dict(submission)
            for submission in mongo_cursor
        ]

        if format_type != SUBMISSION_FORMAT_TYPE_XML:
            return submissions

        return [
            dicttoxml(
                self.__prepare_xml(submission),
                attr_type=False,
                custom_root=self.asset.uid,
            ).decode()
            for submission in submissions
        ]

    def get_validation_status(self, submission_id: int,
                              user: 'auth.User') -> dict:

        submission = self.get_submission(submission_id, user)
        return {
            'content_type': 'application/json',
            'data': submission.get('_validation_status')
        }

    @drop_mock_only
    def mock_submissions(self, submissions: list, flush_db: bool = True):
        """
        Insert dummy submissions into deployment data
        """
        if flush_db:
            settings.MONGO_DB.instances.drop()
        count = settings.MONGO_DB.instances.count_documents({})

        for idx, submission in enumerate(submissions):
            submission[MongoHelper.USERFORM_ID] = self.mongo_userform_id
            # Some data already provide `_id`. Use it if it is present.
            # There could be conflicts if some submissions come with an id
            # or others do not.
            # MockMongo will raise a DuplicateKey error
            if '_id' not in submission:
                submission['_id'] = count + idx + 1
            settings.MONGO_DB.instances.insert_one(submission)
            # Do not add `MongoHelper.USERFORM_ID` to original `submissions`
            del submission[MongoHelper.USERFORM_ID]

    @property
    def mongo_userform_id(self):
        return f'{self.asset.owner.username}_{self.asset.uid}'

    def redeploy(self, active: bool = None):
        """
        Replace (overwrite) the deployment, keeping the same identifier, and
        optionally changing whether the deployment is active
        """
        if active is None:
            active = self.active

        self.store_data({
            'active': active,
            'version': self.asset.version_id,
        })

        self.set_asset_uid()

    def set_active(self, active: bool):
        self.save_to_db({
            'active': bool(active),
        })

    def set_asset_uid(self, **kwargs) -> bool:
        backend_response = self.backend_response
        backend_response.update({
            'kpi_asset_uid': self.asset.uid,
        })
        self.store_data({
            'backend_response': backend_response
        })

    def set_has_kpi_hooks(self):
        """
        Store a boolean which indicates that KPI has active hooks (or not)
        and, if it is the case, it should receive notifications when new data
        comes in
        """
        has_active_hooks = self.asset.has_active_hooks
        self.store_data({
            'has_kpi_hooks': has_active_hooks,
        })

    def set_namespace(self, namespace):
        self.store_data({
            'namespace': namespace,
        })

    def set_validation_status(self,
                              submission_id: int,
                              user: 'auth.User',
                              data: dict,
                              method: str) -> dict:

        self.validate_access_with_partial_perms(
            user=user,
            perm=PERM_VALIDATE_SUBMISSIONS,
            submission_ids=[submission_id],
        )

        validation_status = {}
        status_code = status.HTTP_204_NO_CONTENT

        if method != 'DELETE':
            validation_status = {
                'timestamp': int(time.time()),
                'uid': data['validation_status.uid'],
                'by_whom': user.username,
            }
            status_code = status.HTTP_200_OK

        settings.MONGO_DB.instances.update_one(
            {'_id': submission_id},
            {'$set': {'_validation_status': validation_status}},
        )
        return {
            'content_type': 'application/json',
            'status': status_code,
            'data': validation_status
        }

    def set_validation_statuses(self, user: 'auth.User', data: dict) -> dict:
        """
        Bulk update validation status for provided submissions.

        `data` should contains either the submission ids or the query to
        retrieve the subset of submissions chosen by then user.
        If none of them are provided, all the submissions are selected
        Examples:
            {"submission_ids": [1, 2, 3]}
            {"query":{"_validation_status.uid":"validation_status_not_approved"}

        """

        submission_ids = self.validate_access_with_partial_perms(
            user=user,
            perm=PERM_VALIDATE_SUBMISSIONS,
            submission_ids=data['submission_ids'],
            query=data['query'],
        )

        if not submission_ids:
            submission_ids = data['submission_ids']
        else:
            # Reset query because submission ids are provided from partial
            # perms validation
            data['query'] = {}

        submissions = self.get_submissions(
            user=user,
            submission_ids=submission_ids,
            query=data['query'],
            fields=['_id'],
        )

        submissions_count = 0

        for submission in submissions:
            if not data['validation_status.uid']:
                validation_status = {}
            else:
                validation_status = {
                    'timestamp': int(time.time()),
                    'uid': data['validation_status.uid'],
                    'by_whom': user.username,
                }
            settings.MONGO_DB.instances.update_one(
                {'_id': submission['_id']},
                {'$set': {'_validation_status': validation_status}},
            )

            submissions_count += 1

        return {
            'content_type': 'application/json',
            'status': status.HTTP_200_OK,
            'data': {
                'detail': f'{submissions_count} submissions have been updated'
            }
        }

    @property
    def submission_list_url(self):
        # This doesn't really need to be implemented.
        # We keep it to stay close to `KobocatDeploymentBackend`
        view_name = 'submission-list'
        namespace = self.get_data('namespace', None)
        if namespace is not None:
            view_name = '{}:{}'.format(namespace, view_name)
        return reverse(view_name,
                       kwargs={'parent_lookup_asset': self.asset.uid})

    def sync_media_files(self, file_type: str = AssetFile.FORM_MEDIA):
        queryset = self._get_metadata_queryset(file_type=file_type)
        for obj in queryset:
            assert issubclass(obj.__class__, SyncBackendMediaInterface)

    @staticmethod
    def __prepare_bulk_update_response(kc_responses: list) -> dict:
        total_update_attempts = len(kc_responses)
        total_successes = total_update_attempts  # all will be successful
        return {
            'status': status.HTTP_200_OK,
            'data': {
                'count': total_update_attempts,
                'successes': total_successes,
                'failures': total_update_attempts - total_successes,
                'results': kc_responses,
            },
        }

    @staticmethod
    def __prepare_xml(submission: dict) -> dict:
        submission_copy = copy.deepcopy(submission)

        for k, v in submission_copy.items():
            if '/' not in k:
                continue
            value = v
            for key in reversed(k.strip('/').split('/')):
                value = {key: value}
            always_merger.merge(submission, value)
            del submission[k]

        return submission<|MERGE_RESOLUTION|>--- conflicted
+++ resolved
@@ -209,25 +209,6 @@
         settings.MONGO_DB.instances.insert_one(duplicated_submission)
         return duplicated_submission
 
-<<<<<<< HEAD
-    def get_data_download_links(self):
-        return {}
-
-    def get_enketo_submission_url(
-            self,
-            submission_id: int,
-            user: 'auth.User',
-            params: dict = None,
-            action_: str = 'edit',
-    ) -> dict:
-        """
-        Gets URL of the submission in a format FE can understand
-        """
-        if action_ == 'edit':
-            partial_perm = PERM_CHANGE_SUBMISSIONS
-        elif action_ == 'view':
-            partial_perm = PERM_VIEW_SUBMISSIONS
-=======
     def get_attachment(
         self,
         submission_id_or_uuid: Union[int, str],
@@ -249,7 +230,6 @@
             )
             if submissions:
                 submission_json = submissions[0]
->>>>>>> 42380912
         else:
             submission_json = self.get_submission(
                 submission_id_or_uuid, user, format_type=SUBMISSION_FORMAT_TYPE_JSON
