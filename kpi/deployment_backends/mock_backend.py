--- conflicted
+++ resolved
@@ -87,7 +87,6 @@
             # From KoboCAT's onadata.libs.utils.model_tools
             return uuid.uuid4().hex
 
-<<<<<<< HEAD
         self.store_data(
             {
                 'backend': 'mock',
@@ -102,19 +101,6 @@
                 'version': self.asset.version_id,
             }
         )
-=======
-        self.store_data({
-            'backend': 'mock',
-            'active': active,
-            'backend_response': {
-                'downloadable': active,
-                'has_kpi_hook': self.asset.has_active_hooks,
-                'kpi_asset_uid': self.asset.uid,
-                'uuid': generate_uuid_for_form(),
-            },
-            'version': self.asset.version_id,
-        })
->>>>>>> 6968395e
 
     def nlp_tracking_data(self, start_date=None):
         """
