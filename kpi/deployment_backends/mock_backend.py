# coding: utf-8
from __future__ import annotations

import copy
import os
import time
import uuid
from collections import defaultdict
from contextlib import contextmanager
from datetime import date, datetime
from typing import Optional, Union
<<<<<<< HEAD
from xml.etree import ElementTree as ET
=======
>>>>>>> 31d4ffcf
try:
    from zoneinfo import ZoneInfo
except ImportError:
    from backports.zoneinfo import ZoneInfo

from django.db.models import Sum
from django.db.models.functions import Coalesce
from deepmerge import always_merger
from dict2xml import dict2xml as dict2xml_real
from django.conf import settings
from django.db.models import Sum
from django.db.models.functions import Coalesce
from django.urls import reverse
from rest_framework import status

from kobo.apps.trackers.models import NLPUsageCounter
from kpi.constants import (
    SUBMISSION_FORMAT_TYPE_JSON,
    SUBMISSION_FORMAT_TYPE_XML,
    PERM_CHANGE_SUBMISSIONS,
    PERM_DELETE_SUBMISSIONS,
    PERM_VALIDATE_SUBMISSIONS,
)
from kpi.exceptions import (
    AttachmentNotFoundException,
    InvalidXPathException,
    SubmissionNotFoundException,
    XPathNotFoundException,
)
from kpi.interfaces.sync_backend_media import SyncBackendMediaInterface
from kpi.models.asset_file import AssetFile
from kpi.tests.utils.mock import MockAttachment
from kpi.utils.mongo_helper import MongoHelper, drop_mock_only
from kpi.utils.xml import fromstring_preserve_root_xmlns
from .base_backend import BaseDeploymentBackend


def dict2xml(*args, **kwargs):
    """ To facilitate mocking in unit tests """
    return dict2xml_real(*args, **kwargs)


class MockDeploymentBackend(BaseDeploymentBackend):
    """
    Only used for unit testing and interface testing.
    """

    @property
    def attachment_storage_bytes(self):
        submissions = self.get_submissions(self.asset.owner)
        storage_bytes = 0
        for submission in submissions:
            attachments = self.get_attachment_objects_from_dict(submission)
            storage_bytes += sum([attachment.media_file_size for attachment in attachments])
        return storage_bytes

    @property
    def backend_response(self):
        backend_response_ = self.get_data('backend_response', {})
        backend_response_['formid'] = self.asset.uid
        return backend_response_

    def bulk_assign_mapped_perms(self):
        pass

    def calculated_submission_count(self, user: 'auth.User', **kwargs) -> int:
        params = self.validate_submission_list_params(user,
                                                      validate_count=True,
                                                      **kwargs)
        return MongoHelper.get_count(self.mongo_userform_id, **params)

    def connect(self, active=False):
        def generate_uuid_for_form():
            # From KoboCAT's onadata.libs.utils.model_tools
            return uuid.uuid4().hex

        self.store_data({
            'backend': 'mock',
            'active': active,
            'backend_response': {
                'downloadable': active,
                'has_kpi_hook': self.asset.has_active_hooks,
                'kpi_asset_uid': self.asset.uid,
                'uuid': generate_uuid_for_form(),
            },
            'version': self.asset.version_id,
        })

    def nlp_tracking_data(self, start_date=None):
        """
        Get the NLP tracking data since a specified date
        If no date is provided, get all-time data
        """
        filter_args = {}
        if start_date:
            filter_args = {'date__gte': start_date}
        try:
            nlp_tracking = (
                NLPUsageCounter.objects.only('total_asr_seconds', 'total_mt_characters')
                .filter(
                    asset_id=self.asset.id,
                    **filter_args
                ).aggregate(
                    total_nlp_asr_seconds=Coalesce(Sum('total_asr_seconds'), 0),
                    total_nlp_mt_characters=Coalesce(Sum('total_mt_characters'), 0),
                )
            )
        except NLPUsageCounter.DoesNotExist:
            return {
                'total_nlp_asr_seconds': 0,
                'total_nlp_mt_characters': 0,
            }
        else:
            return nlp_tracking

    def submission_count_since_date(self, start_date=None):
        # FIXME, does not reproduce KoBoCAT behaviour.
        #   Deleted submissions are not taken into account but they should be
        monthly_counter = len(
            self.get_submissions(self.asset.owner)
        )
        return monthly_counter

    @drop_mock_only
    def delete_submission(self, submission_id: int, user: 'auth.User') -> dict:
        """
        Delete a submission
        """
        self.validate_access_with_partial_perms(
            user=user,
            perm=PERM_DELETE_SUBMISSIONS,
            submission_ids=[submission_id],
        )

        if not settings.MONGO_DB.instances.find_one({'_id': submission_id}):
            return {
                'content_type': 'application/json',
                'status': status.HTTP_404_NOT_FOUND,
                'data': {
                    'detail': 'Not found'
                }
            }

        settings.MONGO_DB.instances.delete_one({'_id': submission_id})

        return {
            'content_type': 'application/json',
            'status': status.HTTP_204_NO_CONTENT,
        }

    def delete_submissions(self, data: dict, user: 'auth.User') -> dict:
        """
        Bulk delete provided submissions authenticated by `user`'s API token.

        `data` should contains the submission ids or the query to get the subset
        of submissions to delete
        Example:
             {"submission_ids": [1, 2, 3]}
             or
             {"query": {"Question": "response"}
        """
        submission_ids = self.validate_access_with_partial_perms(
            user=user,
            perm=PERM_DELETE_SUBMISSIONS,
            submission_ids=data['submission_ids'],
            query=data['query'],
        )

        if not submission_ids:
            submission_ids = data['submission_ids']
        else:
            data['query'] = {}

        # Retrieve the subset of submissions to delete
        submissions = self.get_submissions(user,
                                           submission_ids=submission_ids,
                                           query=data['query'])

        # If no submissions have been fetched, user is not allowed to perform
        # the request
        if not submissions:
            return {
                'content_type': 'application/json',
                'status': status.HTTP_404_NOT_FOUND,
            }

        # We could use `delete_many()` but we would have to recreate the query
        # with submission ids or query.
        for submission in submissions:
            submission_id = submission['_id']
            settings.MONGO_DB.instances.delete_one(
                {'_id': submission_id}
            )

        return {
            'content_type': 'application/json',
            'status': status.HTTP_200_OK,
        }

    def duplicate_submission(
        self, submission_id: int, user: 'auth.User'
    ) -> dict:
        # TODO: Make this operate on XML somehow and reuse code from
        # KobocatDeploymentBackend, to catch issues like #3054

        self.validate_access_with_partial_perms(
            user=user,
            perm=PERM_CHANGE_SUBMISSIONS,
            submission_ids=[submission_id],
        )

        submission = self.get_submission(submission_id, user=user)
        _attachments = submission.get('_attachments', [])
        dup_att = []
        if _attachments:
            # not exactly emulating database id incrementing but probably good
            # enough for the mock tests
            max_attachment_id = max(a['id'] for a in _attachments)
            for i, att in enumerate(_attachments, 1):
                dup_att.append({**att, 'id': max_attachment_id + i})

        duplicated_submission = copy.deepcopy(submission)
        updated_time = datetime.now(tz=ZoneInfo('UTC')).isoformat(
            'T', 'milliseconds'
        )
        next_id = max((
            sub['_id']
            for sub in self.get_submissions(self.asset.owner, fields=['_id'])
        )) + 1
        duplicated_submission.update(
            {
                '_id': next_id,
                'start': updated_time,
                'end': updated_time,
                self.SUBMISSION_CURRENT_UUID_XPATH: f'uuid:{uuid.uuid4()}',
                self.SUBMISSION_DEPRECATED_UUID_XPATH: submission[
                    self.SUBMISSION_CURRENT_UUID_XPATH
                ],
                '_attachments': dup_att,
            }
        )

        self.asset.deployment.mock_submissions([duplicated_submission])
        return duplicated_submission

    @property
    def enketo_id(self):
        return 'self'

    def get_attachment(
        self,
        submission_id_or_uuid: Union[int, str],
        user: 'auth.User',
        attachment_id: Optional[int] = None,
        xpath: Optional[str] = None,
    ) -> MockAttachment:

        submission_json = None
        # First try to get the json version of the submission.
        # It helps to retrieve the id if `submission_id_or_uuid` is a `UUIDv4`
        try:
            submission_id_or_uuid = int(submission_id_or_uuid)
        except ValueError:
            submissions = self.get_submissions(
                user,
                format_type=SUBMISSION_FORMAT_TYPE_JSON,
                query={'_uuid': submission_id_or_uuid},
            )
            if submissions:
                submission_json = submissions[0]
        else:
            submission_json = self.get_submission(
                submission_id_or_uuid, user, format_type=SUBMISSION_FORMAT_TYPE_JSON
            )

        if not submission_json:
            raise SubmissionNotFoundException

        submission_xml = self.get_submission(
            submission_json['_id'], user, format_type=SUBMISSION_FORMAT_TYPE_XML
        )

        if xpath:
            submission_root = fromstring_preserve_root_xmlns(submission_xml)
            try:
                element = submission_root.find(xpath)
            except KeyError:
                raise InvalidXPathException

            try:
                attachment_filename = element.text
            except AttributeError:
                raise XPathNotFoundException

        attachments = submission_json['_attachments']
        for attachment in attachments:
            filename = os.path.basename(attachment['filename'])

            if xpath:
                is_good_file = attachment_filename == filename
            else:
                is_good_file = int(attachment['id']) == int(attachment_id)

            if is_good_file:
                return MockAttachment(pk=attachment_id, **attachment)

        raise AttachmentNotFoundException

    def get_attachment_objects_from_dict(self, submission: dict) -> list:

        if not submission.get('_attachments'):
            return []
        attachments = submission.get('_attachments')
        return [
            MockAttachment(pk=attachment['id'], **attachment)
            for attachment in attachments
        ]

    def get_data_download_links(self):
        return {}

    def get_enketo_survey_links(self):
        return {
            'offline_url': f'https://example.org/_/#{self.enketo_id}',
            'url': f'https://example.org/::#{self.enketo_id}',
            'iframe_url': f'https://example.org/i/::#{self.enketo_id}',
            'preview_url': f'https://example.org/preview/::#{self.enketo_id}',
        }

    def get_submission_detail_url(self, submission_id: int) -> str:
        # This doesn't really need to be implemented.
        # We keep it to stay close to `KobocatDeploymentBackend`
        url = f'{self.submission_list_url}{submission_id}/'
        return url

    def get_submission_validation_status_url(self, submission_id: int) -> str:
        url = '{detail_url}validation_status/'.format(
            detail_url=self.get_submission_detail_url(submission_id)
        )
        return url

    def get_daily_counts(self, user: 'auth.User', timeframe: tuple[date, date]) -> dict:
        submissions = self.get_submissions(user=self.asset.owner)
        daily_counts = defaultdict(int)
        for submission in submissions:
            submission_date = datetime.strptime(
                submission['_submission_time'],
                '%Y-%m-%dT%H:%M:%S'
            )
            daily_counts[str(submission_date.date())] += 1

        return daily_counts

    def get_submissions(
        self,
        user: 'auth.User',
        format_type: str = SUBMISSION_FORMAT_TYPE_JSON,
        submission_ids: list = [],
        request: Optional['rest_framework.request.Request'] = None,
        **mongo_query_params
    ) -> list:
        """
        Retrieve submissions that `user` is allowed to access.

        The format `format_type` can be either:
        - 'json' (See `kpi.constants.SUBMISSION_FORMAT_TYPE_JSON`)
        - 'xml' (See `kpi.constants.SUBMISSION_FORMAT_TYPE_XML`)

        Results can be filtered by submission ids. Moreover MongoDB filters can
        be passed through `mongo_query_params` to narrow down the results.

        If `user` has no access to these submissions or no matches are found,
        an empty list is returned.
        If `format_type` is 'json', a list of dictionaries is returned.
        Otherwise, if `format_type` is 'xml', a list of strings is returned.
        """

        mongo_query_params['submission_ids'] = submission_ids
        params = self.validate_submission_list_params(user,
                                                      format_type=format_type,
                                                      **mongo_query_params)

        mongo_cursor, total_count = MongoHelper.get_instances(
            self.mongo_userform_id, **params)

        # Python-only attribute used by `kpi.views.v2.data.DataViewSet.list()`
        self.current_submission_count = total_count

        submissions = [
            self._rewrite_json_attachment_urls(
                MongoHelper.to_readable_dict(submission),
                request,
            )
            for submission in mongo_cursor
        ]

        if format_type != SUBMISSION_FORMAT_TYPE_XML:
            return submissions

        return [
            dict2xml(
                self.__prepare_xml(submission),
                wrap=self.asset.uid,
                newlines=False,
            )
            for submission in submissions
        ]

    def get_validation_status(self, submission_id: int, user: 'auth.User') -> dict:

        submission = self.get_submission(submission_id, user)
        return {
            'content_type': 'application/json',
            'data': submission.get('_validation_status')
        }

    @drop_mock_only
    def mock_submissions(self, submissions: list, flush_db: bool = True):
        """
        Insert dummy submissions into deployment data
        """
        if flush_db:
            settings.MONGO_DB.instances.drop()
        count = settings.MONGO_DB.instances.count_documents({})

        for idx, submission in enumerate(submissions):
            submission[MongoHelper.USERFORM_ID] = self.mongo_userform_id
            # Some data already provide `_id`. Use it if it is present.
            # There could be conflicts if some submissions come with an id
            # or others do not.
            # MockMongo will raise a DuplicateKey error
            if '_id' not in submission:
                submission['_id'] = count + idx + 1
            settings.MONGO_DB.instances.insert_one(submission)
            # Do not add `MongoHelper.USERFORM_ID` to original `submissions`
            del submission[MongoHelper.USERFORM_ID]

    @property
    def mongo_userform_id(self):
        return f'{self.asset.owner.username}_{self.asset.uid}'

    def redeploy(self, active: bool = None):
        """
        Replace (overwrite) the deployment, and
        optionally changing whether the deployment is active
        """
        if active is None:
            active = self.active

        self.store_data({
            'active': active,
            'version': self.asset.version_id,
        })

        self.set_asset_uid()

    def rename_enketo_id_key(self, previous_owner_username: str):
        pass

    def set_active(self, active: bool):
        self.save_to_db({
            'active': bool(active),
        })

    def set_asset_uid(self, **kwargs) -> bool:
        backend_response = self.backend_response
        backend_response.update({
            'kpi_asset_uid': self.asset.uid,
        })
        self.store_data({
            'backend_response': backend_response
        })

    def set_enketo_open_rosa_server(
        self, require_auth: bool, enketo_id: str = None
    ):
        pass

    def set_has_kpi_hooks(self):
        """
        Store a boolean which indicates that KPI has active hooks (or not)
        and, if it is the case, it should receive notifications when new data
        comes in
        """
        has_active_hooks = self.asset.has_active_hooks
        self.store_data({
            'has_kpi_hooks': has_active_hooks,
        })

    def set_namespace(self, namespace):
        self.store_data({
            'namespace': namespace,
        })

    def set_validation_status(self,
                              submission_id: int,
                              user: 'auth.User',
                              data: dict,
                              method: str) -> dict:

        self.validate_access_with_partial_perms(
            user=user,
            perm=PERM_VALIDATE_SUBMISSIONS,
            submission_ids=[submission_id],
        )

        validation_status = {}
        status_code = status.HTTP_204_NO_CONTENT

        if method != 'DELETE':
            validation_status = {
                'timestamp': int(time.time()),
                'uid': data['validation_status.uid'],
                'by_whom': user.username,
            }
            status_code = status.HTTP_200_OK

        settings.MONGO_DB.instances.update_one(
            {'_id': submission_id},
            {'$set': {'_validation_status': validation_status}},
        )
        return {
            'content_type': 'application/json',
            'status': status_code,
            'data': validation_status
        }

    def set_validation_statuses(self, user: 'auth.User', data: dict) -> dict:
        """
        Bulk update validation status for provided submissions.

        `data` should contains either the submission ids or the query to
        retrieve the subset of submissions chosen by then user.
        If none of them are provided, all the submissions are selected
        Examples:
            {"submission_ids": [1, 2, 3]}
            {"query":{"_validation_status.uid":"validation_status_not_approved"}

        """

        submission_ids = self.validate_access_with_partial_perms(
            user=user,
            perm=PERM_VALIDATE_SUBMISSIONS,
            submission_ids=data['submission_ids'],
            query=data['query'],
        )

        if not submission_ids:
            submission_ids = data['submission_ids']
        else:
            # Reset query because submission ids are provided from partial
            # perms validation
            data['query'] = {}

        submissions = self.get_submissions(
            user=user,
            submission_ids=submission_ids,
            query=data['query'],
            fields=['_id'],
        )

        submission_count = 0

        for submission in submissions:
            if not data['validation_status.uid']:
                validation_status = {}
            else:
                validation_status = {
                    'timestamp': int(time.time()),
                    'uid': data['validation_status.uid'],
                    'by_whom': user.username,
                }
            settings.MONGO_DB.instances.update_one(
                {'_id': submission['_id']},
                {'$set': {'_validation_status': validation_status}},
            )

            submission_count += 1

        return {
            'content_type': 'application/json',
            'status': status.HTTP_200_OK,
            'data': {
                'detail': f'{submission_count} submissions have been updated'
            }
        }

    def store_submission(
        self, user, xml_submission, submission_uuid, attachments=None
    ):
        """
        Return a mock response without actually storing anything
        """

        return {
            'uuid': submission_uuid,
            'status_code': status.HTTP_201_CREATED,
            'message': 'Successful submission',
            'updated_submission': xml_submission,
        }

    @property
    def submission_count(self):
        return self.calculated_submission_count(self.asset.owner)

    @property
    def submission_list_url(self):
        # This doesn't really need to be implemented.
        # We keep it to stay close to `KobocatDeploymentBackend`
        view_name = 'submission-list'
        namespace = self.get_data('namespace', None)
        if namespace is not None:
            view_name = '{}:{}'.format(namespace, view_name)
        return reverse(view_name,
                       kwargs={'parent_lookup_asset': self.asset.uid})

    @property
    def submission_model(self):

        class MockLoggerInstance:
            @classmethod
            def get_app_label_and_model_name(cls):
                return 'mocklogger', 'instance'

        return MockLoggerInstance

    @staticmethod
    @contextmanager
    def suspend_submissions(user_ids: list[int]):
        try:
            yield
        finally:
            pass

    def sync_media_files(self, file_type: str = AssetFile.FORM_MEDIA):
        queryset = self._get_metadata_queryset(file_type=file_type)
        for obj in queryset:
            assert issubclass(obj.__class__, SyncBackendMediaInterface)

    def transfer_counters_ownership(self, new_owner: 'auth.User'):
        NLPUsageCounter.objects.filter(
            asset=self.asset, user=self.asset.owner
        ).update(user=new_owner)

        # Kobocat models are not implemented, but mocked in unit tests.

    def transfer_submissions_ownership(
        self, previous_owner_username: str
    ) -> bool:

        results = settings.MONGO_DB.instances.update_many(
            {'_userform_id': f'{previous_owner_username}_{self.xform_id_string}'},
            {
                '$set': {
                    '_userform_id': self.mongo_userform_id
                }
            },
        )

        return (
            results.matched_count == 0 or
            (
                results.matched_count > 0
                and results.matched_count == results.modified_count
            )
        )

    @property
    def xform(self):
        """
        Dummy property, only present to be mocked by unit tests
        """
        pass

    @property
    def xform_id_string(self):
        return self.asset.uid

    @classmethod
    def __prepare_bulk_update_data(cls, updates: dict) -> dict:
        """
        Preparing the request payload for bulk updating of submissions
        """
        # Sanitizing the payload of potentially destructive keys
        sanitized_updates = copy.deepcopy(updates)
        for key in updates:
            if (
                key in cls.PROTECTED_XML_FIELDS
                or '/' in key and key.split('/')[0] in cls.PROTECTED_XML_FIELDS
            ):
                sanitized_updates.pop(key)

        return sanitized_updates

    @staticmethod
    def prepare_bulk_update_response(kc_responses: list) -> dict:
        total_update_attempts = len(kc_responses)
        total_successes = total_update_attempts  # all will be successful
        return {
            'status': status.HTTP_200_OK,
            'data': {
                'count': total_update_attempts,
                'successes': total_successes,
                'failures': total_update_attempts - total_successes,
                'results': kc_responses,
            },
        }

    @staticmethod
    def __prepare_xml(submission: dict) -> dict:
        submission_copy = copy.deepcopy(submission)

        for k, v in submission_copy.items():
            if '/' not in k:
                continue
            value = v
            for key in reversed(k.strip('/').split('/')):
                value = {key: value}
            always_merger.merge(submission, value)
            del submission[k]

        return submission<|MERGE_RESOLUTION|>--- conflicted
+++ resolved
@@ -9,17 +9,11 @@
 from contextlib import contextmanager
 from datetime import date, datetime
 from typing import Optional, Union
-<<<<<<< HEAD
-from xml.etree import ElementTree as ET
-=======
->>>>>>> 31d4ffcf
 try:
     from zoneinfo import ZoneInfo
 except ImportError:
     from backports.zoneinfo import ZoneInfo
 
-from django.db.models import Sum
-from django.db.models.functions import Coalesce
 from deepmerge import always_merger
 from dict2xml import dict2xml as dict2xml_real
 from django.conf import settings
