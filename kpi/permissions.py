--- conflicted
+++ resolved
@@ -8,11 +8,7 @@
     PERM_VIEW_SUBMISSIONS,
 )
 from kpi.models.asset import Asset
-<<<<<<< HEAD
-from kpi.models.object_permission import get_anonymous_user
-=======
 from kpi.utils.object_permission import get_anonymous_user
->>>>>>> dbb7b475
 
 
 # FIXME: Move to `object_permissions` module.
