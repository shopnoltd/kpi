--- conflicted
+++ resolved
@@ -8,7 +8,7 @@
     fixtures = ['test_data']
 
     def setUp(self):
-        self.user = User.objects.all()[0]
+        self.user = User.objects.get(username='admin')
         self.coll = Collection.objects.create(owner=self.user)
 
     def test_collections_can_be_owned(self):
@@ -87,9 +87,8 @@
                     ]
                 },
             ])
-<<<<<<< HEAD
-        self.assertEqual(SurveyAsset.objects.count(), 2)
-        self.assertEqual(Collection.objects.count(), 2)
+        self.assertEqual(SurveyAsset.objects.count(), initial_asset_count + 2)
+        self.assertEqual(Collection.objects.count(), initial_collection_count + 1)
 
     def test_create_child_collection(self):
         self.assertEqual(Collection.objects.count(), 1)
@@ -203,8 +202,4 @@
     def test_url_permission_conflict_resolution(self): pass
 
     # [AD suggests] We'll want to be able to list all collections a given user can access/edit/etc
-    def test_query_all_collections_user_can_access(self): pass
-=======
-        self.assertEqual(SurveyAsset.objects.count(), initial_asset_count + 2)
-        self.assertEqual(Collection.objects.count(), initial_collection_count + 1)
->>>>>>> 841eb2f0
+    def test_query_all_collections_user_can_access(self): pass