--- conflicted
+++ resolved
@@ -259,11 +259,6 @@
                 (line + '\r\n').encode('utf-8') for line in expected_lines
             ]
             result_lines = list(export_task.result)
-<<<<<<< HEAD
-            print('RESULT LINES', result_lines)
-            print('expected_lines', expected_lines)
-=======
->>>>>>> 1e30b398
             self.assertEqual(result_lines, expected_lines)
 
         self.assertFalse(messages)
