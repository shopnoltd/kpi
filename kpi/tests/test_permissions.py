--- conflicted
+++ resolved
@@ -3,32 +3,18 @@
 from django.test import TestCase
 
 from kpi.constants import (
-<<<<<<< HEAD
     ASSET_TYPE_COLLECTION,
     ASSET_TYPE_SURVEY,
     PERM_VIEW_ASSET,
     PERM_CHANGE_ASSET,
-=======
-    PERM_VIEW_ASSET,
-    PERM_CHANGE_ASSET,
     PERM_MANAGE_ASSET,
->>>>>>> 34d9a058
     PERM_ADD_SUBMISSIONS,
     PERM_VIEW_SUBMISSIONS,
     PERM_CHANGE_SUBMISSIONS,
     PERM_VALIDATE_SUBMISSIONS,
-<<<<<<< HEAD
-    PERM_SHARE_ASSET,
-    PERM_DELETE_ASSET,
     PERM_DISCOVER_ASSET,
-    PERM_SHARE_SUBMISSIONS,
-    PERM_DELETE_SUBMISSIONS,
-=======
     PERM_DELETE_ASSET,
     PERM_DELETE_SUBMISSIONS,
-    PERM_VIEW_COLLECTION,
-    PERM_CHANGE_COLLECTION,
->>>>>>> 34d9a058
     PERM_PARTIAL_SUBMISSIONS,
 )
 from kpi.exceptions import BadPermissionsException
@@ -197,17 +183,11 @@
             PERM_VIEW_SUBMISSIONS,
         ]
         self.collection_owner_permissions = [
-<<<<<<< HEAD
             PERM_CHANGE_ASSET,
             PERM_DELETE_ASSET,
             PERM_DISCOVER_ASSET,
-            PERM_SHARE_ASSET,
+            PERM_MANAGE_ASSET,
             PERM_VIEW_ASSET,
-=======
-            PERM_CHANGE_COLLECTION,
-            'delete_collection',
-            PERM_VIEW_COLLECTION
->>>>>>> 34d9a058
         ]
 
     def test_add_asset_permission(self):
@@ -308,18 +288,6 @@
         grantee = self.someuser
         self.assertListEqual(list(asset.get_perms(grantee)), [])
 
-<<<<<<< HEAD
-        # Prevent extra `share_` permissions from being assigned
-        asset.editors_can_change_permissions = False
-
-        common_expected_lineage = [PERM_VIEW_ASSET, PERM_VIEW_SUBMISSIONS]
-        implied_permissions = [PERM_CHANGE_SUBMISSIONS, PERM_VALIDATE_SUBMISSIONS]
-
-        for implied_permission in implied_permissions:
-            # Copy common lineage before appending submissions.
-            expected_lineage = list(common_expected_lineage)
-            expected_lineage.append(implied_permission)
-=======
         asset.assign_perm(grantee, PERM_CHANGE_SUBMISSIONS)
         expected_perms = [
             PERM_VIEW_ASSET,
@@ -331,7 +299,6 @@
         )
         asset.remove_perm(grantee, PERM_VIEW_ASSET)
         self.assertListEqual(list(asset.get_perms(grantee)), [])
->>>>>>> 34d9a058
 
         asset.assign_perm(grantee, PERM_VALIDATE_SUBMISSIONS)
         expected_perms = [
@@ -357,14 +324,7 @@
         collection = self.admin_collection
         grantee = self.someuser
 
-<<<<<<< HEAD
-        # Prevent extra `share_` permissions from being assigned
-        asset.editors_can_change_permissions = False
-
         collection.children.add(asset)
-=======
-        collection.assets.add(asset)
->>>>>>> 34d9a058
         self.assertListEqual(list(collection.get_perms(grantee)), [])
         self.assertListEqual(list(asset.get_perms(grantee)), [])
 
