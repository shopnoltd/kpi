# coding: utf-8
import pytest
from django.test import TestCase

from kpi.exceptions import DeploymentDataException
from kpi.models.asset import Asset
from kpi.models.asset_version import AssetVersion


class CreateDeployment(TestCase):
    def setUp(self):
        self.asset = Asset(content={
            'survey': [
                {'type':'text', 'name': 'q1',
                    'label': 'Q1.',}
                ]
            })

    def test_invalid_backend_fails(self):
        self.asset.save()

        def _bad_deployment():
            self.asset.connect_deployment(backend='nonexistent')
        self.assertRaises(KeyError, _bad_deployment)

    def test_mock_deployment_inits(self):
        self.asset.save()
        _uid = self.asset.uid
        self.asset.connect_deployment(backend='mock')
        self.assertEqual(self.asset.deployment.backend, 'mock')


@pytest.mark.django_db
def test_initial_kuids():
    initial_kuid = 'aaaa1111'
    asset = Asset.objects.create(content={
        'survey': [
            {'type': 'text',
                'name': 'q1',
                'label': 'Q1.',
                '$kuid': initial_kuid,
             }
            ]
        })
    assert asset.content['survey'][0]['$kuid'] == initial_kuid

    asset.deploy(backend='mock', active=False)
    asset.save()
    assert '$kuid' in asset.content['survey'][0]
    second_kuid = asset.content['survey'][0]['$kuid']
    assert asset.content['survey'][0]['$kuid'] == initial_kuid


class MockDeployment(TestCase):
    def setUp(self):
        self.asset = Asset.objects.create(content={
            'survey': [
                {'type': 'text', 'name': 'q1',
                    'label': 'Q1.'
                 }
                ]
            })
        self.asset.deploy(backend='mock', active=False)
        self.asset.save()

    def test_deployment_creates_identifier(self):
        _uid = self.asset.uid
        self.assertEqual(self.asset.deployment.identifier, 'mock://%s' % _uid)

    def test_deployment_starts_out_inactive(self):
        self.assertEqual(self.asset.deployment.active, False)

    def test_set_active(self):
        self.asset.deployment.set_active(True)
        self.asset.save()
        self.assertEqual(self.asset.deployment.active, True)

        self.asset.deployment.set_active(False)
        self.asset.save()
        self.assertEqual(self.asset.deployment.active, False)

    def test_redeploy(self):
        av_count_0 = AssetVersion.objects.count()
        _v1_uid = self.asset.latest_version.uid
        self.asset.deployment.set_active(True)
        av_count_1 = AssetVersion.objects.count()
        _v2_uid = self.asset.latest_version.uid

        # version should not have changed

        self.assertEqual(av_count_0, av_count_1)
        self.assertEqual(_v1_uid, _v2_uid)
        # self.assertEqual(self.asset.latest_deployed_version.uid, _v2_uid)

        self.asset.deployment.set_active(False)
        self.assertEqual(self.asset.deployment.active, False)

    def test_delete(self):
        self.assertTrue(self.asset.has_deployment)
        self.asset.deployment.delete()
        self.assertFalse(self.asset.has_deployment)

<<<<<<< HEAD
    def test_get_not_mutable_deployment_data(self):
        deployment_data = self.asset.deployment.get_data()
        deployment_data['identifier'] = 'mock://test'
        # self.asset._deployment_data should have been touched
        self.assertNotEqual(self.asset.deployment.identifier,
                            deployment_data['identifier'])

    def test_save_to_db_with_quote(self):
        new_key = 'dummy'
        new_value = "I'm in love with apostrophe"
        self.asset.deployment.save_to_db({new_key: new_value})
        self.asset.refresh_from_db()
        self.assertEqual(self.asset.deployment.get_data(new_key), new_value)
=======
    def test_save_data(self):

        deployment_data = self.asset.deployment.get_data()
        self.asset._deployment_data['direct_access'] = True  # noqa
        # We should not be able to save asset when `_deployment_data` has been
        # altered directly
        with self.assertRaises(DeploymentDataException) as e:
            self.asset.save()

        self.asset.refresh_from_db()
        self.assertEqual(self.asset._deployment_data, deployment_data)

        # Using the deployment should work
        self.asset.deployment.store_data({'direct_access': True})
        self.asset.save()
        self.asset.refresh_from_db()
        self.assertNotEqual(self.asset._deployment_data, deployment_data)  # noqa
        self.assertTrue(self.asset._deployment_data['direct_access'])  # noqa

    def test_save_data_with_deferred_fields(self):
        # It should work with deferred fields too
        asset = Asset.objects.only('uid').get(id=self.asset.pk)
        asset._deployment_data = {'overwrite_all': True}  # noqa
        # Hidden field copy has not been set yet
        self.assertTrue(asset._Asset__deployment_data_copy is None)  # noqa
        # We should not be able to save asset when `_deployment_data` has been
        # altered directly
        with self.assertRaises(DeploymentDataException) as e:
            asset.save()

>>>>>>> f71bc9a7
<|MERGE_RESOLUTION|>--- conflicted
+++ resolved
@@ -100,7 +100,6 @@
         self.asset.deployment.delete()
         self.assertFalse(self.asset.has_deployment)
 
-<<<<<<< HEAD
     def test_get_not_mutable_deployment_data(self):
         deployment_data = self.asset.deployment.get_data()
         deployment_data['identifier'] = 'mock://test'
@@ -114,7 +113,7 @@
         self.asset.deployment.save_to_db({new_key: new_value})
         self.asset.refresh_from_db()
         self.assertEqual(self.asset.deployment.get_data(new_key), new_value)
-=======
+
     def test_save_data(self):
 
         deployment_data = self.asset.deployment.get_data()
@@ -143,6 +142,4 @@
         # We should not be able to save asset when `_deployment_data` has been
         # altered directly
         with self.assertRaises(DeploymentDataException) as e:
-            asset.save()
-
->>>>>>> f71bc9a7
+            asset.save()