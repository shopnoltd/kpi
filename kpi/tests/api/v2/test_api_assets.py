--- conflicted
+++ resolved
@@ -303,7 +303,6 @@
         self.assertEqual(response.data['version__content_hash'],
                          self.asset.latest_version.content_hash)
 
-<<<<<<< HEAD
     def test_submission_count(self):
         anotheruser = User.objects.get(username='anotheruser')
         self.asset.deploy(backend='mock', active=True)
@@ -339,7 +338,7 @@
         self.client.login(username='anotheruser', password='anotheruser')
         response = self.client.get(self.asset_url, format='json')
         self.assertEqual(response.data['deployment__submission_count'], 1)
-=======
+
     def test_assignable_permissions(self):
         self.assertEqual(self.asset.asset_type, 'survey')
         response = self.client.get(self.asset_url, format='json')
@@ -377,7 +376,6 @@
                  'url': 'http://testserver/api/v2/permissions/change_asset/'}
             ]
         )
->>>>>>> da32c51d
 
 
 class AssetsXmlExportApiTests(KpiTestCase):
