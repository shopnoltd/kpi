# coding: utf-8
<<<<<<< HEAD
import json

from kobo.apps.kobo_auth.shortcuts import User
=======
from django.contrib.auth.models import User
>>>>>>> 5ba8ddd4
from rest_framework import status
from rest_framework.reverse import reverse

from kpi.constants import (
    ASSET_TYPE_SURVEY,
    PERM_MANAGE_ASSET,
    PERM_VIEW_ASSET,
    PERM_VIEW_SUBMISSIONS,
)
from kpi.models import Asset, AssetExportSettings
from kpi.tests.base_test_case import BaseTestCase
from kpi.urls.router_api_v2 import URL_NAMESPACE as ROUTER_URL_NAMESPACE


class AssetExportSettingsApiTest(BaseTestCase):
    """
    AssetExportSettingsViewset uses `BrowsableAPIRenderer` as the first
    renderer.  Force JSON to test the API by specifying `format`, `HTTP_ACCEPT`
    or `content_type`
    """

    fixtures = ['test_data']

    URL_NAMESPACE = ROUTER_URL_NAMESPACE

    def setUp(self):
        self.client.login(username='someuser', password='someuser')
        self.someuser = User.objects.get(username='someuser')
        self.anotheruser = User.objects.get(username='anotheruser')
        self.asset = Asset.objects.create(
            owner=self.someuser, asset_type=ASSET_TYPE_SURVEY
        )
        self.asset.deploy(backend='mock', active=True)
        self.asset.save()
        self.asset_export_settings = AssetExportSettings.objects.filter(
            asset=self.asset
        )
        self.export_settings_list_url = reverse(
            self._get_endpoint('asset-export-settings-list'),
            kwargs={
                'parent_lookup_asset': self.asset.uid,
                'format':'json'
            },
        )
        self.name = 'foo'
        self.valid_export_settings = {
            'fields_from_all_versions': 'true',
            'group_sep': '/',
            'hierarchy_in_labels': 'true',
            'lang': '_default',
            'multiple_select': 'both',
            'type': 'csv',
        }

    def _log_in_as_another_user(self):
        """
        Helper to switch user from `someuser` to `anotheruser`.
        """
        self.client.logout()
        self.client.login(username='anotheruser', password='anotheruser')

    def _create_foo_export_settings(self, name=None):
        if name is None:
            name = self.name

        return AssetExportSettings.objects.create(
            asset=self.asset,
            name=name,
            export_settings=self.valid_export_settings,
        )

    def _get_detail_url(self, uid):
        return reverse(
            self._get_endpoint('asset-export-settings-detail'),
            kwargs={
                'parent_lookup_asset': self.asset.uid,
                'uid': uid,
                'format': 'json',
            },
        )

    def test_api_create_valid_asset_export_settings_for_owner(self):
        response = self.client.post(
            self.export_settings_list_url,
            data={
                'name': self.name,
                'export_settings': self.valid_export_settings,
            },
            format='json'
        )
        assert response.status_code == status.HTTP_201_CREATED
        assert self.asset_export_settings.count() == 1

        data = response.json()
        assert data['name'] == self.name
        assert (
            data['export_settings'] == self.valid_export_settings
        )

        def export_url_for_format(format_):
            return reverse(
                self._get_endpoint('asset-export-settings-synchronous-data'),
                kwargs={
                    'parent_lookup_asset': self.asset.uid,
                    'uid': data['uid'],
                },
                format=format_,
            )
        assert data['data_url_csv'].endswith(export_url_for_format('csv'))
        assert data['data_url_xlsx'].endswith(export_url_for_format('xlsx'))

    def test_api_create_extended_asset_export_settings_for_owner(self):
        export_settings = {
            **self.valid_export_settings,
            'type': 'xls',
            'xls_types_as_text': True,
            'submission_ids': [1, 2, 3],
            'query': {'_submission_time': {'$gt': '2021-10-13'}},
        }
        response = self.client.post(
            self.export_settings_list_url,
            data={
                'name': self.name,
                'export_settings': export_settings,
            },
            format='json',
        )
        assert response.status_code == status.HTTP_201_CREATED
        assert self.asset_export_settings.count() == 1

        data = response.json()
        assert data['name'] == self.name
        assert data['export_settings'] == export_settings

    def test_api_create_invalid_asset_export_settings_for_owner(self):
        invalid_export_settings = {**self.valid_export_settings, 'type': 'pdf'}
        response = self.client.post(
            self.export_settings_list_url,
            data={
                'name': self.name,
                'export_settings': invalid_export_settings,
            },
            format='json'
        )
        assert response.status_code == status.HTTP_400_BAD_REQUEST
        assert self.asset_export_settings.count() == 0

    def test_api_update_valid_asset_export_settings_for_owner(self):
        response = self.client.post(
            self.export_settings_list_url,
            data={
                'name': self.name,
                'export_settings': self.valid_export_settings,
            },
            format='json'
        )
        assert response.status_code == status.HTTP_201_CREATED
        assert self.asset_export_settings.count() == 1

        data = response.json()
        url = self._get_detail_url(data['uid'])

        new_name = 'bar'
        new_export_type = 'xls'
        updated_export_settings = {
            **self.valid_export_settings,
            'type': new_export_type,
        }
        response = self.client.patch(
            url,
            data={
                'name': new_name,
                'export_settings': updated_export_settings,
            },
            format='json',
        )
        assert response.status_code == status.HTTP_200_OK
        assert self.asset_export_settings.count() == 1

        data = response.json()
        assert data['name'] == new_name
        assert data['export_settings'] == updated_export_settings

    def test_api_delete_asset_export_settings_for_owner(self):
        response = self.client.post(
            self.export_settings_list_url,
            data={
                'name': self.name,
                'export_settings': self.valid_export_settings,
            },
            format='json'
        )
        assert response.status_code == status.HTTP_201_CREATED
        data = response.json()
        export_settings_url = data['url']

        assert self.asset_export_settings.count() == 1

        delete_response = self.client.delete(
            export_settings_url, HTTP_ACCEPT='application/json'
        )
        assert delete_response.status_code == status.HTTP_204_NO_CONTENT
        assert self.asset_export_settings.count() == 0

    def test_api_list_asset_export_settings_for_owner(self):
        names = ['foo', 'bar', '🤡']
        all_export_settings = [
            self._create_foo_export_settings(name) for name in names
        ]
        response = self.client.get(self.export_settings_list_url)
        assert response.status_code == status.HTTP_200_OK

        data = response.json()
        assert data['count'] == len(names) == self.asset_export_settings.count()

        results = data['results']
        for i, export_settings in enumerate(reversed(all_export_settings)):
            assert results[i]['name'] == list(reversed(names))[i]
            assert results[i]['uid'] == export_settings.uid

    def test_api_list_asset_export_settings_without_perms(self):
        self._create_foo_export_settings()

        # assign `view_asset` to anotheruser
        self.asset.assign_perm(self.anotheruser, PERM_VIEW_ASSET)

        self._log_in_as_another_user()
        response = self.client.get(self.export_settings_list_url)
        assert response.status_code == status.HTTP_404_NOT_FOUND

    def test_api_list_asset_export_settings_with_perms(self):
        self._create_foo_export_settings()

        self._log_in_as_another_user()
        response = self.client.get(self.export_settings_list_url)
        assert response.status_code == status.HTTP_404_NOT_FOUND

        self.asset.assign_perm(self.anotheruser, PERM_VIEW_SUBMISSIONS)
        response = self.client.get(self.export_settings_list_url)
        assert response.status_code == status.HTTP_200_OK

        data = response.json()
        assert data['count'] == self.asset_export_settings.count() == 1

    def test_api_detail_asset_export_settings_without_perms(self):
        export_settings = self._create_foo_export_settings()
        url = self._get_detail_url(export_settings.uid)

        self._log_in_as_another_user()
        response = self.client.get(url)
        assert response.status_code == status.HTTP_404_NOT_FOUND

    def test_api_detail_asset_export_settings_shared_with_manage_asset_perms(self):
        export_settings = self._create_foo_export_settings()
        url = self._get_detail_url(export_settings.uid)
        self._log_in_as_another_user()

        # assign `view_asset` to anotheruser so that they can see the asset but
        # not the export settings
        self.asset.assign_perm(self.anotheruser, PERM_VIEW_ASSET)
        response = self.client.get(url)
        assert response.status_code == status.HTTP_404_NOT_FOUND

        # assign `view_submissions` to anotheruser so that they can see the
        # settings but not make changes
        self.asset.assign_perm(self.anotheruser, PERM_VIEW_SUBMISSIONS)
        response = self.client.get(url)
        assert response.status_code == status.HTTP_200_OK
        delete_response = self.client.delete(
            url, HTTP_ACCEPT='application/json'
        )
        assert delete_response.status_code == status.HTTP_403_FORBIDDEN

        # assign `manage_asset` to anotheruser so that they can make changes
        self.asset.assign_perm(self.anotheruser, PERM_MANAGE_ASSET)
        delete_response = self.client.delete(
            url, HTTP_ACCEPT='application/json'
        )
        assert delete_response.status_code == status.HTTP_204_NO_CONTENT<|MERGE_RESOLUTION|>--- conflicted
+++ resolved
@@ -1,14 +1,8 @@
-# coding: utf-8
-<<<<<<< HEAD
-import json
-
-from kobo.apps.kobo_auth.shortcuts import User
-=======
 from django.contrib.auth.models import User
->>>>>>> 5ba8ddd4
 from rest_framework import status
 from rest_framework.reverse import reverse
 
+from kobo.apps.kobo_auth.shortcuts import User
 from kpi.constants import (
     ASSET_TYPE_SURVEY,
     PERM_MANAGE_ASSET,
