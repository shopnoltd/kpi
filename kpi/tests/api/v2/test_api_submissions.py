--- conflicted
+++ resolved
@@ -687,10 +687,6 @@
         response = self.client.post(self.submission_url, {'format': 'json'})
         assert response.status_code == status.HTTP_403_FORBIDDEN
 
-<<<<<<< HEAD
-    def test_duplicate_submission_by_anotheruser_shared_allowed(self):
-        self.asset.assign_perm(self.anotheruser, PERM_CHANGE_SUBMISSIONS)
-=======
     def test_duplicate_submission_by_anotheruser_shared_change_not_allowed(self):
         self.asset.assign_perm(self.anotheruser, PERM_CHANGE_SUBMISSIONS)
         self._log_in_as_another_user()
@@ -708,7 +704,6 @@
         # user needs both `add_submissions` and `change_submissions` permissions
         for perm in [PERM_CHANGE_SUBMISSIONS, PERM_ADD_SUBMISSIONS]:
             self.asset.assign_perm(self.anotheruser, perm)
->>>>>>> 0dbf4e6e
         self._log_in_as_another_user()
         response = self.client.post(self.submission_url, {'format': 'json'})
         assert response.status_code == status.HTTP_201_CREATED
