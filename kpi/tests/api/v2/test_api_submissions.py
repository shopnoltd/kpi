# coding: utf-8
import json
import random
import string
import time
import uuid
from datetime import datetime
try:
    from zoneinfo import ZoneInfo
except ImportError:
    from backports.zoneinfo import ZoneInfo

import pytest
import responses
from django.conf import settings
from django.contrib.auth.models import User
from django.urls import reverse
from django_digest.test import Client as DigestClient
from rest_framework import status

from kobo.apps.audit_log.models import AuditLog
from kpi.constants import (
    PERM_CHANGE_ASSET,
    PERM_ADD_SUBMISSIONS,
    PERM_CHANGE_SUBMISSIONS,
    PERM_DELETE_SUBMISSIONS,
    PERM_PARTIAL_SUBMISSIONS,
    PERM_VALIDATE_SUBMISSIONS,
    PERM_VIEW_ASSET,
    PERM_VIEW_SUBMISSIONS,
    SUBMISSION_FORMAT_TYPE_XML,
)
from kpi.models import Asset
from kpi.tests.base_test_case import BaseTestCase
from kpi.tests.utils.xml import get_form_and_submission_tag_names
from kpi.urls.router_api_v2 import URL_NAMESPACE as ROUTER_URL_NAMESPACE
from kpi.utils.object_permission import get_anonymous_user
from kpi.tests.utils.mock import (
    enketo_edit_instance_response,
    enketo_edit_instance_response_with_root_name_validation,
    enketo_view_instance_response,
)


class BaseSubmissionTestCase(BaseTestCase):
    """
    DataViewset uses `BrowsableAPIRenderer` as the first renderer.
    Force JSON to test the API by specifying `format` (GET requests)
    or `HTTP_ACCEPT` (other requests)
    """

    fixtures = ["test_data"]

    URL_NAMESPACE = ROUTER_URL_NAMESPACE

    def setUp(self):
        self.client.login(username="someuser", password="someuser")
        self.someuser = User.objects.get(username="someuser")
        self.anotheruser = User.objects.get(username="anotheruser")
        content_source_asset = Asset.objects.get(id=1)
        self.asset = Asset.objects.create(content=content_source_asset.content,
                                          owner=self.someuser,
                                          asset_type='survey')

        self.asset.deploy(backend='mock', active=True)
        self.asset.save()

        self.__add_submissions()

        self.asset.deployment.set_namespace(self.URL_NAMESPACE)
        self.submission_list_url = self.asset.deployment.submission_list_url
        self._deployment = self.asset.deployment

    def get_random_submission(self, user: 'auth.User') -> dict:
        return self.get_random_submissions(user, 1)[0]

    def get_random_submissions(self, user: 'auth.User', limit: int = 1) -> list:
        """
        Get random submissions within all generated submissions.
        If user is the owner, we only return submissions submitted by unknown.
        It is useful to ensure restricted users fail tests with forbidden
        submissions.
        """
        query = {}
        if self.asset.owner == user:
            query = {'_submitted_by': ''}

        submissions = self.asset.deployment.get_submissions(user, query=query)
        random.shuffle(submissions)
        return submissions[:limit]

    def _log_in_as_another_user(self):
        """
        Helper to switch user from `someuser` to `anotheruser`.
        """
        self.client.logout()
        self.client.login(username="anotheruser", password="anotheruser")

    def __add_submissions(self):
        letters = string.ascii_letters
        submissions = []
        v_uid = self.asset.latest_deployed_version.uid
        self.submissions_submitted_by_someuser = []
        self.submissions_submitted_by_unknown = []
        self.submissions_submitted_by_anotheruser = []

        submitted_by_choices = ['', 'someuser', 'anotheruser']
        for i in range(20):
            # We want to have at least one submission from each
            if i <= 2:
                submitted_by = submitted_by_choices[i]
            else:
                submitted_by = random.choice(submitted_by_choices)
            uuid_ = uuid.uuid4()
            submission = {
                '__version__': v_uid,
                'q1': ''.join(random.choice(letters) for l in range(10)),
                'q2': ''.join(random.choice(letters) for l in range(10)),
                'meta/instanceID': f'uuid:{uuid_}',
                '_uuid': str(uuid_),
                '_validation_status': {
                    'by_whom': 'someuser',
                    'timestamp': int(time.time()),
                    'uid': 'validation_status_on_hold',
                    'color': '#0000ff',
                    'label': 'On Hold'
                },
                '_submitted_by': submitted_by
            }

            if submitted_by == 'someuser':
                self.submissions_submitted_by_someuser.append(submission)

            if submitted_by == '':
                self.submissions_submitted_by_unknown.append(submission)

            if submitted_by == 'anotheruser':
                self.submissions_submitted_by_anotheruser.append(submission)

            submissions.append(submission)

        self.asset.deployment.mock_submissions(submissions)
        self.submissions = submissions


class BulkDeleteSubmissionsApiTests(BaseSubmissionTestCase):

    # TODO, Add tests with ids and query

    def setUp(self):
        super().setUp()
        self.submission_list_url = reverse(
            self._get_endpoint('submission-list'),
            kwargs={'parent_lookup_asset': self.asset.uid, 'format': 'json'},
        )
        self.submission_bulk_url = reverse(
            self._get_endpoint('submission-bulk'),
            kwargs={
                'parent_lookup_asset': self.asset.uid,
            },
        )

    def test_delete_submissions_as_owner(self):
        """
        someuser is the project owner
        someuser can delete their own data
        """
        data = {'payload': {'confirm': True}}
        response = self.client.delete(self.submission_bulk_url,
                                      data=data,
                                      format='json')
        self.assertEqual(response.status_code, status.HTTP_200_OK)
        response = self.client.get(self.submission_list_url, {'format': 'json'})

        self.assertEqual(response.data['count'], 0)

    def test_audit_log_on_bulk_delete(self):
        """
        Validate that all submission ids are logged in AuditLog table on
        bulk deletion.
        """
        expected_submission_ids = [
            s['_id']
            for s in self.asset.deployment.get_submissions(
                self.asset.owner, fields=['_id']
            )
        ]
        (
            app_label,
            model_name,
        ) = self.asset.deployment.submission_model.get_app_label_and_model_name()
        audit_log_count = AuditLog.objects.filter(
            user=self.someuser, app_label=app_label, model_name=model_name
        ).count()
        # No submissions have been deleted yet
        assert audit_log_count == 0
        # Delete all submissions
        self.test_delete_submissions_as_owner()

        # All submissions have been deleted and should be logged
        deleted_submission_ids = AuditLog.objects.values_list(
            'pk', flat=True
        ).filter(user=self.someuser, app_label=app_label, model_name=model_name)
        assert len(expected_submission_ids) > 0
        assert sorted(expected_submission_ids), sorted(deleted_submission_ids)

    def test_delete_submissions_as_anonymous(self):
        """
        someuser is the project owner.
        The project is not shared publicly.
        anonymous cannot view someuser's data, therefore cannot delete it.
        someuser's data existence should not be revealed.
        """
        self.client.logout()
        data = {'payload': {'confirm': True}}
        response = self.client.delete(self.submission_bulk_url,
                                      data=data,
                                      format='json')
        self.assertEqual(response.status_code, status.HTTP_404_NOT_FOUND)

    def test_delete_not_shared_submissions_as_anotheruser(self):
        """
        someuser is the project owner.
        The project is not shared with anyone.
        anotheruser cannot view someuser's data, therefore cannot delete it.
        someuser's data existence should not be revealed.
        """
        self._log_in_as_another_user()
        data = {'payload': {'confirm': True}}
        response = self.client.delete(self.submission_bulk_url,
                                      data=data,
                                      format='json')
        self.assertEqual(response.status_code, status.HTTP_404_NOT_FOUND)

    def test_delete_shared_submissions_as_anotheruser(self):
        """
        someuser is the project owner.
        The project is shared with anotheruser.
        anotheruser can delete someuser's data.
        """

        self.asset.assign_perm(self.anotheruser, PERM_DELETE_SUBMISSIONS)
        self._log_in_as_another_user()
        data = {'payload': {'confirm': True}}

        response = self.client.delete(self.submission_bulk_url,
                                      data=data,
                                      format='json')
        self.assertEqual(response.status_code, status.HTTP_200_OK)
        response = self.client.get(self.submission_list_url, {'format': 'json'})
        self.assertEqual(response.data['count'], 0)

    def test_delete_all_allowed_submissions_with_partial_perms_as_anotheruser(self):
        """
        someuser is the project owner.
        anotheruser has partial permissions and can view and delete their own
        submitted data

        Test that anotheruser can delete all their data at once and if they do,
        only delete their data.
        """
        self._log_in_as_another_user()
        partial_perms = {
            PERM_DELETE_SUBMISSIONS: [{'_submitted_by': 'anotheruser'}]
        }

        # Allow anotheruser to delete their own data
        self.asset.assign_perm(
            self.anotheruser,
            PERM_PARTIAL_SUBMISSIONS,
            partial_perms=partial_perms,
        )

        # Delete only submissions submitted by anotheruser
        data = {'payload': {'confirm': True}}
        response = self.client.delete(self.submission_bulk_url,
                                      data=data,
                                      format='json')
        self.assertEqual(response.status_code, status.HTTP_200_OK)

        response = self.client.get(self.submission_list_url, {'format': 'json'})
        self.assertEqual(response.data['count'], 0)

        # Ensure anotheruser only deleted their submissions
        # Log in as the owner of the project: `someuser`. They can retrieve all
        # submissions
        self.login_as_other_user('someuser', 'someuser')
        response = self.client.get(self.submission_list_url, {'format': 'json'})

        unknown_submission_ids = [
            sub['_id'] for sub in self.submissions_submitted_by_unknown
        ]
        someuser_submission_ids = [
            sub['_id'] for sub in self.submissions_submitted_by_someuser
        ]
        submission_ids = [sub['_id'] for sub in response.data['results']]
        not_anotheruser_submission_ids = [
            int(id_) for id_ in (unknown_submission_ids + someuser_submission_ids)
        ]
        # Results should contain only data submitted by unknown and someuser
        self.assertEqual(
            sorted(not_anotheruser_submission_ids),
            sorted(submission_ids)
        )

    def test_delete_some_allowed_submissions_with_partial_perms_as_anotheruser(self):
        """
        someuser is the project owner.
        anotheruser has partial permissions and can view and delete their own
        submitted data

        Test that anotheruser can delete part of their data
        """
        self._log_in_as_another_user()
        partial_perms = {
            PERM_DELETE_SUBMISSIONS: [{'_submitted_by': 'anotheruser'}]
        }

        # Allow anotheruser to delete their own data
        self.asset.assign_perm(
            self.anotheruser,
            PERM_PARTIAL_SUBMISSIONS,
            partial_perms=partial_perms,
        )

        # Try first submission submitted by unknown
        random_submissions = self.get_random_submissions(self.asset.owner, 3)
        data = {
            'payload': {
                'submission_ids': [rs['_id'] for rs in random_submissions]
            }
        }
        response = self.client.delete(self.submission_bulk_url,
                                      data=data,
                                      format='json')
        self.assertEqual(response.status_code, status.HTTP_403_FORBIDDEN)

        # Try second submission submitted by anotheruser
        count = self._deployment.calculated_submission_count(self.anotheruser)
        random_submissions = self.get_random_submissions(self.anotheruser, 3)
        data = {
            'payload': {
                'submission_ids': [rs['_id'] for rs in random_submissions],
            }
        }
        response = self.client.delete(self.submission_bulk_url,
                                      data=data,
                                      format='json')
        self.assertEqual(response.status_code, status.HTTP_200_OK)
        response = self.client.get(self.submission_list_url, {'format': 'json'})
        self.assertEqual(response.data['count'], count - len(random_submissions))

    def test_cannot_delete_view_only_submissions_with_partial_perms_as_anotheruser(self):
        """
        someuser is the owner of the project
        anotheruser is allowed to view someuser's data and delete their own data

        Test that anotheruser cannot delete someuser's data
        """
        self._log_in_as_another_user()
        partial_perms = {
            PERM_VIEW_SUBMISSIONS: [{'_submitted_by': 'someuser'}],
            PERM_DELETE_SUBMISSIONS: [{'_submitted_by': 'anotheruser'}]  # view_submission is implied
        }

        # Allow anotheruser to delete their own data
        self.asset.assign_perm(
            self.anotheruser,
            PERM_PARTIAL_SUBMISSIONS,
            partial_perms=partial_perms,
        )

        # Try to view all submissions
        viewable_submissions = (
            self.submissions_submitted_by_anotheruser
            + self.submissions_submitted_by_someuser
        )
        viewable_submission_ids = [int(sub['_id']) for sub in viewable_submissions]
        response = self.client.get(self.submission_list_url, format='json')
        self.assertEqual(response.status_code, status.HTTP_200_OK)
        response_ids = [int(sub['_id']) for sub in response.data['results']]
        self.assertEqual(sorted(response_ids), sorted(viewable_submission_ids))

        # Try to delete all viewable submissions
        data = {
            'payload': {
                'submission_ids': viewable_submission_ids
            }
        }
        response = self.client.delete(self.submission_bulk_url,
                                      data=data,
                                      format='json')
        self.assertEqual(response.status_code, status.HTTP_403_FORBIDDEN)

        # Try to delete someuser's data
        data = {
            'payload': {
                'submission_ids': [
                    sub['_id'] for sub in self.submissions_submitted_by_someuser
                ]
            }
        }
        response = self.client.delete(self.submission_bulk_url,
                                      data=data,
                                      format='json')
        self.assertEqual(response.status_code, status.HTTP_403_FORBIDDEN)


class SubmissionApiTests(BaseSubmissionTestCase):

    def test_cannot_create_submission(self):
        """
        someuser is the owner of the project.
        The project is not shared publicly.
        anotheruser has view access on someuser's data

        Test that no one can create submissions (with KPI endpoint)
        """
        submission = {
            "q1": "a5",
            "q2": "a6",
        }
        # Owner
        response = self.client.post(self.submission_list_url, data=submission)
        self.assertEqual(response.status_code, status.HTTP_405_METHOD_NOT_ALLOWED)

        # Shared
        self.asset.assign_perm(self.anotheruser, PERM_VIEW_SUBMISSIONS)
        self._log_in_as_another_user()
        response = self.client.post(self.submission_list_url, data=submission)
        self.assertEqual(response.status_code, status.HTTP_403_FORBIDDEN)

        # Anonymous
        self.client.logout()
        response = self.client.post(self.submission_list_url, data=submission)
        self.assertEqual(response.status_code, status.HTTP_404_NOT_FOUND)

    def test_list_submissions_as_owner(self):
        """
        someuser is the owner of the project.
        They can list their own data
        """
        response = self.client.get(self.submission_list_url, {"format": "json"})
        self.assertEqual(response.status_code, status.HTTP_200_OK)
        self.assertEqual(response.data.get('results'), self.submissions)
        self.assertEqual(response.data.get('count'), len(self.submissions))

    def test_list_submissions_as_owner_with_params(self):
        """
        someuser is the owner of the project.
        They can list their own data and they can narrow down the results with
        params
        """
        response = self.client.get(
            self.submission_list_url, {
                'format': 'json',
                'start': 1,
                'limit': 5,
                'sort': '{"q1": -1}',
                'fields': '["q1", "_submitted_by"]',
                'query': '{"_submitted_by": {"$in": ["", "someuser", "another"]}}',
            }
        )
        # ToDo add more assertions. E.g. test whether sort, limit, start really work
        self.assertEqual(len(response.data['results']), 5)
        self.assertEqual(response.status_code, status.HTTP_200_OK)

    def test_list_submissions_limit(self):
        """
        someuser is the owner of the project.
        Test that hard-coded maximum limit cannot be exceeded by user's requests.
        """
        limit = settings.SUBMISSION_LIST_LIMIT
        excess = 10
        asset = Asset.objects.create(
            name='Lots of submissions',
            owner=self.asset.owner,
            content={'survey': [{'name': 'q', 'type': 'integer'}]},
        )
        asset.deploy(backend='mock', active=True)
        asset.deployment.set_namespace(self.URL_NAMESPACE)
        latest_version_uid = asset.latest_deployed_version.uid
        submissions = [
            {
                '__version__': latest_version_uid,
                'q': i,
            } for i in range(limit + excess)
        ]
        asset.deployment.mock_submissions(submissions)

        # Server-wide limit should apply if no limit specified
        response = self.client.get(
            asset.deployment.submission_list_url, {'format': 'json'}
        )
        self.assertEqual(response.status_code, status.HTTP_200_OK)
        self.assertEqual(len(response.data['results']), limit)
        # Limit specified in query parameters should not be able to exceed
        # server-wide limit
        response = self.client.get(
            asset.deployment.submission_list_url,
            {'limit': limit + excess, 'format': 'json'}
        )

        self.assertEqual(response.status_code, status.HTTP_200_OK)
        self.assertEqual(len(response.data['results']), limit)

    def test_list_submissions_not_shared_as_anotheruser(self):
        """
        someuser is the owner of the project.
        The project is not shared with anyone.
        anotheruser cannot view someuser's data.
        someuser's data existence should not be revealed.
        """
        self._log_in_as_another_user()
        response = self.client.get(self.submission_list_url, {"format": "json"})
        self.assertEqual(response.status_code, status.HTTP_404_NOT_FOUND)

    def test_list_submissions_shared_as_anotheruser(self):
        """
        someuser is the owner of the project.
        anotheruser has view access on someuser's data. They can view all
        """
        self.asset.assign_perm(self.anotheruser, PERM_VIEW_SUBMISSIONS)
        self._log_in_as_another_user()
        response = self.client.get(self.submission_list_url, {"format": "json"})
        self.assertEqual(response.status_code, status.HTTP_200_OK)
        self.assertEqual(response.data.get('results'), self.submissions)
        self.assertEqual(response.data.get('count'), len(self.submissions))

    def test_list_submissions_with_partial_permissions_as_anotheruser(self):
        """
        someuser is the owner of the project.
        anotheruser has partial view access on someuser's project.
        They can view only the data they submitted to someuser's project.
        """
        self._log_in_as_another_user()
        partial_perms = {
            PERM_VIEW_SUBMISSIONS: [{'_submitted_by': 'anotheruser'}]
        }
        response = self.client.get(self.submission_list_url, {"format": "json"})
        self.assertEqual(response.status_code, status.HTTP_404_NOT_FOUND)

        self.asset.assign_perm(self.anotheruser, PERM_PARTIAL_SUBMISSIONS,
                               partial_perms=partial_perms)
        response = self.client.get(self.submission_list_url, {"format": "json"})
        self.assertEqual(response.status_code, status.HTTP_200_OK)

        # User `anotheruser` should only see submissions where `submitted_by`
        # is filled in and equals to `anotheruser`
        viewable_submission_count = len(self.submissions_submitted_by_anotheruser)
        self.assertTrue(response.data.get('count') == viewable_submission_count)
        for submission in response.data['results']:
            self.assertTrue(submission['_submitted_by'] == 'anotheruser')

    def test_list_submissions_as_anonymous(self):
        """
        someuser is the owner of the project.
        The project is not shared publicly.
        anonymous cannot view someuser's data.
        someuser's data existence should not be revealed.
        """
        self.client.logout()
        response = self.client.get(self.submission_list_url, {"format": "json"})
        self.assertEqual(response.status_code, status.HTTP_404_NOT_FOUND)

    def test_list_submissions_asset_publicly_shared_as_anonymous(self):
        """
        someuser is the owner of the project.
        The project is shared publicly.
        anonymous can view someuser's data
        """
        self.client.logout()
        anonymous_user = get_anonymous_user()
        self.asset.assign_perm(anonymous_user, PERM_VIEW_SUBMISSIONS)
        response = self.client.get(self.submission_list_url, {"format": "json"})
        self.assertEqual(response.status_code, status.HTTP_200_OK)

    def test_list_submissions_asset_publicly_shared_as_authenticated_user(self):
        """
        someuser is the owner of the project.
        The project is shared publicly.
        anotheruser has view access on someuser's project.
        Test if anotheruser can see someuser's data

        See https://github.com/kobotoolbox/kpi/issues/2698
        """

        anonymous_user = get_anonymous_user()
        self._log_in_as_another_user()

        # Give the user who will access the public data--without any explicit
        # permission assignment--their own asset. This is needed to expose a
        # flaw in `ObjectPermissionMixin.__get_object_permissions()`
        Asset.objects.create(name='i own it', owner=self.anotheruser)

        # `self.asset` is owned by `someuser`; `anotheruser` has no
        # explicitly-granted access to it
        self.asset.assign_perm(anonymous_user, PERM_VIEW_SUBMISSIONS)
        response = self.client.get(self.submission_list_url, {"format": "json"})
        self.assertEqual(response.status_code, status.HTTP_200_OK)
        self.asset.remove_perm(anonymous_user, PERM_VIEW_SUBMISSIONS)

    def test_list_submissions_asset_publicly_shared_and_shared_with_user_as_anotheruser(self):
        """
        Running through behaviour described in issue kpi/#2870 where an asset
        that has been publicly shared and then explicity shared with a user, the
        user has lower permissions than an anonymous and is therefore
        unable to view submission data.
        """

        self._log_in_as_another_user()
        anonymous_user = get_anonymous_user()

        assert not self.asset.has_perm(self.anotheruser, PERM_VIEW_ASSET)
        assert PERM_VIEW_ASSET not in self.asset.get_perms(self.anotheruser)
        assert not self.asset.has_perm(self.anotheruser, PERM_CHANGE_ASSET)
        assert PERM_CHANGE_ASSET not in self.asset.get_perms(self.anotheruser)

        self.asset.assign_perm(self.anotheruser, PERM_CHANGE_ASSET)

        assert self.asset.has_perm(self.anotheruser, PERM_VIEW_ASSET)
        assert PERM_VIEW_ASSET in self.asset.get_perms(self.anotheruser)
        assert self.asset.has_perm(self.anotheruser, PERM_CHANGE_ASSET)
        assert PERM_CHANGE_ASSET in self.asset.get_perms(self.anotheruser)

        assert not self.asset.has_perm(self.anotheruser, PERM_VIEW_SUBMISSIONS)
        assert PERM_VIEW_SUBMISSIONS not in self.asset.get_perms(
            self.anotheruser
        )

        self.asset.assign_perm(anonymous_user, PERM_VIEW_SUBMISSIONS)

        assert self.asset.has_perm(self.anotheruser, PERM_VIEW_ASSET)
        assert PERM_VIEW_ASSET in self.asset.get_perms(self.anotheruser)

        assert self.asset.has_perm(self.anotheruser, PERM_VIEW_SUBMISSIONS)
        assert PERM_VIEW_SUBMISSIONS in self.asset.get_perms(self.anotheruser)

        # resetting permissions of asset
        self.asset.remove_perm(self.anotheruser, PERM_VIEW_ASSET)
        self.asset.remove_perm(self.anotheruser, PERM_CHANGE_ASSET)
        self.asset.remove_perm(anonymous_user, PERM_VIEW_ASSET)
        self.asset.remove_perm(anonymous_user, PERM_VIEW_SUBMISSIONS)

    def test_list_query_elem_match(self):
        """
        Ensure query is able to filter on an array
        """
        submission = self.submissions[0]
        group = 'group_lx4sf58'
        question = 'q3'
        submission[group] = [
            {
                f'{group}/{question}': 'whap.gif',
            },
        ]
        self.asset.deployment.mock_submissions(self.submissions)

        data = {
            'query': f'{{"{group}":{{"$elemMatch":{{"{group}/{question}":{{"$exists":true}}}}}}}}',
            'format': 'json',
        }
        response = self.client.get(self.submission_list_url, data)
        self.assertEqual(response.status_code, status.HTTP_200_OK)
        if isinstance(response.data, list):
            response_count = len(response.data)
        else:
            response_count = response.data.get('count')
        self.assertEqual(response_count, 1)

    def test_retrieve_submission_as_owner(self):
        """
        someuser is the owner of the project.
        someuser can view one of their submission.
        """
        submission = self.get_random_submission(self.asset.owner)
        url = self.asset.deployment.get_submission_detail_url(submission['_id'])

        response = self.client.get(url, {"format": "json"})
        self.assertEqual(response.status_code, status.HTTP_200_OK)
        self.assertEqual(response.data, submission)

    def test_retrieve_submission_by_uuid(self):
        """
        someuser is the owner of the project.
        someuser can view one of their submission.
        """
        submission = self.submissions[0]
        url = self.asset.deployment.get_submission_detail_url(submission['_uuid'])

        response = self.client.get(url, {'format': 'json'})
        self.assertEqual(response.status_code, status.HTTP_200_OK)
        self.assertEqual(response.data, submission)

    def test_retrieve_submission_not_shared_as_anotheruser(self):
        """
        someuser is the owner of the project.
        anotheruser has no access to someuser's data
        someuser's data existence should not be revealed.
        """
        self._log_in_as_another_user()
        submission = self.get_random_submission(self.asset.owner)
        url = self.asset.deployment.get_submission_detail_url(submission['_id'])
        response = self.client.get(url, {"format": "json"})
        self.assertEqual(response.status_code, status.HTTP_404_NOT_FOUND)

    def test_retrieve_submission_shared_as_anotheruser(self):
        """
        someuser is the owner of the project.
        anotheruser has view access to someuser's data.
        """
        self.asset.assign_perm(self.anotheruser, PERM_VIEW_SUBMISSIONS)
        self._log_in_as_another_user()
        submission = self.get_random_submission(self.asset.owner)
        url = self.asset.deployment.get_submission_detail_url(submission['_id'])
        response = self.client.get(url, {"format": "json"})
        self.assertEqual(response.status_code, status.HTTP_200_OK)
        self.assertEqual(response.data, submission)

    def test_retrieve_submission_with_partial_permissions_as_anotheruser(self):
        """
        someuser is the owner of the project.
        anotheruser has partial view access to someuser's data.
        They can only see their own data.
        """
        self._log_in_as_another_user()
        partial_perms = {
            PERM_VIEW_SUBMISSIONS: [{'_submitted_by': 'anotheruser'}]
        }
        self.asset.assign_perm(self.anotheruser, PERM_PARTIAL_SUBMISSIONS,
                               partial_perms=partial_perms)

        # Try first submission submitted by unknown
        submission = self.get_random_submission(self.asset.owner)
        url = self._deployment.get_submission_detail_url(submission['_id'])
        response = self.client.get(url, {"format": "json"})
        self.assertEqual(response.status_code, status.HTTP_404_NOT_FOUND)

        # Try second submission submitted by another
        submission = self.submissions_submitted_by_anotheruser[0]
        url = self._deployment.get_submission_detail_url(submission['_id'])
        response = self.client.get(url, {"format": "json"})
        self.assertEqual(response.status_code, status.HTTP_200_OK)

    def test_delete_submission_as_owner(self):
        """
        someuser is the owner of the project.
        someuser can delete their own data.
        """
        submission = self.submissions_submitted_by_someuser[0]
        url = self.asset.deployment.get_submission_detail_url(submission['_id'])

        response = self.client.delete(url, HTTP_ACCEPT='application/json')
        self.assertEqual(response.status_code, status.HTTP_204_NO_CONTENT)
        response = self.client.get(self.submission_list_url, {'format': 'json'})

        self.assertEqual(response.data['count'], len(self.submissions) - 1)

    def test_audit_log_on_delete(self):
        """
        Validate that the submission id is logged in AuditLog table when it is
        deleted.
        """
        submission = self.submissions_submitted_by_someuser[0]
        (
            app_label,
            model_name,
        ) = self.asset.deployment.submission_model.get_app_label_and_model_name()
        audit_log_count = AuditLog.objects.filter(
            user=self.someuser, app_label=app_label, model_name=model_name
        ).count()
        # No submissions have been deleted yet
        assert audit_log_count == 0
        # Delete one submission
        self.test_delete_submission_as_owner()

        # All submissions have been deleted and should be logged
        deleted_submission_ids = AuditLog.objects.values_list(
            'pk', flat=True
        ).filter(user=self.someuser, app_label=app_label, model_name=model_name)
        assert len(deleted_submission_ids) > 0
        assert [submission['_id']], deleted_submission_ids

    def test_delete_not_existing_submission_as_owner(self):
        """
        someuser is the owner of the project.
        someuser should receive a 404 if they try to delete a non-existing
        submission.
        """
        url = self.asset.deployment.get_submission_detail_url(9999)
        response = self.client.delete(url, HTTP_ACCEPT='application/json')
        self.assertEqual(response.status_code, status.HTTP_404_NOT_FOUND)

    def test_delete_submission_as_anonymous(self):
        """
        someuser is the owner of the project.
        The project is not shared publicly.
        anonymous cannot view someuser's data, therefore they cannot delete it
        someuser's data existence should not be revealed.
        """
        self.client.logout()
        submission = self.get_random_submission(self.asset.owner)
        url = self.asset.deployment.get_submission_detail_url(submission['_id'])

        response = self.client.delete(url, HTTP_ACCEPT='application/json')
        self.assertEqual(response.status_code, status.HTTP_404_NOT_FOUND)

    def test_delete_submission_not_shared_as_anotheruser(self):
        """
        someuser is the owner of the project.
        The project is not shared with anynone.
        anotheruser cannot view someuser's data, therefore they cannot delete it.
        someuser's data existence should not be revealed.
        """
        self._log_in_as_another_user()
        submission = self.get_random_submission(self.asset.owner)
        url = self.asset.deployment.get_submission_detail_url(submission['_id'])

        response = self.client.delete(url, HTTP_ACCEPT='application/json')
        self.assertEqual(response.status_code, status.HTTP_404_NOT_FOUND)

    def test_delete_submission_shared_as_anotheruser(self):
        """
        someuser is the owner of the project.
        anotheruser has view access to someuser's data.
        anotheruser can view someuser's data but they cannot delete it.
        """
        self.asset.assign_perm(self.anotheruser, PERM_VIEW_SUBMISSIONS)
        self._log_in_as_another_user()
        submission = self.get_random_submission(self.asset.owner)
        url = self.asset.deployment.get_submission_detail_url(submission['_id'])
        response = self.client.delete(url, HTTP_ACCEPT='application/json')
        self.assertEqual(response.status_code, status.HTTP_403_FORBIDDEN)

        # `another_user` should not be able to delete with 'change_submissions'
        # permission.
        self.asset.assign_perm(self.anotheruser, PERM_CHANGE_SUBMISSIONS)
        response = self.client.delete(url, HTTP_ACCEPT='application/json')
        self.assertEqual(response.status_code, status.HTTP_403_FORBIDDEN)

        # Let's assign them 'delete_submissions'. Everything should be ok then!
        self.asset.assign_perm(self.anotheruser, PERM_DELETE_SUBMISSIONS)
        response = self.client.delete(url, HTTP_ACCEPT='application/json')
        self.assertEqual(response.status_code, status.HTTP_204_NO_CONTENT)
        response = self.client.get(self.submission_list_url, {'format': 'json'})
        self.assertEqual(response.data['count'], len(self.submissions) - 1)

    def test_delete_submission_with_partial_perms_as_anotheruser(self):
        """
        someuser is the owner of the project.
        anotheruser has partial access to someuser's data.
        anotheruser can only view/delete their data.
        """
        self._log_in_as_another_user()
        partial_perms = {
            PERM_DELETE_SUBMISSIONS: [{'_submitted_by': 'anotheruser'}]
        }

        # Allow anotheruser to view/delete their own data
        self.asset.assign_perm(
            self.anotheruser,
            PERM_PARTIAL_SUBMISSIONS,
            partial_perms=partial_perms,
        )

        # Try first submission submitted by unknown
        submission = self.submissions_submitted_by_unknown[0]
        url = self._deployment.get_submission_detail_url(submission['_id'])
        response = self.client.delete(url,
                                      content_type='application/json',
                                      HTTP_ACCEPT='application/json')
        self.assertEqual(response.status_code, status.HTTP_403_FORBIDDEN)

        # Try second submission submitted by anotheruser
        anotheruser_submission_count = len(self.submissions_submitted_by_anotheruser)
        submission = self.get_random_submission(self.anotheruser)
        url = self._deployment.get_submission_detail_url(submission['_id'])
        response = self.client.delete(url,
                                      content_type='application/json',
                                      HTTP_ACCEPT='application/json')
        self.assertEqual(response.status_code, status.HTTP_204_NO_CONTENT)
        response = self.client.get(self.submission_list_url, {'format': 'json'})
        self.assertEqual(
            response.data['count'], anotheruser_submission_count - 1
        )


class SubmissionEditApiTests(BaseSubmissionTestCase):

    def setUp(self):
        super().setUp()
        self.submission = self.get_random_submission(self.asset.owner)
        self.submission_url_legacy = reverse(
            self._get_endpoint('submission-enketo-edit'),
            kwargs={
                'parent_lookup_asset': self.asset.uid,
                'pk': self.submission['_id'],
            },
        )
        self.submission_url = self.submission_url_legacy.replace(
            'edit', 'enketo/edit'
        )

    @responses.activate
    def test_get_legacy_edit_link_submission_as_owner(self):
        """
        someuser is the owner of the project.
        someuser can retrieve enketo edit link through old API endpoint
        """
        ee_url = (
            f'{settings.ENKETO_URL}/{settings.ENKETO_EDIT_INSTANCE_ENDPOINT}'
        )
        # Mock Enketo response
        responses.add_callback(
            responses.POST, ee_url,
            callback=enketo_edit_instance_response,
            content_type='application/json',
        )

        response = self.client.get(self.submission_url_legacy, {'format': 'json'})
        assert response.status_code == status.HTTP_200_OK

        expected_response = {
            'url': f"{settings.ENKETO_URL}/edit/{self.submission['_uuid']}",
            'version_uid': self.asset.latest_deployed_version.uid,
        }
        assert response.data == expected_response

    @responses.activate
    def test_get_edit_link_submission_as_owner(self):
        """
        someuser is the owner of the project.
        someuser can retrieve enketo edit link
        """
        ee_url = (
            f'{settings.ENKETO_URL}/{settings.ENKETO_EDIT_INSTANCE_ENDPOINT}'
        )
        # Mock Enketo response
        responses.add_callback(
            responses.POST, ee_url,
            callback=enketo_edit_instance_response,
            content_type='application/json',
        )

        response = self.client.get(self.submission_url, {'format': 'json'})
        assert response.status_code == status.HTTP_200_OK
        expected_response = {
            'url': f"{settings.ENKETO_URL}/edit/{self.submission['_uuid']}",
            'version_uid': self.asset.latest_deployed_version.uid,
        }
        self.assertEqual(response.data, expected_response)

    def test_get_edit_link_submission_as_anonymous(self):
        """
        someuser is the owner of the project.
        The project is not shared publicly.
        anonymous cannot view the project, therefore cannot edit data.
        someuser's data existence should not be revealed.
        """
        self.client.logout()
        response = self.client.get(self.submission_url, {'format': 'json'})
        assert response.status_code == status.HTTP_404_NOT_FOUND

    def test_get_edit_link_submission_not_shared_as_anotheruser(self):
        """
        someuser is the owner of the project.
        The project is not shared with anyone.
        anotheruser cannot view the project, therefore cannot edit data.
        someuser's data existence should not be revealed.
        """
        self._log_in_as_another_user()
        response = self.client.get(self.submission_url, {'format': 'json'})
        assert response.status_code == status.HTTP_404_NOT_FOUND

    def test_cannot_get_edit_link_submission_shared_with_view_as_anotheruser(self):
        """
        someuser is the owner of the project.
        anotheruser can only view the project, therefore they cannot edit data.
        someuser's data existence should not be revealed.
        """
        self.asset.assign_perm(self.anotheruser, PERM_VIEW_SUBMISSIONS)
        self._log_in_as_another_user()
        response = self.client.get(self.submission_url, {'format': 'json'})

        # FIXME if anotheruser has view permissions, they should receive a 403
        assert response.status_code == status.HTTP_404_NOT_FOUND

    @responses.activate
    def test_get_edit_link_submission_shared_with_edit_as_anotheruser(self):
        """
        someuser is the owner of the project.
        anotheruser has 'change_submissions' permissions.
        anotheruser can retrieve enketo edit link
        """
        self.asset.assign_perm(self.anotheruser, PERM_CHANGE_SUBMISSIONS)
        self._log_in_as_another_user()

        ee_url = (
            f'{settings.ENKETO_URL}/{settings.ENKETO_EDIT_INSTANCE_ENDPOINT}'
        )

        # Mock Enketo response
        responses.add_callback(
            responses.POST, ee_url,
            callback=enketo_edit_instance_response,
            content_type='application/json',
        )

        response = self.client.get(self.submission_url, {'format': 'json'})
        assert response.status_code == status.HTTP_200_OK

    @responses.activate
    def test_get_edit_link_with_partial_perms_as_anotheruser(self):
        """
        someuser is the owner of the project.
        anotheruser has partial permissions on someuser's data
        anotheruser can only view/edit their own data
        """
        self._log_in_as_another_user()
        partial_perms = {
            PERM_CHANGE_SUBMISSIONS: [{'_submitted_by': 'anotheruser'}]
        }

        # Allow anotheruser to edit their own data
        self.asset.assign_perm(
            self.anotheruser,
            PERM_PARTIAL_SUBMISSIONS,
            partial_perms=partial_perms,
        )

        # Try first submission submitted by unknown
        submission = self.get_random_submission(self.asset.owner)
        url = reverse(
            self._get_endpoint('submission-enketo-edit'),
            kwargs={
                'parent_lookup_asset': self.asset.uid,
                'pk': submission['_id'],
            },
        )
        response = self.client.get(url, {'format': 'json'})
        self.assertEqual(response.status_code, status.HTTP_403_FORBIDDEN)

        # Try second submission submitted by anotheruser
        submission = self.get_random_submission(self.anotheruser)
        url = reverse(
            self._get_endpoint('submission-enketo-edit'),
            kwargs={
                'parent_lookup_asset': self.asset.uid,
                'pk': submission['_id'],
            },
        )

        ee_url = (
            f'{settings.ENKETO_URL}/{settings.ENKETO_EDIT_INSTANCE_ENDPOINT}'
        )
        # Mock Enketo response
        responses.add_callback(
            responses.POST, ee_url,
            callback=enketo_edit_instance_response,
            content_type='application/json',
        )

        response = self.client.get(url, {'format': 'json'})
        self.assertEqual(response.status_code, status.HTTP_200_OK)
        expected_response = {
            'url': f"{settings.ENKETO_URL}/edit/{submission['_uuid']}",
            'version_uid': self.asset.latest_deployed_version.uid,
        }
        self.assertEqual(response.data, expected_response)

    @responses.activate
    def test_get_edit_link_response_includes_csrf_cookie(self):
        ee_url = (
            f'{settings.ENKETO_URL}/{settings.ENKETO_EDIT_INSTANCE_ENDPOINT}'
        )
        # Mock Enketo response
        responses.add_callback(
            responses.POST, ee_url,
            callback=enketo_edit_instance_response,
            content_type='application/json',
        )
        response = self.client.get(self.submission_url, {'format': 'json'})
        assert response.status_code == status.HTTP_200_OK
        # Just make sure the cookie is present and has a non-empty value
        assert settings.ENKETO_CSRF_COOKIE_NAME in response.cookies
        assert response.cookies[settings.ENKETO_CSRF_COOKIE_NAME].value

    def test_edit_submission_with_digest_credentials(self):
        url = reverse(
            self._get_endpoint('assetsnapshot-submission-alias'),
            args=(self.asset.snapshot().uid,),
        )
        self.client.logout()
        client = DigestClient()
        req = client.post(url)
        # With no credentials provided, Session Auth and Digest Auth should fail.
        # Thus, a 401 should be returned to give the user the opportunity to login.
        self.assertEqual(req.status_code, status.HTTP_401_UNAUTHORIZED)

        # With correct credentials provided, Session Auth should fail, but
        # Digest Auth should work. But, because 'anotheruser' does not have
        # any permissions on `self.asset` which belongs to 'someuser', a 401
        # should be returned anyway to give the user the opportunity to login
        # with different credentials.
        client.set_authorization('anotheruser', 'anotheruser', 'Digest')
        # Force PartialDigest creation to have match when authenticated is
        # processed.
        self.anotheruser.set_password('anotheruser')
        self.anotheruser.save()

        req = client.post(url)
        self.assertEqual(req.status_code, status.HTTP_401_UNAUTHORIZED)

        # Give anotheruser permissions to edit submissions.
        self.asset.assign_perm(self.anotheruser, PERM_CHANGE_SUBMISSIONS)

        # The purpose of this test is to validate that the authentication works.
        # We do not send a valid XML, therefore it should raise a KeyError
        # if authentication (and permissions) works as expected.
        with pytest.raises(KeyError) as e:
            req = client.post(url)

    def test_edit_submission_with_authenticated_session_but_no_digest(self):
        url = reverse(
            self._get_endpoint('assetsnapshot-submission-alias'),
            args=(self.asset.snapshot().uid,),
        )
        self.login_as_other_user('anotheruser', 'anotheruser')
        # Try to edit someuser's submission by anotheruser who has no
        # permissions on someuser's asset.
        req = self.client.post(url)
        self.assertEqual(req.status_code, status.HTTP_401_UNAUTHORIZED)

        # Give anotheruser permissions to edit submissions.
        self.asset.assign_perm(self.anotheruser, PERM_CHANGE_SUBMISSIONS)

        # The purpose of this test is to validate that the authentication works.
        # We do not send a valid XML, therefore it should raise a KeyError
        # if authentication (and permissions) works as expected.
        with pytest.raises(KeyError) as e:
            req = self.client.post(url)

    @responses.activate
    def test_get_multiple_edit_links_and_attempt_submit_edits(self):
        """
        Ensure that opening multiple edits allows for all to be submitted
        without the snapshot being recreated and rejecting any of the edits.
        """
        ee_url = (
            f'{settings.ENKETO_URL}/{settings.ENKETO_EDIT_INSTANCE_ENDPOINT}'
        )
        # Mock Enketo response
        responses.add_callback(
            responses.POST, ee_url,
            callback=enketo_edit_instance_response,
            content_type='application/json',
        )

        # open several submissions for editing and store their submission URLs
        # for POSTing to later
        submission_urls = []
        for _ in range(2):
            submission = self.get_random_submission(self.asset.owner)
            edit_url = reverse(
                self._get_endpoint('submission-enketo-edit'),
                kwargs={
                    'parent_lookup_asset': self.asset.uid,
                    'pk': submission['_id'],
                },
            )
            self.client.get(edit_url, {'format': 'json'})
            url = reverse(
                self._get_endpoint('assetsnapshot-submission'),
                args=(self.asset.snapshot().uid,),
            )
            submission_urls.append(url)

        # Post all edits to their submission URLs. There is no valid XML being
        # sent, so we expect a KeyError exception if all is good
        for url in submission_urls:
            with pytest.raises(KeyError) as e:
                res = self.client.post(url)

    @responses.activate
<<<<<<< HEAD
    def test_edit_submission_with_different_root_name(self):

        # Mock Enketo response
        ee_url = (
            f'{settings.ENKETO_URL}/{settings.ENKETO_EDIT_INSTANCE_ENDPOINT}'
        )
        responses.add_callback(
            responses.POST, ee_url,
            callback=enketo_edit_instance_response_with_root_name_validation,
            content_type='application/json',
        )

        # Force random name to create a different root name for already submitted
        # data
        self.asset.content['settings']['name'] = 'different_root_name'
        self.asset.content['settings']['id_string'] = 'different_root_name'
        self.asset.save()  # Create a new version
        self.asset.deploy(backend='mock', active=True)

        xml_submission = self.asset.deployment.get_submission(
            self.submission['_id'], self.asset.owner, SUBMISSION_FORMAT_TYPE_XML
        )

        # Create a snapshot without specifying the root name. The default root
        # name will be the name saved in the settings of the asset version.
        snapshot = self.asset.snapshot(
            version_uid=self.asset.latest_deployed_version_uid,
            submission_uuid=f"uuid:{self.submission['_uuid']}"
        )

        (
            form_root_name,
            submission_root_name,
        ) = get_form_and_submission_tag_names(snapshot.xml, xml_submission)

        # Asset uid should be different from the name stored in settings
        assert self.asset.uid != self.asset.content['settings']['name']
        # submission tag name should equal the asset uid
        assert submission_root_name == self.asset.uid
        # form tag name should equal 'different_root_name'
        # (i.e.: `self.asset.content['settings']['name']`), thus different from
        # submission tag name
        assert form_root_name == self.asset.content['settings']['name']
        assert form_root_name != submission_root_name

        # Enketo will raise the error
        # > "Error trying to parse XML record. Different root nodes"
        # if submission and form root nodes do not match.
        # To avoid this error, the XML of the form is always regenerated with
        # a submission root name on edit.
        # The mock response of Enketo simulates Enketo response and validates
        # that both root nodes match.
        # See `enketo_edit_instance_response_with_root_name_validation()`
        response = self.client.get(self.submission_url, {'format': 'json'})
        assert response.status_code == status.HTTP_200_OK
        # Validate a new snapshot has been generated for the same criteria
        new_snapshot = self.asset.snapshot(
            version_uid=self.asset.latest_deployed_version_uid,
            submission_uuid=f"uuid:{self.submission['_uuid']}"
        )
        assert new_snapshot.pk != snapshot.pk
=======
    def test_get_edit_link_submission_with_latest_asset_deployment(self):
        """
        Check that the submission edit is using the asset version associated
        with the latest **deployed** version.
        """
        original_versions_count = self.asset.asset_versions.count()
        original_deployed_versions_count = self.asset.deployed_versions.count()
        original_deployed_version_uid = self.asset.latest_deployed_version.uid

        ee_url = (
            f'{settings.ENKETO_URL}/{settings.ENKETO_EDIT_INSTANCE_ENDPOINT}'
        )
        # Mock Enketo response
        responses.add_callback(
            responses.POST,
            ee_url,
            callback=enketo_edit_instance_response,
            content_type='application/json',
        )

        # make a change to the asset content but don't redeploy yet
        self.asset.content['survey'].append(
            {
                'type': 'note',
                'name': 'n',
                'label': 'A new note',
            }
        )
        self.asset.save()
        assert self.asset.asset_versions.count() == original_versions_count + 1
        assert (
            self.asset.deployed_versions.count()
            == original_deployed_versions_count
        )

        # ensure that the latest deployed version is used for the edit, even if
        # there's a new asset version
        response = self.client.get(self.submission_url, {'format': 'json'})
        assert response.status_code == status.HTTP_200_OK
        expected_response = {
            'url': f"{settings.ENKETO_URL}/edit/{self.submission['_uuid']}",
            'version_uid': original_deployed_version_uid,
        }
        assert response.data == expected_response

        # redeploy the asset to create a new deployment version
        self.asset.deploy(active=True)
        self.asset.save()
        assert self.asset.asset_versions.count() == original_versions_count + 2
        assert (
            self.asset.deployed_versions.count()
            == original_deployed_versions_count + 1
        )

        # ensure that the newly deployed version is used for editing
        response = self.client.get(self.submission_url, {'format': 'json'})
        assert response.status_code == status.HTTP_200_OK
        expected_response = {
            'url': f"{settings.ENKETO_URL}/edit/{self.submission['_uuid']}",
            'version_uid': self.asset.latest_deployed_version.uid,
        }
        assert response.data == expected_response
>>>>>>> 76b3bae7


class SubmissionViewApiTests(BaseSubmissionTestCase):

    def setUp(self):
        super().setUp()
        self.submission = self.get_random_submission(self.asset.owner)
        self.submission_view_link_url = reverse(
            self._get_endpoint('submission-enketo-view'),
            kwargs={
                'parent_lookup_asset': self.asset.uid,
                'pk': self.submission['_id'],
            },
        )

    @responses.activate
    def test_get_view_link_submission_as_owner(self):
        """
        someuser is the owner of the project.
        someuser can get enketo view link
        """
        ee_url = (
            f'{settings.ENKETO_URL}/{settings.ENKETO_VIEW_INSTANCE_ENDPOINT}'
        )

        # Mock Enketo response
        responses.add_callback(
            responses.POST, ee_url,
            callback=enketo_view_instance_response,
            content_type='application/json',
        )

        response = self.client.get(self.submission_view_link_url, {'format': 'json'})
        assert response.status_code == status.HTTP_200_OK

        expected_response = {
            'url': f"{settings.ENKETO_URL}/view/{self.submission['_uuid']}",
            'version_uid': self.asset.latest_deployed_version.uid,
        }
        assert response.data == expected_response

    def test_get_view_link_submission_as_anonymous(self):
        """
        someuser is the owner of the project.
        The project is not shared publicly.
        anonymous cannot view the project, therefore cannot retrieve enketo link.
        someuser's data existence should not be revealed.
        """
        self.client.logout()
        response = self.client.get(self.submission_view_link_url, {'format': 'json'})
        assert response.status_code == status.HTTP_404_NOT_FOUND

    def test_cannot_get_view_link_submission_not_shared_as_anotheruser(self):
        """
        someuser is the owner of the project.
        The project is not shared.
        anotheruser cannot view the project, therefore cannot retrieve enketo link.
        someuser's data existence should not be revealed.
        """
        self._log_in_as_another_user()
        response = self.client.get(self.submission_view_link_url, {'format': 'json'})
        assert response.status_code == status.HTTP_404_NOT_FOUND

    @responses.activate
    def test_get_view_link_submission_shared_with_view_only_as_anotheruser(self):
        """
        someuser is the owner of the project.
        anotheruser has 'view_submissions' permissions.
        anotheruser can retrieve enketo view link.
        """
        self.asset.assign_perm(self.anotheruser, PERM_VIEW_SUBMISSIONS)
        self._log_in_as_another_user()

        ee_url = (
            f'{settings.ENKETO_URL}/{settings.ENKETO_VIEW_INSTANCE_ENDPOINT}'
        )
        # Mock Enketo response
        responses.add_callback(
            responses.POST, ee_url,
            callback=enketo_view_instance_response,
            content_type='application/json',
        )

        response = self.client.get(self.submission_view_link_url, {'format': 'json'})
        assert response.status_code == status.HTTP_200_OK

    @responses.activate
    def test_get_view_link_with_partial_perms_as_anotheruser(self):
        """
        someuser is the owner of the project.
        anotheruser has partial view permissions on someuser's data
        anotheruser can only view their own data
        """
        self._log_in_as_another_user()
        partial_perms = {
            PERM_VIEW_SUBMISSIONS: [{'_submitted_by': 'anotheruser'}]
        }

        # Allow anotheruser to view their own data
        self.asset.assign_perm(
            self.anotheruser,
            PERM_PARTIAL_SUBMISSIONS,
            partial_perms=partial_perms,
        )

        # Try first submission submitted by unknown
        submission = self.submissions_submitted_by_unknown[0]
        url = reverse(
            self._get_endpoint('submission-enketo-view'),
            kwargs={
                'parent_lookup_asset': self.asset.uid,
                'pk': submission['_id'],
            },
        )

        response = self.client.get(url, {'format': 'json'})
        self.assertEqual(response.status_code, status.HTTP_403_FORBIDDEN)

        # Try second submission submitted by anotheruser
        submission = self.submissions_submitted_by_anotheruser[0]
        url = reverse(
            self._get_endpoint('submission-enketo-view'),
            kwargs={
                'parent_lookup_asset': self.asset.uid,
                'pk': submission['_id'],
            },
        )

        ee_url = (
            f'{settings.ENKETO_URL}/{settings.ENKETO_VIEW_INSTANCE_ENDPOINT}'
        )
        # Mock Enketo response
        responses.add_callback(
            responses.POST, ee_url,
            callback=enketo_view_instance_response,
            content_type='application/json',
        )

        response = self.client.get(url, {'format': 'json'})
        self.assertEqual(response.status_code, status.HTTP_200_OK)
        expected_response = {
            'url': f"{settings.ENKETO_URL}/view/{submission['_uuid']}",
            'version_uid': self.asset.latest_deployed_version.uid,
        }
        self.assertEqual(response.data, expected_response)


class SubmissionDuplicateApiTests(BaseSubmissionTestCase):

    def setUp(self):
        super().setUp()
        current_time = datetime.now(tz=ZoneInfo('UTC')).isoformat('T', 'milliseconds')
        # TODO: also test a submission that's missing `start` or `end`; see
        # #3054. Right now that would be useless, though, because the
        # MockDeploymentBackend doesn't use XML at all and won't fail if an
        # expected field is missing
        for submission in self.submissions:
            submission['start'] = current_time
            submission['end'] = current_time

        self.asset.deployment.mock_submissions(self.submissions)

        self.submission = self.get_random_submission(self.asset.owner)
        self.submission_url = reverse(
            self._get_endpoint('submission-duplicate'),
            kwargs={
                'parent_lookup_asset': self.asset.uid,
                'pk': self.submission['_id'],
            },
        )

    def _check_duplicate(self, response, submission: dict = None):
        """
        Given `submission`, the source submission, and `response`, as returned
        by a request to duplicate `submission`, verify that the new, duplicate
        submission has the expected attributes
        """
        submission = submission if submission else self.submission
        duplicate_submission = response.data

        expected_next_id = max((sub['_id'] for sub in self.submissions)) + 1
        assert submission['_id'] != duplicate_submission['_id']
        assert duplicate_submission['_id'] == expected_next_id
        assert submission['meta/instanceID'] != duplicate_submission['meta/instanceID']
        assert submission['meta/instanceID'] == duplicate_submission['meta/deprecatedID']
        assert submission['start'] != duplicate_submission['start']
        assert submission['end'] != duplicate_submission['end']

    def test_duplicate_submission_as_owner_allowed(self):
        """
        someuser is the owner of the project.
        someuser is allowed to duplicate their own data
        """
        response = self.client.post(self.submission_url, {'format': 'json'})
        assert response.status_code == status.HTTP_201_CREATED
        self._check_duplicate(response)

    def test_duplicate_submission_as_anotheruser_not_allowed(self):
        """
        someuser is the owner of the project.
        The project is not shared with anyone.
        anotheruser has no access to someuser's data and someuser's data existence
        should not be revealed.
        """
        self._log_in_as_another_user()
        response = self.client.post(self.submission_url, {'format': 'json'})
        assert response.status_code == status.HTTP_404_NOT_FOUND

    def test_duplicate_submission_as_anonymous_not_allowed(self):
        """
        someuser is the owner of the project.
        The project is not shared with anyone.
        anonymous has no access to someuser's data and someuser's data existence
        should not be revealed.
        """
        self.client.logout()
        response = self.client.post(self.submission_url, {'format': 'json'})
        assert response.status_code == status.HTTP_404_NOT_FOUND

    def test_cannot_duplicate_submission_as_anotheruser_with_view_perm(self):
        """
        someuser is the owner of the project.
        The project is shared with anotheruser.
        anotheruser has only view submissions permission, therefore cannot
        edit/duplicate someuser's data.
        """
        self.asset.assign_perm(self.anotheruser, PERM_VIEW_SUBMISSIONS)
        self._log_in_as_another_user()
        response = self.client.post(self.submission_url, {'format': 'json'})
        assert response.status_code == status.HTTP_403_FORBIDDEN

    def test_duplicate_submission_as_anotheruser_with_change_perm_allowed(self):
        """
        someuser is the owner of the project.
        The project is shared with anotheruser.
        anotheruser has edit submissions permission. They can edit/duplicate
        someuser's data.
        """
        self.asset.assign_perm(self.anotheruser, PERM_CHANGE_SUBMISSIONS)
        self._log_in_as_another_user()
        response = self.client.post(self.submission_url, {'format': 'json'})
        assert response.status_code == status.HTTP_201_CREATED
        self._check_duplicate(response)

    def test_cannot_duplicate_submission_as_anotheruser_with_view_add_perms(self):
        """
        someuser is the owner of the project.
        The project is shared with anotheruser.
        anotheruser has view and add submissions permissions.
        Change and Add submission permissions are needed to duplicate.
        They cannot duplicate someuser's data.
        """
        for perm in [PERM_VIEW_SUBMISSIONS, PERM_ADD_SUBMISSIONS]:
            self.asset.assign_perm(self.anotheruser, perm)
        self._log_in_as_another_user()
        response = self.client.post(self.submission_url, {'format': 'json'})
        assert response.status_code == status.HTTP_403_FORBIDDEN

    def test_duplicate_submission_as_anotheruser_with_partial_perms(self):
        """
        someuser is the owner of the project.
        The project is partially shared with anotheruser.
        anotheruser has partial change submissions permissions.
        They can edit/duplicate their own data only.
        """
        self._log_in_as_another_user()

        partial_perms = {
            PERM_CHANGE_SUBMISSIONS: [{'_submitted_by': 'anotheruser'}]
        }

        # Allow anotheruser to duplicate someuser's data
        self.asset.assign_perm(
            self.anotheruser,
            PERM_PARTIAL_SUBMISSIONS,
            partial_perms=partial_perms,
        )

        # Try first submission submitted by unknown
        submission = self.get_random_submission(self.asset.owner)
        url = reverse(
            self._get_endpoint('submission-duplicate'),
            kwargs={
                'parent_lookup_asset': self.asset.uid,
                'pk': submission['_id'],
            },
        )
        response = self.client.post(url, {'format': 'json'})
        self.assertEqual(response.status_code, status.HTTP_403_FORBIDDEN)

        # Try second submission submitted by anotheruser
        submission = self.get_random_submission(self.anotheruser)
        url = reverse(
            self._get_endpoint('submission-duplicate'),
            kwargs={
                'parent_lookup_asset': self.asset.uid,
                'pk': submission['_id'],
            },
        )
        response = self.client.post(url, {'format': 'json'})
        self.assertEqual(response.status_code, status.HTTP_201_CREATED)
        self._check_duplicate(response, submission)


class BulkUpdateSubmissionsApiTests(BaseSubmissionTestCase):

    def setUp(self):
        super().setUp()
        self.submission_url = reverse(
            self._get_endpoint('submission-bulk'),
            kwargs={
                'parent_lookup_asset': self.asset.uid,
            },
        )

        random_submissions = self.get_random_submissions(self.asset.owner, 3)
        self.updated_submission_data = {
            'submission_ids': [rs['_id'] for rs in random_submissions],
            'data': {
                'q1': 'Updated value',
                'q_new': 'A new question and value'
            },
        }

        self.submitted_payload = {
            'payload': self.updated_submission_data
        }

    def _check_bulk_update(self, response):
        submission_ids = self.updated_submission_data['submission_ids']
        # Check that the number of ids given matches the number of successful
        assert len(submission_ids) == response.data['successes']

    def test_bulk_update_submissions_allowed_as_owner(self):
        """
        someuser is the owner of the project.
        someuser can bulk update their own data.
        """
        response = self.client.patch(
            self.submission_url, data=self.submitted_payload, format='json'
        )
        assert response.status_code == status.HTTP_200_OK
        self._check_bulk_update(response)

    def test_cannot_bulk_update_submissions_as_anotheruser(self):
        """
        someuser is the owner of the project.
        The project is not shared with anyone.
        anotheruser cannot access someuser's data.
        someuser's data existence should not be revealed.
        """
        self._log_in_as_another_user()
        response = self.client.patch(
            self.submission_url, data=self.submitted_payload, format='json'
        )
        assert response.status_code == status.HTTP_404_NOT_FOUND

    def test_cannot_bulk_update_submissions_as_anonymous(self):
        """
        someuser is the owner of the project.
        The project is not shared with anyone.
        anonymous cannot access someuser's data.
        someuser's data existence should not be revealed.
        """
        self.client.logout()
        response = self.client.patch(
            self.submission_url, data=self.submitted_payload, format='json'
        )
        assert response.status_code == status.HTTP_404_NOT_FOUND

    def test_cannot_bulk_update_submissions_as_anotheruser_with_view_perm(self):
        """
        someuser is the owner of the project.
        The project is shared with anotheruser
        anotheruser can only view someuser's data, therefore they cannot bulk
        update someuser's data
        """
        self.asset.assign_perm(self.anotheruser, PERM_VIEW_SUBMISSIONS)
        self._log_in_as_another_user()
        response = self.client.patch(
            self.submission_url, data=self.submitted_payload, format='json'
        )
        assert response.status_code == status.HTTP_403_FORBIDDEN

    def test_bulk_update_submissions_as_anotheruser_with_change_perm(self):
        """
        someuser is the owner of the project.
        The project is shared with anotheruser
        anotheruser can edit view someuser's data
        """
        self.asset.assign_perm(self.anotheruser, PERM_CHANGE_SUBMISSIONS)
        self._log_in_as_another_user()
        response = self.client.patch(
            self.submission_url, data=self.submitted_payload, format='json'
        )
        assert response.status_code == status.HTTP_200_OK
        self._check_bulk_update(response)

    def test_bulk_update_submissions_as_anotheruser_with_partial_perms(self):
        """
        someuser is the owner of the project.
        The project is partially shared with anotheruser
        anotheruser can only edit their own data.
        """
        self._log_in_as_another_user()

        # Allow anotheruser to update their own data
        partial_perms = {
            PERM_CHANGE_SUBMISSIONS: [{'_submitted_by': 'anotheruser'}]
        }

        self.asset.assign_perm(
            self.anotheruser,
            PERM_PARTIAL_SUBMISSIONS,
            partial_perms=partial_perms,
        )

        # Try to update all submissions, but anotheruser is allowed to update
        # their own submissions only.
        response = self.client.patch(
            self.submission_url, data=self.submitted_payload, format='json'
        )
        assert response.status_code == status.HTTP_403_FORBIDDEN

        # Update some of another's submissions
        random_submissions = self.get_random_submissions(self.anotheruser, 3)
        self.updated_submission_data['submission_ids'] = [
            rs['_id'] for rs in random_submissions
        ]
        response = self.client.patch(
            self.submission_url, data=self.submitted_payload, format='json'
        )
        assert response.status_code == status.HTTP_200_OK
        self._check_bulk_update(response)


class SubmissionValidationStatusApiTests(BaseSubmissionTestCase):

    def setUp(self):
        super().setUp()
        self.submission = self.get_random_submission(self.asset.owner)
        self.validation_status_url = (
            self._deployment.get_submission_validation_status_url(
                self.submission['_id']
            )
        )

    def test_retrieve_status_as_owner(self):
        """
        someuser is the owner of the project.
        someuser can retrieve status of their own submissions
        """
        response = self.client.get(self.validation_status_url)
        self.assertEqual(response.status_code, status.HTTP_200_OK)
        self.assertEqual(response.data, self.submission.get("_validation_status"))

    def test_cannot_retrieve_status_of_not_shared_submission_as_anotheruser(self):
        """
        someuser is the owner of the project.
        The project is not shared with anyone.
        anotheruser has no access to someuser's data.
        someuser's data existence should not be revealed.
        """
        self._log_in_as_another_user()
        response = self.client.get(self.validation_status_url)
        self.assertEqual(response.status_code, status.HTTP_404_NOT_FOUND)

    def test_retrieve_status_of_shared_submission_as_anotheruser(self):
        """
        someuser is the owner of the project.
        The project is shared with anotheruser.
        anotheruser has view submissions permissions on someuser's data.
        anotheruser can view validation status of submissions.
        """
        self.asset.assign_perm(self.anotheruser, PERM_VIEW_SUBMISSIONS)
        self._log_in_as_another_user()
        response = self.client.get(self.validation_status_url)
        self.assertEqual(response.status_code, status.HTTP_200_OK)
        self.assertEqual(response.data, self.submission.get("_validation_status"))

    def test_cannot_retrieve_status_of_shared_submission_as_anonymous(self):
        """
        someuser is the owner of the project.
        The project is not shared with anyone.
        anonymous has no access to someuser's data.
        someuser's data existence should not be revealed.
        """
        self.client.logout()
        response = self.client.get(self.validation_status_url)
        self.assertEqual(response.status_code, status.HTTP_404_NOT_FOUND)

    def test_delete_status_as_owner(self):
        """
        someuser is the owner of the project.
        someuser can delete the validation status of submissions
        """
        response = self.client.delete(self.validation_status_url)
        self.assertEqual(response.status_code, status.HTTP_204_NO_CONTENT)

        # Ensure delete worked.
        response = self.client.get(self.validation_status_url)
        self.assertEqual(response.status_code, status.HTTP_200_OK)
        self.assertEqual(response.data, {})

    def test_cannot_delete_status_of_not_shared_submission_as_anotheruser(self):
        """
        someuser is the owner of the project.
        The project is not shared with anyone.
        anotheruser has no access to someuser's data, therefore cannot delete
        validation status.
        someuser's data existence should not be revealed.
        """
        self._log_in_as_another_user()
        response = self.client.delete(self.validation_status_url)
        self.assertEqual(response.status_code, status.HTTP_404_NOT_FOUND)

    def test_delete_status_of_shared_submission_as_anotheruser(self):
        """
        someuser is the owner of the project.
        The project is shared with anotheruser
        anotheruser has validate submission permission.
        anotheruser can delete validation status of the project.
        """
        self.asset.assign_perm(self.anotheruser, PERM_VALIDATE_SUBMISSIONS)
        self._log_in_as_another_user()
        response = self.client.delete(self.validation_status_url)
        self.assertEqual(response.status_code, status.HTTP_204_NO_CONTENT)

        # Ensure delete worked.
        response = self.client.get(self.validation_status_url)
        self.assertEqual(response.status_code, status.HTTP_200_OK)
        self.assertEqual(response.data, {})

    def test_cannot_delete_status_of_not_shared_submission_as_anonymous(self):
        """
        someuser is the owner of the project.
        The project is not shared with anyone.
        anonymous cannot change validation statuses.
        someuser's data existence should not be revealed.
        """
        self.client.logout()
        response = self.client.delete(self.validation_status_url)
        self.assertEqual(response.status_code, status.HTTP_404_NOT_FOUND)

    def test_edit_status_as_owner(self):
        """
        someuser is the owner of the project.
        someuser can update validation status.
        """
        data = {
            'validation_status.uid': 'validation_status_not_approved'
        }
        response = self.client.patch(self.validation_status_url, data=data)
        self.assertEqual(response.status_code, status.HTTP_200_OK)

        # Ensure update worked.
        response = self.client.get(self.validation_status_url)
        self.assertEqual(response.status_code, status.HTTP_200_OK)
        self.assertEqual(response.data['by_whom'], 'someuser')
        self.assertEqual(response.data['uid'], data['validation_status.uid'])

    def test_cannot_edit_status_of_not_shared_submission_as_anotheruser(self):
        """
        someuser is the owner of the project.
        The project is not shared with anyone.
        anotheruser has no access to someuser's submissions and therefore, cannot
        validate them.
        someuser's data existence should not be revealed.
        """
        self._log_in_as_another_user()
        response = self.client.patch(self.validation_status_url)
        self.assertEqual(response.status_code, status.HTTP_404_NOT_FOUND)

    def test_edit_status_of_shared_submission_as_anotheruser(self):
        """
        someuser is the owner of the project.
        The project is shared with anotheruser.
        anotheruser has validate submission permission.
        anotheruser can edit validation status of the project.
        """
        self.asset.assign_perm(self.anotheruser, PERM_VALIDATE_SUBMISSIONS)
        self._log_in_as_another_user()
        data = {
            'validation_status.uid': 'validation_status_not_approved'
        }
        response = self.client.patch(self.validation_status_url, data=data)
        self.assertEqual(response.status_code, status.HTTP_200_OK)

        # Ensure update worked.
        response = self.client.get(self.validation_status_url)
        self.assertEqual(response.status_code, status.HTTP_200_OK)
        self.assertEqual(response.data['by_whom'], 'anotheruser')
        self.assertEqual(response.data['uid'], data['validation_status.uid'])

    def test_cannot_edit_status_of_not_shared_submission_as_anonymous(self):
        """
        someuser is the owner of the project.
        The project is not shared with anyone.
        anonymous has no access to someuser's submissions and therefore, cannot
        validate them.
        someuser's data existence should not be revealed.
        """
        self.client.logout()
        response = self.client.patch(self.validation_status_url)
        self.assertEqual(response.status_code, status.HTTP_404_NOT_FOUND)

    def test_edit_status_with_partial_perms_as_anotheruser(self):
        """
        someuser is the owner of the project.
        anotheruser has partial access to someuser's data.
        anotheruser can only view and validate their data.
        """
        self._log_in_as_another_user()
        partial_perms = {
            PERM_VALIDATE_SUBMISSIONS: [{'_submitted_by': 'anotheruser'}]
        }
        # Allow anotheruser to validate someuser's data
        self.asset.assign_perm(self.anotheruser, PERM_PARTIAL_SUBMISSIONS,
                               partial_perms=partial_perms)
        data = {
            'validation_status.uid': 'validation_status_not_approved'
        }

        # Try first submission submitted by unknown
        submission = self.submissions_submitted_by_unknown[0]
        url = (
            self._deployment.get_submission_validation_status_url(
                submission['_id']
            )
        )
        response = self.client.patch(url, data=data)
        self.assertEqual(response.status_code, status.HTTP_403_FORBIDDEN)

        # Try second submission submitted by anotheruser
        submission = self.submissions_submitted_by_anotheruser[0]
        url = (
            self._deployment.get_submission_validation_status_url(
                submission['_id']
            )
        )
        response = self.client.patch(url, data=data)
        self.assertEqual(response.status_code, status.HTTP_200_OK)

        # Ensure update worked.
        response = self.client.get(url)
        self.assertEqual(response.status_code, status.HTTP_200_OK)
        self.assertEqual(response.data['by_whom'], 'anotheruser')
        self.assertEqual(response.data['uid'], data['validation_status.uid'])


class SubmissionValidationStatusesApiTests(BaseSubmissionTestCase):

    def setUp(self):
        super().setUp()
        for submission in self.submissions:
            submission['_validation_status']['uid'] = 'validation_status_not_approved'
        self.asset.deployment.mock_submissions(self.submissions)
        self.validation_statuses_url = reverse(
            self._get_endpoint('submission-validation-statuses'),
            kwargs={'parent_lookup_asset': self.asset.uid, 'format': 'json'},
        )
        self.submission_list_url = reverse(
            self._get_endpoint('submission-list'),
            kwargs={'parent_lookup_asset': self.asset.uid, 'format': 'json'},
        )

    def test_delete_all_status_as_owner(self):
        """
        someuser is the owner of the project.
        someuser can bulk delete the status of all their submissions.
        """
        data = {
            'payload': {
                'validation_status.uid': None,
            }
        }
        response = self.client.delete(self.validation_statuses_url,
                                      data=data,
                                      format='json')
        # `confirm` must be sent within the payload (when all submissions are
        # modified). Otherwise, a ValidationError is raised
        self.assertEqual(response.status_code, status.HTTP_400_BAD_REQUEST)

        data['payload']['confirm'] = True
        response = self.client.delete(self.validation_statuses_url,
                                      data=data,
                                      format='json')
        self.assertEqual(response.status_code, status.HTTP_200_OK)
        count = self._deployment.calculated_submission_count(self.someuser)
        expected_response = {'detail': f'{count} submissions have been updated'}
        self.assertEqual(response.data, expected_response)

        # Ensure update worked.
        response = self.client.get(self.submission_list_url)
        for submission in response.data['results']:
            self.assertEqual(submission['_validation_status'], {})

    def test_delete_some_statuses_as_owner(self):
        """
        someuser is the owner of the project.
        someuser can bulk delete the status of some of their submissions.
        """
        submission_id = 1
        data = {
            'payload': {
                'validation_status.uid': None,
                'submission_ids': [submission_id]
            }
        }
        response = self.client.delete(self.validation_statuses_url,
                                      data=data,
                                      format='json')
        self.assertEqual(response.status_code, status.HTTP_200_OK)
        count = self._deployment.calculated_submission_count(
            self.someuser, submission_ids=[submission_id]
        )
        expected_response = {'detail': f'{count} submissions have been updated'}
        self.assertEqual(response.data, expected_response)

        # Ensure update worked.
        response = self.client.get(self.submission_list_url)
        for submission in response.data['results']:
            if submission['_id'] == submission_id:
                self.assertEqual(submission['_validation_status'], {})
            else:
                self.assertNotEqual(submission['_validation_status'], {})

        # TODO Test with `query` when Mockbackend support Mongo queries

    def test_delete_status_of_not_shared_submissions_as_anotheruser(self):
        """
        someuser is the owner of the project.
        The project is not shared with anyone.
        anotheruser has no access to someuser's submissions and therefore, cannot
        bulk delete the validation status of them.
        someuser's data existence should not be revealed.
        """
        self._log_in_as_another_user()
        data = {
            'payload': {
                'validation_status.uid': None,
                'confirm': True,
            }
        }
        response = self.client.delete(self.validation_statuses_url,
                                      data=data,
                                      format='json')

        self.assertEqual(response.status_code, status.HTTP_404_NOT_FOUND)

    def test_delete_status_of_shared_submissions_as_anotheruser(self):
        """
        someuser is the owner of the project.
        The project is shared with anotheruser.
        anotheruser can bulk delete all someuser's submission validation statues
        at once
        """

        self.asset.assign_perm(self.anotheruser, PERM_VALIDATE_SUBMISSIONS)
        self._log_in_as_another_user()
        data = {
            'payload': {
                'validation_status.uid': None,
                'confirm': True,
            }
        }
        response = self.client.delete(self.validation_statuses_url,
                                      data=data,
                                      format='json')

        self.assertEqual(response.status_code, status.HTTP_200_OK)
        count = self._deployment.calculated_submission_count(self.anotheruser)
        expected_response = {'detail': f'{count} submissions have been updated'}
        self.assertEqual(response.data, expected_response)

        # Ensure update worked.
        response = self.client.get(self.submission_list_url)
        for submission in response.data['results']:
            self.assertEqual(submission['_validation_status'], {})

    def test_delete_all_statuses_as_anonymous(self):
        """
        someuser is the owner of the project.
        The project is not shared with anyone.
        anonymous has no access to someuser's submissions and therefore, cannot
        bulk delete the validation status of them.
        someuser's data existence should not be revealed.
        """
        self.client.logout()
        data = {
            'payload': {
                'validation_status.uid': None,
                'confirm': True,
            }
        }
        response = self.client.delete(self.validation_statuses_url,
                                      data=data,
                                      format='json')

        self.assertEqual(response.status_code, status.HTTP_404_NOT_FOUND)

    def test_edit_all_submission_validation_statuses_as_owner(self):
        """
        someuser is the owner of the project.
        someuser can edit all validation statuses at once.
        `confirm=true` must be sent when the request alters all the submissions
        at once.
        """
        data = {
            'payload': {
                'validation_status.uid': 'validation_status_approved',
            }
        }
        response = self.client.patch(self.validation_statuses_url,
                                     data=data,
                                     format='json')
        # `confirm` must be sent within payload (when all submissions are
        # modified). Otherwise, a ValidationError is raised
        self.assertEqual(response.status_code, status.HTTP_400_BAD_REQUEST)

        data['payload']['confirm'] = True
        response = self.client.patch(self.validation_statuses_url,
                                     data=data,
                                     format='json')
        self.assertEqual(response.status_code, status.HTTP_200_OK)
        count = self._deployment.calculated_submission_count(self.someuser)
        expected_response = {'detail': f'{count} submissions have been updated'}
        self.assertEqual(response.data, expected_response)

        # Ensure update worked.
        response = self.client.get(self.submission_list_url)
        for submission in response.data['results']:
            validation_status = submission['_validation_status']
            self.assertEqual(validation_status['by_whom'], 'someuser')
            self.assertEqual(
                validation_status['uid'], data['payload']['validation_status.uid']
            )

    def test_edit_some_submission_validation_statuses_as_owner(self):
        """
        someuser is the owner of the project.
        someuser can edit some validation statuses at once.
        """
        submission_id = 1
        data = {
            'payload': {
                'validation_status.uid': 'validation_status_approved',
                'submission_ids': [submission_id]
            }
        }
        response = self.client.patch(self.validation_statuses_url,
                                     data=data,
                                     format='json')
        self.assertEqual(response.status_code, status.HTTP_200_OK)
        count = self._deployment.calculated_submission_count(
            self.someuser, submission_ids=[submission_id]
        )
        expected_response = {'detail': f'{count} submissions have been updated'}
        self.assertEqual(response.data, expected_response)

        # Ensure update worked.
        response = self.client.get(self.submission_list_url)
        for submission in response.data['results']:
            validation_status = submission['_validation_status']
            if submission['_id'] == submission_id:
                self.assertEqual(validation_status['by_whom'], 'someuser')
                self.assertEqual(
                    validation_status['uid'],
                    data['payload']['validation_status.uid']
                )
            else:
                self.assertNotEqual(
                    validation_status['uid'],
                    data['payload']['validation_status.uid']
                )

    def test_cannot_edit_submission_validation_statuses_not_shared_as_anotheruser(self):
        """
        someuser is the owner of the project.
        The project is not shared with anyone.
        anotheruser has no access to someuser's submissions and therefore, cannot
        bulk edit the validation status of them.
        someuser's data existence should not be revealed.
        """
        self._log_in_as_another_user()
        data = {
            'payload': {
                'validation_status.uid': 'validation_status_approved',
                'confirm': True,
            }
        }
        response = self.client.patch(self.validation_statuses_url,
                                     data=data,
                                     format='json')
        self.assertEqual(response.status_code, status.HTTP_404_NOT_FOUND)

    def test_edit_submission_validation_statuses_as_anotheruser(self):
        """
        someuser is the owner of the project.
        The project is shared with anotheruser.
        anotheruser has validate submissions permissions and therefore, can
        bulk edit all the validation status of them at once.
        `confirm=true` must be sent when the request alters all the submissions
        at once.
        """
        self.asset.assign_perm(self.anotheruser, PERM_VALIDATE_SUBMISSIONS)
        self._log_in_as_another_user()
        data = {
            'payload': {
                'validation_status.uid': 'validation_status_approved',
                'confirm': True,
            }
        }
        response = self.client.patch(self.validation_statuses_url,
                                     data=data,
                                     format='json')

        self.assertEqual(response.status_code, status.HTTP_200_OK)
        count = self._deployment.calculated_submission_count(
            self.anotheruser)
        expected_response = {'detail': f'{count} submissions have been updated'}
        self.assertEqual(response.data, expected_response)

        # Ensure update worked.
        response = self.client.get(self.submission_list_url)
        for submission in response.data['results']:
            validation_status = submission['_validation_status']
            self.assertEqual(validation_status['by_whom'], 'anotheruser')
            self.assertEqual(
                validation_status['uid'],
                data['payload']['validation_status.uid']
            )

    def test_cannot_edit_submission_validation_statuses_as_anonymous(self):
        """
        someuser is the owner of the project.
        The project is not shared with anyone.
        anotheruser has no access to someuser's submissions and therefore, cannot
        bulk edit the validation status of them.
        someuser's data existence should not be revealed.
        """
        self.client.logout()
        data = {
            'payload': {
                'validation_status.uid': 'validation_status_approved',
                'confirm': True,
            }
        }
        response = self.client.patch(self.validation_statuses_url,
                                     data=data,
                                     format='json')
        self.assertEqual(response.status_code, status.HTTP_404_NOT_FOUND)

    def test_edit_all_submission_validation_statuses_with_partial_perms_as_anotheruser(self):
        """
        someuser is the owner of the project.
        The project is partially shared with anotheruser.
        anotheruser can only validate their own data.
        `confirm=true` must be sent when the request alters all their submissions
        at once.
        """
        self._log_in_as_another_user()
        partial_perms = {
            PERM_VALIDATE_SUBMISSIONS: [
                {'_submitted_by': 'anotheruser'}]
        }
        # Allow anotheruser to validate their own data
        self.asset.assign_perm(self.anotheruser, PERM_PARTIAL_SUBMISSIONS,
                               partial_perms=partial_perms)
        data = {
            'payload': {
                'validation_status.uid': 'validation_status_approved',
                'confirm': True,
            }
        }

        # Update all submissions anotheruser is allowed to edit
        response = self.client.patch(self.validation_statuses_url,
                                     data=data,
                                     format='json')
        self.assertEqual(response.status_code, status.HTTP_200_OK)

        count = self._deployment.calculated_submission_count(
            self.anotheruser)
        expected_response = {'detail': f'{count} submissions have been updated'}
        self.assertEqual(response.data, expected_response)

        # Get all submissions and ensure only the ones that anotheruser is
        # allowed to edit have been modified
        self.client.logout()
        self.client.login(username="someuser", password="someuser")
        response = self.client.get(self.submission_list_url)
        for submission in response.data['results']:
            validation_status = submission['_validation_status']
            if submission['_submitted_by'] == 'anotheruser':
                self.assertEqual(validation_status['by_whom'], 'anotheruser')
                self.assertEqual(
                    validation_status['uid'],
                    data['payload']['validation_status.uid']
                )
            else:
                self.assertNotEqual(validation_status['by_whom'], 'anotheruser')
                self.assertNotEqual(
                    validation_status['uid'],
                    data['payload']['validation_status.uid']
                )

    def test_edit_some_submission_validation_statuses_with_partial_perms_as_anotheruser(self):
        """
        someuser is the owner of the project.
        The project is partially shared with anotheruser.
        anotheruser can only validate their own data.
        """
        self._log_in_as_another_user()
        partial_perms = {
            PERM_VALIDATE_SUBMISSIONS: [
                {'_submitted_by': 'anotheruser'}]
        }
        # Allow anotheruser to validate their own data
        self.asset.assign_perm(self.anotheruser, PERM_PARTIAL_SUBMISSIONS,
                               partial_perms=partial_perms)

        random_submissions = self.get_random_submissions(self.asset.owner, 3)
        data = {
            'payload': {
                'validation_status.uid': 'validation_status_approved',
                'submission_ids': [
                    rs['_id'] for rs in random_submissions
                ]
            }
        }

        # Try first submission submitted by unknown
        response = self.client.patch(self.validation_statuses_url,
                                     data=data,
                                     format='json')
        self.assertEqual(response.status_code, status.HTTP_403_FORBIDDEN)

        # Try 2nd submission submitted by anotheruser
        random_submissions = self.get_random_submissions(self.anotheruser, 3)
        data['payload']['submission_ids'] = [
            rs['_id'] for rs in random_submissions
        ]
        response = self.client.patch(self.validation_statuses_url,
                                     data=data,
                                     format='json')
        self.assertEqual(response.status_code, status.HTTP_200_OK)

        count = self._deployment.calculated_submission_count(
            self.anotheruser, submission_ids=data['payload']['submission_ids'])
        expected_response = {'detail': f'{count} submissions have been updated'}
        self.assertEqual(response.data, expected_response)

        # Get all submissions and ensure only the ones that anotheruser is
        # allowed to edit have been modified
        self.client.logout()
        self.client.login(username="someuser", password="someuser")
        response = self.client.get(self.submission_list_url)
        for submission in response.data['results']:
            validation_status = submission['_validation_status']
            if submission['_id'] in data['payload']['submission_ids']:
                self.assertEqual(validation_status['by_whom'], 'anotheruser')
                self.assertEqual(
                    validation_status['uid'],
                    data['payload']['validation_status.uid']
                )
            else:
                self.assertNotEqual(validation_status['by_whom'], 'anotheruser')
                self.assertNotEqual(
                    validation_status['uid'],
                    data['payload']['validation_status.uid']
                )

        # TODO Test with `query` when Mockbackend support Mongo queries


class SubmissionGeoJsonApiTests(BaseTestCase):

    fixtures = ["test_data"]

    URL_NAMESPACE = ROUTER_URL_NAMESPACE

    def setUp(self):
        self.client.login(username="someuser", password="someuser")
        self.someuser = User.objects.get(username="someuser")
        self.asset = a = Asset()
        a.name = 'Two points and one text'
        a.owner = self.someuser
        a.asset_type = 'survey'
        a.content = {'survey': [
            {'name': 'geo1', 'type': 'geopoint', 'label': 'Where were you?'},
            {'name': 'geo2', 'type': 'geopoint', 'label': 'Where are you?'},
            {'name': 'text', 'type': 'text', 'label': 'How are you?'},
        ]}
        a.save()
        a.deploy(backend='mock', active=True)
        a.save()

        v_uid = a.latest_deployed_version.uid
        self.submissions = [
            {
                '__version__': v_uid,
                'geo1': '10.11 10.12 10.13 10.14',
                'geo2': '10.21 10.22 10.23 10.24',
                'text': 'Tired',
            },
            {
                '__version__': v_uid,
                'geo1': '20.11 20.12 20.13 20.14',
                'geo2': '20.21 20.22 20.23 20.24',
                'text': 'Relieved',
            },
            {
                '__version__': v_uid,
                'geo1': '30.11 30.12 30.13 30.14',
                'geo2': '30.21 30.22 30.23 30.24',
                'text': 'Excited',
            },
        ]
        a.deployment.mock_submissions(self.submissions)
        a.deployment.set_namespace(self.URL_NAMESPACE)
        self.submission_list_url = a.deployment.submission_list_url

    def test_list_submissions_geojson_defaults(self):
        response = self.client.get(
            self.submission_list_url,
            {'format': 'geojson'}
        )
        expected_output = {
            'type': 'FeatureCollection',
            'name': 'Two points and one text',
            'features': [
                {
                    'type': 'Feature',
                    'geometry': {
                        'type': 'Point',
                        'coordinates': [10.12, 10.11, 10.13],
                    },
                    'properties': {'text': 'Tired'},
                },
                {
                    'type': 'Feature',
                    'geometry': {
                        'type': 'Point',
                        'coordinates': [20.12, 20.11, 20.13],
                    },
                    'properties': {'text': 'Relieved'},
                },
                {
                    'type': 'Feature',
                    'geometry': {
                        'type': 'Point',
                        'coordinates': [30.12, 30.11, 30.13],
                    },
                    'properties': {'text': 'Excited'},
                },
            ],
        }
        assert expected_output == json.loads(response.content)

    def test_list_submissions_geojson_other_geo_question(self):
        response = self.client.get(
            self.submission_list_url,
            {'format': 'geojson', 'geo_question_name': 'geo2'},
        )
        expected_output = {
            'name': 'Two points and one text',
            'type': 'FeatureCollection',
            'features': [
                {
                    'type': 'Feature',
                    'geometry': {
                        'coordinates': [10.22, 10.21, 10.23],
                        'type': 'Point',
                    },
                    'properties': {'text': 'Tired'},
                },
                {
                    'type': 'Feature',
                    'geometry': {
                        'coordinates': [20.22, 20.21, 20.23],
                        'type': 'Point',
                    },
                    'properties': {'text': 'Relieved'},
                },
                {
                    'type': 'Feature',
                    'geometry': {
                        'coordinates': [30.22, 30.21, 30.23],
                        'type': 'Point',
                    },
                    'properties': {'text': 'Excited'},
                },
            ],
        }
        assert expected_output == json.loads(response.content)<|MERGE_RESOLUTION|>--- conflicted
+++ resolved
@@ -1182,7 +1182,6 @@
                 res = self.client.post(url)
 
     @responses.activate
-<<<<<<< HEAD
     def test_edit_submission_with_different_root_name(self):
 
         # Mock Enketo response
@@ -1244,7 +1243,8 @@
             submission_uuid=f"uuid:{self.submission['_uuid']}"
         )
         assert new_snapshot.pk != snapshot.pk
-=======
+
+    @responses.activate
     def test_get_edit_link_submission_with_latest_asset_deployment(self):
         """
         Check that the submission edit is using the asset version associated
@@ -1307,7 +1307,6 @@
             'version_uid': self.asset.latest_deployed_version.uid,
         }
         assert response.data == expected_response
->>>>>>> 76b3bae7
 
 
 class SubmissionViewApiTests(BaseSubmissionTestCase):
