# coding: utf-8
import json

from django.conf import settings
from django.contrib.auth.models import User
from django.urls import reverse
from rest_framework import status

from kpi.constants import PERM_VIEW_SUBMISSIONS, \
    PERM_PARTIAL_SUBMISSIONS, PERM_CHANGE_SUBMISSIONS
from kpi.models import Asset
from kpi.models.object_permission import get_anonymous_user
from kpi.tests.base_test_case import BaseTestCase
from kpi.urls.router_api_v2 import URL_NAMESPACE as ROUTER_URL_NAMESPACE


class BaseSubmissionTestCase(BaseTestCase):
    """
    DataViewset uses `BrowsableAPIRenderer` as the first renderer.
    Force JSON to test the API by specifying `format`, `HTTP_ACCEPT` or
    `content_type`
    """

    fixtures = ["test_data"]

    URL_NAMESPACE = ROUTER_URL_NAMESPACE

    def setUp(self):
        self.client.login(username="someuser", password="someuser")
        self.someuser = User.objects.get(username="someuser")
        self.anotheruser = User.objects.get(username="anotheruser")
        content_source_asset = Asset.objects.get(id=1)
        self.asset = Asset.objects.create(content=content_source_asset.content,
                                          owner=self.someuser,
                                          asset_type='survey')

        self.asset.deploy(backend='mock', active=True)
        self.asset.save()

        v_uid = self.asset.latest_deployed_version.uid
        self.submissions = [
            {
                "__version__": v_uid,
                "q1": "a1",
                "q2": "a2",
                "_id": 1,
                "_validation_status": {
                    "by_whom": "someuser",
                    "timestamp": 1547839938,
                    "uid": "validation_status_on_hold",
                    "color": "#0000ff",
                    "label": "On Hold"
                },
                "_submitted_by": ""
            },
            {
                "__version__": v_uid,
                "q1": "a3",
                "q2": "a4",
                "_id": 2,
                "_validation_status": {
                    "by_whom": "someuser",
                    "timestamp": 1547839938,
                    "uid": "validation_status_approved",
                    "color": "#0000ff",
                    "label": "On Hold"
                },
                "_submitted_by": "someuser"
            }
        ]
        self.asset.deployment.mock_submissions(self.submissions)
        self.asset.deployment.set_namespace(self.URL_NAMESPACE)
        self.submission_url = self.asset.deployment.submission_list_url

    def _log_in_as_another_user(self):
        """
        Helper to switch user from `someuser` to `anotheruser`.
        """
        self.client.logout()
        self.client.login(username="anotheruser", password="anotheruser")

    def _share_with_another_user(self, view_only=True):
        """
        Helper to share `self.asset` with `self.anotheruser`.
        `view_only` controls what kind of permissions to give.
        """
        perm = PERM_VIEW_SUBMISSIONS if view_only else PERM_CHANGE_SUBMISSIONS
        self.asset.assign_perm(self.anotheruser, perm)


class SubmissionApiTests(BaseSubmissionTestCase):

    def test_cannot_create_submission(self):
        v_uid = self.asset.latest_deployed_version.uid
        submission = {
            "q1": "a5",
            "q2": "a6",
        }
        # Owner
        response = self.client.post(self.submission_url, data=submission)
        self.assertEqual(response.status_code, status.HTTP_405_METHOD_NOT_ALLOWED)

        # Shared
        self._share_with_another_user()
        self._log_in_as_another_user()
        response = self.client.post(self.submission_url, data=submission)
        self.assertEqual(response.status_code, status.HTTP_403_FORBIDDEN)

        # Anonymous
        self.client.logout()
        response = self.client.post(self.submission_url, data=submission)
        self.assertEqual(response.status_code, status.HTTP_404_NOT_FOUND)

    def test_list_submissions_owner(self):
        response = self.client.get(self.submission_url, {"format": "json"})
        self.assertEqual(response.status_code, status.HTTP_200_OK)
        self.assertEqual(response.data.get('results'), self.submissions)
        self.assertEqual(response.data.get('count'), len(self.submissions))

    def test_list_submissions_owner_with_params(self):
        """
        The mock backend doesn't support all of these parameters, but we can at
        least check that they pass through
        `BaseDeploymentBackend.validate_submission_list_params()` without error
        """
        response = self.client.get(
            self.submission_url, {
                'format': 'json',
                'start': 1,
                'limit': 1,
                'sort': '{"dummy": -1}',
                'fields': '{"dummy": 1}',
                'query': '{"dummy": "make me a match"}',
            }
        )
        self.assertEqual(response.status_code, status.HTTP_200_OK)

    def test_list_submissions_limit(self):
        limit = settings.SUBMISSION_LIST_LIMIT
        excess = 10
        asset = Asset.objects.create(
            name='Lots of submissions',
            owner=self.asset.owner,
            content={'survey': [{'name': 'q', 'type': 'integer'}]},
        )
        asset.deploy(backend='mock', active=True)
        asset.deployment.set_namespace(self.URL_NAMESPACE)
        latest_version_uid = asset.latest_deployed_version.uid
        submissions = [
            {
                '__version__': latest_version_uid,
                'q': i,
            } for i in range(limit + excess)
        ]
        asset.deployment.mock_submissions(submissions)

        # Server-wide limit should apply if no limit specified
        response = self.client.get(
            asset.deployment.submission_list_url, {'format': 'json'}
        )
        self.assertEqual(response.status_code, status.HTTP_200_OK)
        self.assertEqual(len(response.data['results']), limit)
        # Limit specified in query parameters should not be able to exceed
        # server-wide limit
        response = self.client.get(
            asset.deployment.submission_list_url,
            {'limit': limit + excess, 'format': 'json'}
        )

        self.assertEqual(response.status_code, status.HTTP_200_OK)
        self.assertEqual(len(response.data['results']), limit)

    def test_list_submissions_not_shared_other(self):
        self._log_in_as_another_user()
        response = self.client.get(self.submission_url, {"format": "json"})
        self.assertEqual(response.status_code, status.HTTP_404_NOT_FOUND)

    def test_list_submissions_shared_other(self):
        self._share_with_another_user()
        self._log_in_as_another_user()
        response = self.client.get(self.submission_url, {"format": "json"})
        self.assertEqual(response.status_code, status.HTTP_200_OK)
        self.assertEqual(response.data.get('results'), self.submissions)
        self.assertEqual(response.data.get('count'), len(self.submissions))

    def test_list_submissions_with_partial_permissions(self):
        self._log_in_as_another_user()
        partial_perms = {
            PERM_VIEW_SUBMISSIONS: [{'_submitted_by': self.someuser.username}]
        }
        response = self.client.get(self.submission_url, {"format": "json"})
        self.assertEqual(response.status_code, status.HTTP_404_NOT_FOUND)

        self.asset.assign_perm(self.anotheruser, PERM_PARTIAL_SUBMISSIONS,
                               partial_perms=partial_perms)
        response = self.client.get(self.submission_url, {"format": "json"})
        self.assertEqual(response.status_code, status.HTTP_200_OK)
        self.assertTrue(self.asset.deployment.submission_count == 2)
        # User `anotheruser` should only see submissions where `submitted_by`
        # is filled up and equals to `someuser`
        self.assertTrue(response.data.get('count') == 1)
        submission = response.data.get('results')[0]
        self.assertTrue(submission.get('_submitted_by') == self.someuser.username)

    def test_list_submissions_anonymous(self):
        self.client.logout()
        response = self.client.get(self.submission_url, {"format": "json"})
        self.assertEqual(response.status_code, status.HTTP_404_NOT_FOUND)

    def test_list_submissions_anonymous_asset_publicly_shared(self):
        self.client.logout()
        anonymous_user = get_anonymous_user()
        self.asset.assign_perm(anonymous_user, PERM_VIEW_SUBMISSIONS)
        response = self.client.get(self.submission_url, {"format": "json"})
        self.assertEqual(response.status_code, status.HTTP_200_OK)
        self.asset.remove_perm(anonymous_user, PERM_VIEW_SUBMISSIONS)

    def test_list_submissions_authenticated_asset_publicly_shared(self):
        """ https://github.com/kobotoolbox/kpi/issues/2698 """

        anonymous_user = get_anonymous_user()
        self._log_in_as_another_user()

        # Give the user who will access the public data--without any explicit
        # permission assignment--their own asset. This is needed to expose a
        # flaw in `ObjectPermissionMixin.__get_object_permissions()`
        Asset.objects.create(name='i own it', owner=self.anotheruser)

        # `self.asset` is owned by `someuser`; `anotheruser` has no
        # explicitly-granted access to it
        self.asset.assign_perm(anonymous_user, PERM_VIEW_SUBMISSIONS)
        response = self.client.get(self.submission_url, {"format": "json"})
        self.assertEqual(response.status_code, status.HTTP_200_OK)
        self.asset.remove_perm(anonymous_user, PERM_VIEW_SUBMISSIONS)

    def test_retrieve_submission_owner(self):
        submission = self.submissions[0]
        url = self.asset.deployment.get_submission_detail_url(submission.get(
            self.asset.deployment.INSTANCE_ID_FIELDNAME))

        response = self.client.get(url, {"format": "json"})
        self.assertEqual(response.status_code, status.HTTP_200_OK)
        self.assertEqual(response.data, submission)

    def test_retrieve_submission_not_shared_other(self):
        self._log_in_as_another_user()
        submission = self.submissions[0]
        url = self.asset.deployment.get_submission_detail_url(submission.get(
            self.asset.deployment.INSTANCE_ID_FIELDNAME))
        response = self.client.get(url, {"format": "json"})
        self.assertEqual(response.status_code, status.HTTP_404_NOT_FOUND)

    def test_retrieve_submission_shared_other(self):
        self._share_with_another_user()
        self._log_in_as_another_user()
        submission = self.submissions[0]
        url = self.asset.deployment.get_submission_detail_url(submission.get(
            self.asset.deployment.INSTANCE_ID_FIELDNAME))
        response = self.client.get(url, {"format": "json"})
        self.assertEqual(response.status_code, status.HTTP_200_OK)
        self.assertEqual(response.data, submission)

    def test_retrieve_submission_with_partial_permissions(self):
        self._log_in_as_another_user()
        partial_perms = {
            PERM_VIEW_SUBMISSIONS: [{'_submitted_by': self.someuser.username}]
        }
        self.asset.assign_perm(self.anotheruser, PERM_PARTIAL_SUBMISSIONS,
                               partial_perms=partial_perms)

        # Try first submission submitted by unknown
        submission = self.submissions[0]
        url = self.asset.deployment.get_submission_detail_url(submission.get(
            self.asset.deployment.INSTANCE_ID_FIELDNAME))
        response = self.client.get(url, {"format": "json"})
        self.assertEqual(response.status_code, status.HTTP_404_NOT_FOUND)

        # Try second submission submitted by someuser
        submission = self.submissions[1]
        url = self.asset.deployment.get_submission_detail_url(submission.get(
            self.asset.deployment.INSTANCE_ID_FIELDNAME))
        response = self.client.get(url, {"format": "json"})
        self.assertEqual(response.status_code, status.HTTP_200_OK)

    def test_delete_submission_owner(self):
        submission = self.submissions[0]
        url = self.asset.deployment.get_submission_detail_url(submission.get(
            self.asset.deployment.INSTANCE_ID_FIELDNAME))

        response = self.client.delete(url,
                                      content_type="application/json",
                                      HTTP_ACCEPT="application/json")
        self.assertEqual(response.status_code, status.HTTP_204_NO_CONTENT)

    def test_delete_submission_anonymous(self):
        self.client.logout()
        submission = self.submissions[0]
        url = self.asset.deployment.get_submission_detail_url(submission.get(
            self.asset.deployment.INSTANCE_ID_FIELDNAME))

        response = self.client.delete(url,
                                      content_type="application/json",
                                      HTTP_ACCEPT="application/json")
        self.assertEqual(response.status_code, status.HTTP_404_NOT_FOUND)

    def test_delete_submission_not_shared_other(self):
        self._log_in_as_another_user()
        submission = self.submissions[0]
        url = self.asset.deployment.get_submission_detail_url(submission.get(
            self.asset.deployment.INSTANCE_ID_FIELDNAME))

        response = self.client.delete(url,
                                      content_type="application/json",
                                      HTTP_ACCEPT="application/json")
        self.assertEqual(response.status_code, status.HTTP_404_NOT_FOUND)

    def test_delete_submission_shared_other(self):
        self._share_with_another_user()
        self._log_in_as_another_user()
        submission = self.submissions[0]
        url = self.asset.deployment.get_submission_detail_url(submission.get(
            self.asset.deployment.INSTANCE_ID_FIELDNAME))
        response = self.client.delete(url,
                                      content_type="application/json",
                                      HTTP_ACCEPT="application/json")
        self.assertEqual(response.status_code, status.HTTP_403_FORBIDDEN)

<<<<<<< HEAD
        self.asset.assign_perm(self.anotheruser, 'delete_submissions')
=======
        # Give user `change_submissions` should not give permission to delete.
        # Only owner can delete submissions on `kpi`. `delete_submissions` is
        # a calculated permission and thus, can not be assigned.
        # TODO Review this test when kpi#2282 is released.
        self.asset.assign_perm(self.anotheruser, PERM_CHANGE_SUBMISSIONS)
>>>>>>> b17fd728
        response = self.client.delete(url,
                                      content_type="application/json",
                                      HTTP_ACCEPT="application/json")
        self.assertEqual(response.status_code, status.HTTP_204_NO_CONTENT)


class SubmissionEditApiTests(BaseSubmissionTestCase):

    def setUp(self):
        super().setUp()
        self.submission = self.submissions[0]
        self.submission_url = reverse(self._get_endpoint('submission-edit'), kwargs={
            "parent_lookup_asset": self.asset.uid,
            "pk": self.submission.get(self.asset.deployment.INSTANCE_ID_FIELDNAME)
        })

    def test_get_edit_link_submission_owner(self):
        response = self.client.get(self.submission_url, {"format": "json"})
        self.assertEqual(response.status_code, status.HTTP_200_OK)

        expected_response = {
            "url": "http://server.mock/enketo/{}".format(self.submission.get(
                self.asset.deployment.INSTANCE_ID_FIELDNAME))
        }
        self.assertEqual(response.data, expected_response)

    def test_get_edit_link_submission_anonymous(self):
        self.client.logout()
        response = self.client.get(self.submission_url, {"format": "json"})
        self.assertEqual(response.status_code, status.HTTP_404_NOT_FOUND)

    def test_get_edit_link_submission_not_shared_other(self):
        self._log_in_as_another_user()
        response = self.client.get(self.submission_url, {"format": "json"})
        self.assertEqual(response.status_code, status.HTTP_404_NOT_FOUND)

    def test_get_edit_link_submission_shared_other_view_only(self):
        self._share_with_another_user()
        self._log_in_as_another_user()
        response = self.client.get(self.submission_url, {"format": "json"})
        self.assertEqual(response.status_code, status.HTTP_404_NOT_FOUND)

    def test_get_edit_link_submission_shared_other_can_edit(self):
        self._share_with_another_user(view_only=False)
        self._log_in_as_another_user()
        response = self.client.get(self.submission_url, {"format": "json"})
        self.assertEqual(response.status_code, status.HTTP_200_OK)


class SubmissionValidationStatusApiTests(BaseSubmissionTestCase):

    # @TODO Test PATCH

    def setUp(self):
        super().setUp()
        self.submission = self.submissions[0]
        self.validation_status_url = self.asset.deployment.get_submission_validation_status_url(
            self.submission.get(self.asset.deployment.INSTANCE_ID_FIELDNAME))

    def test_submission_validation_status_owner(self):
        response = self.client.get(self.validation_status_url, {"format": "json"})
        self.assertEqual(response.status_code, status.HTTP_200_OK)
        self.assertEqual(response.data, self.submission.get("_validation_status"))

    def test_submission_validation_status_not_shared_other(self):
        self._log_in_as_another_user()
        response = self.client.get(self.validation_status_url, {"format": "json"})
        self.assertEqual(response.status_code, status.HTTP_404_NOT_FOUND)

    def test_submission_validation_status_other(self):
        self._share_with_another_user()
        self._log_in_as_another_user()
        response = self.client.get(self.validation_status_url, {"format": "json"})
        self.assertEqual(response.status_code, status.HTTP_200_OK)
        self.assertEqual(response.data, self.submission.get("_validation_status"))

    def test_submission_validation_status_anonymous(self):
        self.client.logout()
        response = self.client.get(self.validation_status_url, {"format": "json"})
        self.assertEqual(response.status_code, status.HTTP_404_NOT_FOUND)


class SubmissionGeoJsonApiTests(BaseTestCase):

    fixtures = ["test_data"]

    URL_NAMESPACE = ROUTER_URL_NAMESPACE

    def setUp(self):
        self.client.login(username="someuser", password="someuser")
        self.someuser = User.objects.get(username="someuser")
        self.asset = a = Asset()
        a.name = 'Two points and one text'
        a.owner = self.someuser
        a.asset_type = 'survey'
        a.content = {'survey': [
            {'name': 'geo1', 'type': 'geopoint', 'label': 'Where were you?'},
            {'name': 'geo2', 'type': 'geopoint', 'label': 'Where are you?'},
            {'name': 'text', 'type': 'text', 'label': 'How are you?'},
        ]}
        a.save()
        a.deploy(backend='mock', active=True)
        a.save()

        v_uid = a.latest_deployed_version.uid
        self.submissions = [
            {
                '__version__': v_uid,
                'geo1': '10.11 10.12 10.13 10.14',
                'geo2': '10.21 10.22 10.23 10.24',
                'text': 'Tired',
            },
            {
                '__version__': v_uid,
                'geo1': '20.11 20.12 20.13 20.14',
                'geo2': '20.21 20.22 20.23 20.24',
                'text': 'Relieved',
            },
            {
                '__version__': v_uid,
                'geo1': '30.11 30.12 30.13 30.14',
                'geo2': '30.21 30.22 30.23 30.24',
                'text': 'Excited',
            },
        ]
        a.deployment.mock_submissions(self.submissions)
        a.deployment.set_namespace(self.URL_NAMESPACE)
        self.submission_list_url = a.deployment.submission_list_url

    def test_list_submissions_geojson_defaults(self):
        response = self.client.get(self.submission_list_url,
                                  {'format': 'geojson'})
        expected_output = {
            "features": [
                {
                    "geometry": {
                        "coordinates": [10.12, 10.11, 10.13],
                        "type": "Point"
                    },
                    "properties": {
                        "_geo1_altitude": "10.13",
                        "_geo1_latitude": "10.11",
                        "_geo1_longitude": "10.12",
                        "_geo1_precision": "10.14",
                        "_geo2_altitude": "10.23",
                        "_geo2_latitude": "10.21",
                        "_geo2_longitude": "10.22",
                        "_geo2_precision": "10.24",
                        "geo1": "10.11 10.12 10.13 10.14",
                        "geo2": "10.21 10.22 10.23 10.24",
                        "text": "Tired"
                    },
                    "type": "Feature"
                },
                {
                    "geometry": {
                        "coordinates": [20.12, 20.11, 20.13],
                        "type": "Point"
                    },
                    "properties": {
                        "_geo1_altitude": "20.13",
                        "_geo1_latitude": "20.11",
                        "_geo1_longitude": "20.12",
                        "_geo1_precision": "20.14",
                        "_geo2_altitude": "20.23",
                        "_geo2_latitude": "20.21",
                        "_geo2_longitude": "20.22",
                        "_geo2_precision": "20.24",
                        "geo1": "20.11 20.12 20.13 20.14",
                        "geo2": "20.21 20.22 20.23 20.24",
                        "text": "Relieved"
                    },
                    "type": "Feature"
                },
                {
                    "geometry": {
                        "coordinates": [30.12, 30.11, 30.13],
                        "type": "Point"
                    },
                    "properties": {
                        "_geo1_altitude": "30.13",
                        "_geo1_latitude": "30.11",
                        "_geo1_longitude": "30.12",
                        "_geo1_precision": "30.14",
                        "_geo2_altitude": "30.23",
                        "_geo2_latitude": "30.21",
                        "_geo2_longitude": "30.22",
                        "_geo2_precision": "30.24",
                        "geo1": "30.11 30.12 30.13 30.14",
                        "geo2": "30.21 30.22 30.23 30.24",
                        "text": "Excited"
                    },
                    "type": "Feature"
                }
            ],
            "name": "Two points and one text",
            "type": "FeatureCollection"
        }
        self.assertDictEqual(expected_output, json.loads(response.content))

    def test_list_submissions_geojson_other_geo_question(self):
        response = self.client.get(
            self.submission_list_url,
            {'format': 'geojson', 'geo_question_name': 'geo2'}
        )
        expected_output = {
            "features": [
                {
                    "geometry": {
                        "coordinates": [10.22, 10.21, 10.23],
                        "type": "Point"
                    },
                    "properties": {
                        "_geo1_altitude": "10.13",
                        "_geo1_latitude": "10.11",
                        "_geo1_longitude": "10.12",
                        "_geo1_precision": "10.14",
                        "_geo2_altitude": "10.23",
                        "_geo2_latitude": "10.21",
                        "_geo2_longitude": "10.22",
                        "_geo2_precision": "10.24",
                        "geo1": "10.11 10.12 10.13 10.14",
                        "geo2": "10.21 10.22 10.23 10.24",
                        "text": "Tired"
                    },
                    "type": "Feature"
                },
                {
                    "geometry": {
                        "coordinates": [20.22, 20.21, 20.23],
                        "type": "Point"
                    },
                    "properties": {
                        "_geo1_altitude": "20.13",
                        "_geo1_latitude": "20.11",
                        "_geo1_longitude": "20.12",
                        "_geo1_precision": "20.14",
                        "_geo2_altitude": "20.23",
                        "_geo2_latitude": "20.21",
                        "_geo2_longitude": "20.22",
                        "_geo2_precision": "20.24",
                        "geo1": "20.11 20.12 20.13 20.14",
                        "geo2": "20.21 20.22 20.23 20.24",
                        "text": "Relieved"
                    },
                    "type": "Feature"
                },
                {
                    "geometry": {
                        "coordinates": [30.22, 30.21, 30.23],
                        "type": "Point"
                    },
                    "properties": {
                        "_geo1_altitude": "30.13",
                        "_geo1_latitude": "30.11",
                        "_geo1_longitude": "30.12",
                        "_geo1_precision": "30.14",
                        "_geo2_altitude": "30.23",
                        "_geo2_latitude": "30.21",
                        "_geo2_longitude": "30.22",
                        "_geo2_precision": "30.24",
                        "geo1": "30.11 30.12 30.13 30.14",
                        "geo2": "30.21 30.22 30.23 30.24",
                        "text": "Excited"
                    },
                    "type": "Feature"
                }
            ],
            "name": "Two points and one text",
            "type": "FeatureCollection"
        }
        self.assertDictEqual(expected_output, json.loads(response.content))<|MERGE_RESOLUTION|>--- conflicted
+++ resolved
@@ -5,9 +5,12 @@
 from django.contrib.auth.models import User
 from django.urls import reverse
 from rest_framework import status
-
-from kpi.constants import PERM_VIEW_SUBMISSIONS, \
-    PERM_PARTIAL_SUBMISSIONS, PERM_CHANGE_SUBMISSIONS
+from kpi.constants import (
+    PERM_CHANGE_SUBMISSIONS,
+    PERM_DELETE_SUBMISSIONS,
+    PERM_VIEW_SUBMISSIONS,
+    PERM_PARTIAL_SUBMISSIONS,
+)
 from kpi.models import Asset
 from kpi.models.object_permission import get_anonymous_user
 from kpi.tests.base_test_case import BaseTestCase
@@ -325,15 +328,7 @@
                                       HTTP_ACCEPT="application/json")
         self.assertEqual(response.status_code, status.HTTP_403_FORBIDDEN)
 
-<<<<<<< HEAD
-        self.asset.assign_perm(self.anotheruser, 'delete_submissions')
-=======
-        # Give user `change_submissions` should not give permission to delete.
-        # Only owner can delete submissions on `kpi`. `delete_submissions` is
-        # a calculated permission and thus, can not be assigned.
-        # TODO Review this test when kpi#2282 is released.
-        self.asset.assign_perm(self.anotheruser, PERM_CHANGE_SUBMISSIONS)
->>>>>>> b17fd728
+        self.asset.assign_perm(self.anotheruser, PERM_DELETE_SUBMISSIONS)
         response = self.client.delete(url,
                                       content_type="application/json",
                                       HTTP_ACCEPT="application/json")
