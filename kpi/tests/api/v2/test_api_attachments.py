--- conflicted
+++ resolved
@@ -1,7 +1,3 @@
-<<<<<<< HEAD
-# coding: utf-8
-=======
->>>>>>> 6968395e
 import uuid
 
 from django.contrib.auth.models import User
