# coding: utf-8
# 😇
import json

import constance
from django.urls import reverse
from django.http import HttpRequest
from markdown import markdown
from django.template import Template, RequestContext
from rest_framework import status

from kobo.apps.hook.constants import SUBMISSION_PLACEHOLDER
from kpi.tests.base_test_case import BaseTestCase


class EnvironmentTests(BaseTestCase):
    fixtures = ['test_data']

    def setUp(self):
        self.url = reverse('environment')
        self.dict_checks = {
            'terms_of_service_url': constance.config.TERMS_OF_SERVICE_URL,
            'privacy_policy_url': constance.config.PRIVACY_POLICY_URL,
            'source_code_url': constance.config.SOURCE_CODE_URL,
            'support_email': constance.config.SUPPORT_EMAIL,
            'support_url': constance.config.SUPPORT_URL,
            'community_url': constance.config.COMMUNITY_URL,
            'frontend_min_retry_time': constance.config.FRONTEND_MIN_RETRY_TIME,
            'frontend_max_retry_time': constance.config.FRONTEND_MAX_RETRY_TIME,
            'project_metadata_fields': lambda x: \
                self.assertEqual(len(x), len(json.loads(constance.config.PROJECT_METADATA_FIELDS))) \
                and self.assertIn({'name': 'organization', 'required': False}, x),
            'user_metadata_fields': lambda x: \
                self.assertEqual(
                    len(x), len(json.loads(constance.config.USER_METADATA_FIELDS))
                ) and self.assertIn({'name': 'sector', 'required': False}, x),
            'sector_choices': lambda x: \
                self.assertGreater(len(x), 10) and self.assertIn(
                    ("Humanitarian - Sanitation, Water & Hygiene",
                     "Humanitarian - Sanitation, Water & Hygiene"),
                    x
                ),
            'operational_purpose_choices': (('', ''),),
            'country_choices': lambda x: \
                self.assertGreater(len(x), 200) and self.assertIn(
                    ('KEN', 'Kenya'), x
                ),
            'all_languages': lambda x: \
                self.assertGreater(len(x), 100) and self.assertIn(
                    ('fa', 'Persian'), x
                ),
            'interface_languages': lambda x: \
                self.assertGreater(len(x), 5) and self.assertIn(
                    ('ar', 'العربيّة'), x
                ),
            'transcription_languages': lambda x: \
                self.assertGreater(len(x), 50) and self.assertIn(
                    'uk-UA', x
                ),
            'translation_languages': lambda x: \
                self.assertGreater(len(x), 50) and self.assertIn(
                    'fa-IR', x
                ),
            'submission_placeholder': SUBMISSION_PLACEHOLDER,
<<<<<<< HEAD
            'asr_mt_features_enabled': False,
=======
            'mfa_enabled': constance.config.MFA_ENABLED,
            'mfa_localized_help_text': lambda i18n_texts: {
                lang: markdown(text)
                for lang, text in json.loads(
                    constance.config.MFA_LOCALIZED_HELP_TEXT.replace(
                        '##support email##',
                        constance.config.SUPPORT_EMAIL
                    )
                ).items()
            }
>>>>>>> 7df3ff0f
        }

    def _check_response_dict(self, response_dict):
        self.assertEqual(len(response_dict), len(self.dict_checks))
        for key, callable_or_value in self.dict_checks.items():
            response_value = response_dict[key]
            try:
                callable_or_value(response_value)
            except TypeError:
                pass
            else:
                continue
            self.assertEqual(response_value, callable_or_value)

    def test_anonymous_succeeds(self):
        response = self.client.get(self.url, format='json')
        self.assertEqual(response.status_code, status.HTTP_200_OK)
        self._check_response_dict(response.data)

    def test_authenticated_succeeds(self):
        self.client.login(username='admin', password='pass')
        response = self.client.get(self.url, format='json')
        self.assertEqual(response.status_code, status.HTTP_200_OK)
        self._check_response_dict(response.data)

    def test_template_context_processor(self):
        """ Not an API test, but hey: nevermind the hobgoblins """
        context = RequestContext(HttpRequest())  # NB: empty request
        template = Template('{{ config.TERMS_OF_SERVICE_URL }}')
        result = template.render(context)
        self.assertEqual(result, constance.config.TERMS_OF_SERVICE_URL)<|MERGE_RESOLUTION|>--- conflicted
+++ resolved
@@ -62,9 +62,7 @@
                     'fa-IR', x
                 ),
             'submission_placeholder': SUBMISSION_PLACEHOLDER,
-<<<<<<< HEAD
             'asr_mt_features_enabled': False,
-=======
             'mfa_enabled': constance.config.MFA_ENABLED,
             'mfa_localized_help_text': lambda i18n_texts: {
                 lang: markdown(text)
@@ -75,7 +73,6 @@
                     )
                 ).items()
             }
->>>>>>> 7df3ff0f
         }
 
     def _check_response_dict(self, response_dict):
