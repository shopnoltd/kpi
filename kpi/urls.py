from django.conf.urls import url, include
from django.views.i18n import javascript_catalog
from hub.views import ExtraDetailRegistrationView
from rest_framework.routers import DefaultRouter
from rest_framework_extensions.routers import ExtendedDefaultRouter

from kpi.views import (
    AssetViewSet,
    AssetVersionViewSet,
    AssetSnapshotViewSet,
    UserViewSet,
    CurrentUserViewSet,
    CollectionViewSet,
    TagViewSet,
    ImportTaskViewSet,
    ObjectPermissionViewSet,
    SitewideMessageViewSet,
    AuthorizedApplicationUserViewSet,
    OneTimeAuthenticationKeyViewSet,
    UserCollectionSubscriptionViewSet,
    TokenView,
)

from kpi.views import home, one_time_login, browser_tests
from kobo.apps.reports.views import ReportsViewSet
from kpi.views import authorized_application_authenticate_user
from kpi.forms import RegistrationForm
from hub.views import switch_builder

router = ExtendedDefaultRouter()
asset_routes = router.register(r'assets', AssetViewSet)
asset_routes.register(r'versions',
                      AssetVersionViewSet,
                      base_name='asset-version',
                      parents_query_lookups=['asset'],
                      )


router.register(r'asset_snapshots', AssetSnapshotViewSet)
router.register(
    r'collection_subscriptions', UserCollectionSubscriptionViewSet)
router.register(r'collections', CollectionViewSet)
router.register(r'users', UserViewSet)
router.register(r'tags', TagViewSet)
router.register(r'permissions', ObjectPermissionViewSet)
router.register(r'reports', ReportsViewSet, base_name='reports')
router.register(r'imports', ImportTaskViewSet)
router.register(r'sitewide_messages', SitewideMessageViewSet)

router.register(r'authorized_application/users',
                AuthorizedApplicationUserViewSet,
                base_name='authorized_applications')
router.register(r'authorized_application/one_time_authentication_keys',
                OneTimeAuthenticationKeyViewSet)

# Apps whose translations should be available in the client code.
js_info_dict = {
    'packages': ('kobo.apps.KpiConfig',),
}

urlpatterns = [
    url(r'^$', home, name='kpi-root'),
    url(r'^me/$', CurrentUserViewSet.as_view({
        'get': 'retrieve',
        'patch': 'partial_update',
    }), name='currentuser-detail'),
    url(r'^', include(router.urls)),
    url(r'^api-auth/', include('rest_framework.urls',
                               namespace='rest_framework')),
    url(r'^accounts/register/$', ExtraDetailRegistrationView.as_view(
        form_class=RegistrationForm), name='registration_register'),
    url(r'^accounts/logout/', 'django.contrib.auth.views.logout',
        {'next_page': '/'}),
    url(r'^accounts/', include('registration.backends.default.urls')),
    url(r'^o/', include('oauth2_provider.urls', namespace='oauth2_provider')),
    url(
        r'^authorized_application/authenticate_user/$',
        authorized_application_authenticate_user
    ),
    url(r'^browser_tests/$', browser_tests),
    url(r'^authorized_application/one_time_login/$', one_time_login),
    url(r'^hub/switch_builder$', switch_builder, name='toggle-preferred-builder'),
    # Translation catalog for client code.
    url(r'^jsi18n/$', javascript_catalog, js_info_dict, name='javascript-catalog'),
<<<<<<< HEAD
    # url(r'^.*', home),
=======
    url(r'^token/$', TokenView.as_view(), name='token'),
>>>>>>> d0ab65a8
]<|MERGE_RESOLUTION|>--- conflicted
+++ resolved
@@ -82,9 +82,6 @@
     url(r'^hub/switch_builder$', switch_builder, name='toggle-preferred-builder'),
     # Translation catalog for client code.
     url(r'^jsi18n/$', javascript_catalog, js_info_dict, name='javascript-catalog'),
-<<<<<<< HEAD
     # url(r'^.*', home),
-=======
     url(r'^token/$', TokenView.as_view(), name='token'),
->>>>>>> d0ab65a8
 ]