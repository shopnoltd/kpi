--- conflicted
+++ resolved
@@ -15,12 +15,9 @@
     # Disable admin login form
     re_path(r'^admin/login/', RedirectView.as_view(url="/accounts/login/?next=/admin/")),
     re_path(r'^admin/', admin.site.urls),
-<<<<<<< HEAD
     path('', include('kobo.apps.accounts.mfa.urls')),
     path('accounts/', include('allauth.urls')), # Must be after kpi.url, login
-=======
     re_path(r'^', include('kobo.apps.subsequences.urls')),
->>>>>>> b835c029
     re_path(r'^', include('kpi.urls')),
     re_path(r'^markdownx/', include('markdownx.urls')),
     re_path(r'^markitup/', include('markitup.urls')),
