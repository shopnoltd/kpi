import logging
import os
import string
import subprocess
import warnings
from datetime import datetime, timedelta
from mimetypes import add_type
from urllib.parse import quote_plus

import django.conf.locale
import environ
from celery.schedules import crontab
from django.conf import global_settings
from django.urls import reverse_lazy
from django.utils.translation import get_language_info
from django.utils.translation import gettext_lazy as t
from pymongo import MongoClient

<<<<<<< HEAD
from kobo.apps.stripe.constants import (
    FREE_TIER_EMPTY_DISPLAY,
    FREE_TIER_NO_THRESHOLDS,
)
=======
from kobo.apps.stripe.constants import FREE_TIER_EMPTY_DISPLAY, FREE_TIER_NO_THRESHOLDS
>>>>>>> 6e4e3c22
from kpi.utils.json import LazyJSONSerializable
from ..static_lists import EXTRA_LANG_INFO, SECTOR_CHOICE_DEFAULTS

env = environ.Env()

# Build paths inside the project like this: os.path.join(BASE_DIR, ...)
settings_dirname = os.path.dirname(os.path.abspath(__file__))
parent_dirname = os.path.dirname(settings_dirname)
BASE_DIR = os.path.abspath(os.path.dirname(parent_dirname))


# SECURITY WARNING: keep the secret key used in production secret!
SECRET_KEY = env.str('DJANGO_SECRET_KEY', '@25)**hc^rjaiagb4#&q*84hr*uscsxwr-cv#0joiwj$))obyk')

# Optionally treat proxied connections as secure.
# See: https://docs.djangoproject.com/en/1.8/ref/settings/#secure-proxy-ssl-header.
# Example environment: `export SECURE_PROXY_SSL_HEADER='HTTP_X_FORWARDED_PROTO, https'`.
# SECURITY WARNING: If enabled, outer web server must filter out the `X-Forwarded-Proto` header.
SECURE_PROXY_SSL_HEADER = env.tuple('SECURE_PROXY_SSL_HEADER', str, None)

public_request_scheme = env.str('PUBLIC_REQUEST_SCHEME', 'https').lower()

if public_request_scheme == 'https' or SECURE_PROXY_SSL_HEADER:
    SESSION_COOKIE_SECURE = True
    CSRF_COOKIE_SECURE = True

SECURE_HSTS_INCLUDE_SUBDOMAINS = env.bool('SECURE_HSTS_INCLUDE_SUBDOMAINS', False)
SECURE_HSTS_PRELOAD = env.bool('SECURE_HSTS_PRELOAD', False)
SECURE_HSTS_SECONDS = env.int('SECURE_HSTS_SECONDS', 0)

# Make Django use NginX $host. Useful when running with ./manage.py runserver_plus
# It avoids adding the debugger webserver port (i.e. `:8000`) at the end of urls.
USE_X_FORWARDED_HOST = env.bool('USE_X_FORWARDED_HOST', False)

# Domain must not exclude KoBoCAT when sharing sessions
SESSION_COOKIE_DOMAIN = env.str('SESSION_COOKIE_DOMAIN', None)
if SESSION_COOKIE_DOMAIN:
    SESSION_COOKIE_NAME = env.str('SESSION_COOKIE_NAME', 'kobonaut')
    # The trusted CSRF origins must encompass Enketo's subdomain. See
    # https://docs.djangoproject.com/en/2.2/ref/settings/#std:setting-CSRF_TRUSTED_ORIGINS
    trusted_domains = [
        f'{public_request_scheme}://*{SESSION_COOKIE_DOMAIN}',
    ]
    CSRF_TRUSTED_ORIGINS = trusted_domains
ENKETO_CSRF_COOKIE_NAME = env.str('ENKETO_CSRF_COOKIE_NAME', '__csrf')

# Limit sessions to 1 week (the default is 2 weeks)
SESSION_COOKIE_AGE = env.int('DJANGO_SESSION_COOKIE_AGE', 604800)

# Set language cookie age to same value as session cookie
LANGUAGE_COOKIE_AGE = SESSION_COOKIE_AGE

# SECURITY WARNING: don't run with debug turned on in production!
DEBUG = env.bool('DJANGO_DEBUG', False)

ALLOWED_HOSTS = env.str('DJANGO_ALLOWED_HOSTS', '*').split(' ')

LOGIN_REDIRECT_URL = 'kpi-root'
LOGOUT_REDIRECT_URL = 'kobo_login'  # Use URL pattern instead of hard-coded value

# Application definition

# The order of INSTALLED_APPS is important for template resolution. When two
# apps both define templates for the same view, the first app listed receives
# precedence
INSTALLED_APPS = (
    # Always put `contenttypes` before `auth`; see
    # https://code.djangoproject.com/ticket/10827
    'django.contrib.contenttypes',
    'django.contrib.admin',
    'kobo.apps.kobo_auth.KoboAuthAppConfig',
    'django.contrib.auth',
    'django.contrib.sessions',
    'django.contrib.messages',
    'django.contrib.staticfiles',
    'django_prometheus',
    'reversion',
    'private_storage',
    'kobo.apps.KpiConfig',
    'kobo.apps.accounts',
    'allauth',
    'allauth.account',
    'allauth.socialaccount',
    'allauth.socialaccount.providers.microsoft',
    'allauth.socialaccount.providers.openid_connect',
    'allauth.usersessions',
    'hub.HubAppConfig',
    'import_export',
    'loginas',
    'webpack_loader',
    'django_extensions',
    'django_filters',
    'taggit',
    'rest_framework',
    'rest_framework.authtoken',
    'oauth2_provider',
    'django_digest',
    'kobo.apps.organizations',
    'kobo.apps.superuser_stats.SuperuserStatsAppConfig',
    'kobo.apps.service_health',
    'kobo.apps.subsequences',
    'constance',
    'kobo.apps.hook',
    'django_celery_beat',
    'corsheaders',
    'kobo.apps.external_integrations.ExternalIntegrationsAppConfig',
    'markdownx',
    'kobo.apps.help',
    'trench',
    'kobo.apps.accounts.mfa.apps.MfaAppConfig',
    'kobo.apps.languages.LanguageAppConfig',
    'kobo.apps.project_views.ProjectViewAppConfig',
    'kobo.apps.audit_log.AuditLogAppConfig',
    'kobo.apps.trackers.TrackersConfig',
    'kobo.apps.trash_bin.TrashBinAppConfig',
    'kobo.apps.markdownx_uploader.MarkdownxUploaderAppConfig',
    'kobo.apps.form_disclaimer.FormDisclaimerAppConfig',
    'kobo.apps.openrosa.apps.logger.app.LoggerAppConfig',
    'kobo.apps.openrosa.apps.viewer.app.ViewerConfig',
    'kobo.apps.openrosa.apps.main.app.MainConfig',
    'kobo.apps.openrosa.apps.api',
    'guardian',
    'kobo.apps.openrosa.libs',
    'kobo.apps.project_ownership.ProjectOwnershipAppConfig',
)

MIDDLEWARE = [
    'kobo.apps.service_health.middleware.HealthCheckMiddleware',
    'kobo.apps.openrosa.koboform.redirect_middleware.ConditionalRedirects',
    'kobo.apps.openrosa.apps.main.middleware.RevisionMiddleware',
    'django_dont_vary_on.middleware.RemoveUnneededVaryHeadersMiddleware',
    'corsheaders.middleware.CorsMiddleware',
    'django.middleware.security.SecurityMiddleware',
    'django.contrib.sessions.middleware.SessionMiddleware',
    'hub.middleware.LocaleMiddleware',
    'allauth.account.middleware.AccountMiddleware',
    'allauth.usersessions.middleware.UserSessionsMiddleware',
    'django.middleware.common.CommonMiddleware',
    # Still needed really?
    'kobo.apps.openrosa.libs.utils.middleware.LocaleMiddlewareWithTweaks',
    'django.middleware.csrf.CsrfViewMiddleware',
    'corsheaders.middleware.CorsMiddleware',
    'django.contrib.auth.middleware.AuthenticationMiddleware',
    'kobo.apps.openrosa.libs.utils.middleware.RestrictedAccessMiddleware',
    'django.contrib.messages.middleware.MessageMiddleware',
    'kobo.apps.openrosa.libs.utils.middleware.HTTPResponseNotAllowedMiddleware',
    'django.middleware.clickjacking.XFrameOptionsMiddleware',
    'hub.middleware.UsernameInResponseHeaderMiddleware',
    'django_userforeignkey.middleware.UserForeignKeyMiddleware',
    'django_request_cache.middleware.RequestCacheMiddleware',
]


if os.environ.get('DEFAULT_FROM_EMAIL'):
    DEFAULT_FROM_EMAIL = env.str('DEFAULT_FROM_EMAIL')
    SERVER_EMAIL = DEFAULT_FROM_EMAIL

# Configuration options that superusers can modify in the Django admin
# interface. Please note that it's not as simple as moving a setting into the
# `CONSTANCE_CONFIG` dictionary: each place where the setting's value is needed
# must use `constance.config.THE_SETTING` instead of
# `django.conf.settings.THE_SETTING`

CONSTANCE_CONFIG = {
    'REGISTRATION_OPEN': (
        True,
        'Allow new users to register accounts for themselves',
    ),
    'REGISTRATION_ALLOWED_EMAIL_DOMAINS': (
        '',
        'Email domains allowed to register new accounts, one per line, '
        'or blank to allow all email domains'
    ),
    'REGISTRATION_DOMAIN_NOT_ALLOWED_ERROR_MESSAGE': (
        'This email domain is not allowed to create an account',
        'Error message for emails not listed in REGISTRATION_ALLOWED_EMAIL_DOMAINS '
        'if field is not blank'
    ),
    'TERMS_OF_SERVICE_URL': ('', 'URL for terms of service document'),
    'PRIVACY_POLICY_URL': ('', 'URL for privacy policy'),
    'SOURCE_CODE_URL': (
        'https://github.com/kobotoolbox/',
        'URL of source code repository. When empty, a link will not be shown '
        'in the user interface',
    ),
    'SUPPORT_EMAIL': (
        env.str('KOBO_SUPPORT_EMAIL', env.str('DEFAULT_FROM_EMAIL', 'help@kobotoolbox.org')),
        'Email address for users to contact, e.g. when they encounter '
        'unhandled errors in the application',
    ),
    'SUPPORT_URL': (
        env.str('KOBO_SUPPORT_URL', 'https://support.kobotoolbox.org/'),
        'URL for "KoboToolbox Help Center"',
    ),
    'COMMUNITY_URL': (
        env.str(
            'KOBO_COMMUNITY_URL', 'https://community.kobotoolbox.org/'
        ),
        'URL for "KoboToolbox Community Forum"',
    ),
    'SYNCHRONOUS_EXPORT_CACHE_MAX_AGE': (
        300,
        'A synchronous export request will return the last export generated '
        'with the same settings unless it is older than this value (seconds)'
    ),
    'ALLOW_UNSECURED_HOOK_ENDPOINTS': (
        True,
        'Allow the use of unsecured endpoints for hooks. '
        '(e.g http://hook.example.com)',
    ),
    'HOOK_MAX_RETRIES': (
        3,
        'Number of times the system will retry to send data to remote server '
        'before giving up',
    ),
    'SSRF_ALLOWED_IP_ADDRESS': (
        '',
        'Whitelisted IP addresses to bypass SSRF protection\nOne per line',
    ),
    'SSRF_DENIED_IP_ADDRESS': (
        '',
        'Blacklisted IP addresses to bypass SSRF protection\nOne per line',
    ),
    'EXPOSE_GIT_REV': (
        False,
        'Display information about the running commit to non-superusers',
    ),
    'FRONTEND_MIN_RETRY_TIME': (
        2,
        'Minimum number of seconds the front end waits before retrying a '
        'failed request to the back end',
        int,
    ),
    'FRONTEND_MAX_RETRY_TIME': (
        120,
        'Maximum number of seconds the front end waits before retrying a '
        'failed request to the back end',
        int,
    ),
    'MFA_ISSUER_NAME': (
        'KoboToolbox',
        'Issuer name displayed in multi-factor applications'
    ),
    'MFA_ENABLED': (
        True,
        'Enable two-factor authentication'
    ),
    'MFA_LOCALIZED_HELP_TEXT': (
        LazyJSONSerializable({
            'default': t(
                'If you cannot access your authenticator app, please enter one '
                'of your backup codes instead. If you cannot access those '
                'either, then you will need to request assistance by '
                'contacting [##support email##](mailto:##support email##).'
            ),
            'some-other-language': (
                'This will never appear because `some-other-language` is not '
                'a valid language code, but this entry is here to show you '
                'an example of adding another message in a different language.'
            )
        }),
        (
            'Guidance message presented when users click the '
            '"Problems with the token" link.\n\n'
            '`##support email##` is a placeholder for the `SUPPORT_EMAIL` '
            'setting.\n'
            'Markdown syntax is supported.\n'
            'The “default” message will be used if no translations are provided.'
            ' The “default” should be in English.\n'
            'To add messages in other languages, follow the example of '
            '“some-other-language“, but replace “some-other-language“ with a '
            'valid language code (e.g. “fr“ for French).'

        ),
        # Use custom field for schema validation
        'i18n_text_jsonfield_schema'
    ),
    'SUPERUSER_AUTH_ENFORCEMENT': (
        False,
        'Require MFA for superusers with a usable password',
    ),
    'ASR_MT_INVITEE_USERNAMES': (
        '',
        'List of invited usernames, one per line, who will have access to NLP '
        'ASR/MT processing via external (costly) APIs.\nEnter * to invite '
        'all users.'
    ),
    'ASR_MT_GOOGLE_REQUEST_TIMEOUT': (
        10,
        (
            'Timeout in seconds for google NLP data processing requests using'
            ' the operations API. '
        )
    ),
    'ASR_MT_GOOGLE_PROJECT_ID': (
        'kobo-asr-mt',
        'ID of the Google Cloud project used to access ASR/MT APIs',
    ),
    'ASR_MT_GOOGLE_STORAGE_BUCKET_PREFIX': (
        'kobo-asr-mt-tmp',
        (
            'Prefix for temporary ASR/MT files stored on Google Cloud. Useful'
            ' for lifecycle rules: files under this prefix can be deleted after'
            ' one day.\nThe bucket name itself is set by the environment'
            ' variable `GS_BUCKET_NAME`.'
        ),
    ),
    'ASR_MT_GOOGLE_TRANSLATION_LOCATION': (
        'us-central1',
        (
            'Google Cloud location to use for large translation tasks. It'
            ' cannot be `global`, and Google only allows certain locations.'
        ),
    ),
    'ASR_MT_GOOGLE_CREDENTIALS': (
        '',
        'The JSON content of a private key file generated by the Google Cloud '
        'IAM & Admin console.\nLeave blank to use a different Google '
        'authentication mechanism.'
    ),
    'USER_METADATA_FIELDS': (
        LazyJSONSerializable([
            {'name': 'name', 'required': True},
            {'name': 'organization', 'required': False},
            {'name': 'organization_type', 'required': False},
            {'name': 'organization_website', 'required': False},
            {'name': 'sector', 'required': False},
            {'name': 'bio', 'required': False},
            {'name': 'city', 'required': False},
            {'name': 'country', 'required': False},
            {'name': 'twitter', 'required': False},
            {'name': 'linkedin', 'required': False},
            {'name': 'instagram', 'required': False},
            {'name': 'newsletter_subscription', 'required': False},
        ]),
        # The available fields are hard-coded in the front end
        'Display (and optionally require) these metadata fields for users.\n'
        "Possible fields are:\n"
        "'organization', 'organization_type', 'organization_website', 'sector', 'gender', 'bio', "
        "'city', 'country', 'twitter', 'linkedin', 'instagram', and 'newsletter_subscription'.\n\n"
        'To add another language, follow the example below.\n\n'
        '{"name": "name", "required": False, "label": '
        '{"default": "Full Name", "fr": "Nom Complet"}}\n'
        "'default' is a required field within the 'label' dict, but 'label' is optional.",
        # Use custom field for schema validation
        'long_metadata_fields_jsonschema'
    ),
    'PROJECT_METADATA_FIELDS': (
        LazyJSONSerializable([
            {'name': 'sector', 'required': False},
            {'name': 'country', 'required': False},
            {'name': 'description', 'required': False},
        ]),
        # The available fields are hard-coded in the front end
        'Display (and optionally require) these metadata fields for projects.\n'
        "Possible fields are:\n"
        "'sector', 'country', 'operational_purpose', 'collects_pii', "
        "and 'description'\n\n"
        'To add another language, follow the example below.\n\n'
        '{"name": "sector", "required": False, "label": '
        '{"default": "Sector", "fr": "Secteur"}}\n'
        "'default' is a required field within the 'label' dict, but 'label' is optional.",
        # Use custom field for schema validation
        'metadata_fields_jsonschema'
    ),
    'SECTOR_CHOICES': (
        '\n'.join(s[0] for s in SECTOR_CHOICE_DEFAULTS),
        "Options available for the 'sector' metadata field, one per line.",
        'long_textfield'
    ),
    'OPERATIONAL_PURPOSE_CHOICES': (
        '',
        "Options available for the 'operational purpose of data' metadata "
        'field, one per line.'
    ),
    'ASSET_SNAPSHOT_DAYS_RETENTION': (
        30,
        'Number of days to keep asset snapshots',
        'positive_int'
    ),
    'IMPORT_TASK_DAYS_RETENTION': (
        90,
        'Number of days to keep import tasks',
        'positive_int',
    ),
    'FREE_TIER_THRESHOLDS': (
        LazyJSONSerializable(FREE_TIER_NO_THRESHOLDS),
        'Free tier thresholds: storage in kilobytes, '
        'data (number of submissions), '
        'minutes of transcription, '
        'number of translation characters',
        # Use custom field for schema validation
        'free_tier_threshold_jsonschema',
    ),
    'FREE_TIER_DISPLAY': (
        LazyJSONSerializable(FREE_TIER_EMPTY_DISPLAY),
        'Free tier frontend settings: name to use for the free tier, '
        'array of text strings to display on the feature list of the Plans page',
        'free_tier_display_jsonschema',
    ),
    'FREE_TIER_CUTOFF_DATE': (
        datetime(2050, 1, 1).date(),
        'Users on the free tier who registered before this date will\n'
        'use the custom plan defined by FREE_TIER_DISPLAY and FREE_TIER_LIMITS.',
    ),
    'PROJECT_TRASH_GRACE_PERIOD': (
        7,
        'Number of days to keep projects in trash after users (soft-)deleted '
        'them and before automatically hard-deleting them by the system',
        'positive_int',
    ),
    'ACCOUNT_TRASH_GRACE_PERIOD': (
        30 * 6,
        'Number of days to keep deactivated accounts in trash before '
        'automatically hard-deleting all their projects and data.\n'
        'Use -1 to require a superuser to empty the trash manually instead of '
        'having the system empty it automatically.',
        'positive_int_minus_one',
    ),
    # Toggle for ZXCVBN
    'ENABLE_PASSWORD_ENTROPY_METER': (
        True,
        'Display an entropy meter and password quality suggestions whenever users change their passwords.',
    ),
    'ENABLE_PASSWORD_MINIMUM_LENGTH_VALIDATION': (
        False,
        'Enable minimum length validation',
    ),
    'MINIMUM_PASSWORD_LENGTH': (
        10,
        'Minimum length for all passwords.',
        int,
    ),
    'ENABLE_PASSWORD_USER_ATTRIBUTE_SIMILARITY_VALIDATION': (
        False,
        'Enable user attribute similarity validation. '
        'See `PASSWORD_USER_ATTRIBUTES` below for customization.',
    ),
    'PASSWORD_USER_ATTRIBUTES': (
        (
            'username\n'
            'full_name\n'
            'email'
        ),
        'List (one per line) all user attributes for similarity validation.\n'
        "Possible attributes are 'username', 'full_name', 'email', 'organization'."
    ),
    'ENABLE_COMMON_PASSWORD_VALIDATION': (
        False,
        'Enable common password validation.\n'
        'To customize the list, go to Configuration file section and add common password file.\n'
        'Django default list is based on https://tinyurl.com/django3-2-common-passwords.',
    ),
    'ENABLE_PASSWORD_CUSTOM_CHARACTER_RULES_VALIDATION': (
        False,
        'Enable custom character rules',
    ),
    'PASSWORD_CUSTOM_CHARACTER_RULES': (
        (
            '[[:lower:]]\n'
            '[[:upper:]]\n'
            '\d\n'
            '[\W_]'
        ),
        'List all custom character rules as regular expressions supported '
        'by `regex` python library.\n'
        'One per line.',
    ),
    'PASSWORD_CUSTOM_CHARACTER_RULES_REQUIRED_TO_PASS': (
        3,
        'The minimum number of character rules to pass.',
        int,
    ),
    'ENABLE_MOST_RECENT_PASSWORD_VALIDATION': (
        False,
        'Enable most recent password validation which will prevent the user from '
        'reusing the most recent password.',
    ),
    'ENABLE_CUSTOM_PASSWORD_GUIDANCE_TEXT': (
        False,
        'Enable custom password guidance text to help users create their passwords.',
    ),
    'CUSTOM_PASSWORD_GUIDANCE_TEXT': (
        LazyJSONSerializable(
            {
                'default': t(
                    'The password must be at least 10 characters long and'
                    ' contain 3 or more of the following: uppercase letters,'
                    ' lowercase letters, numbers, and special characters. It'
                    ' cannot be similar to your name, username, or email'
                    ' address.'
                ),
                'some-other-language': (
                    'This will never appear because `some-other-language` is'
                    ' not a valid language code, but this entry is here to show'
                    ' you an example of adding another message in a different'
                    ' language.'
                ),
            }
        ),
        (
            'Guidance message presented when users create or modify a password. '
            'It should reflect the defined password rules.\n\n'
            'Markdown syntax is supported.\n'
            'The “default” message will be used if no translations are provided.'
            ' The “default” should be in English.\n'
            'To add messages in other languages, follow the example of '
            '“some-other-language“, but replace “some-other-language“ with a '
            'valid language code (e.g. “fr“ for French).'
        ),
        'i18n_text_jsonfield_schema',
    ),
    'PROJECT_OWNERSHIP_RESUME_THRESHOLD': (
        10,
        'Number of minutes asynchronous tasks can be idle before being '
        'restarted.\n'
        'It is recommended to keep greater than 10 minutes.',
        'positive_int',
    ),
    'PROJECT_OWNERSHIP_STUCK_THRESHOLD': (
        12 * 60,
        (
            'Number of minutes asynchronous tasks can run before being '
            'flagged as failed.\n'
            'Should be greater than `PROJECT_OWNERSHIP_RESUME_THRESHOLD`.'
        ),
        'positive_int',
    ),
    'PROJECT_OWNERSHIP_INVITE_EXPIRY': (
        14,
        'Number of days before invites expire.',
        'positive_int',
    ),
    'PROJECT_OWNERSHIP_INVITE_HISTORY_RETENTION': (
        30,
        (
            'Number of days to keep invites history.\n'
            'Failed invites are kept forever.'
        ),
        'positive_int',
    ),
    'PROJECT_OWNERSHIP_IN_APP_MESSAGES_EXPIRY': (
        7,
        'The number of days after which in-app messages expire.',
        'positive_int',
    ),
    'PROJECT_OWNERSHIP_AUTO_ACCEPT_INVITES': (
        False,
        'Auto-accept invites by default and do not sent them by e-mail.'
    ),
    'PROJECT_OWNERSHIP_ADMIN_EMAIL': (
        '',
        (
            'Email addresses to which error reports are sent, one per line.\n'
            'Leave empty to not send emails.'
        ),
    ),
    'PROJECT_OWNERSHIP_ADMIN_EMAIL_SUBJECT': (
        'KoboToolbox Notifications: Project ownership transfer failure',
        'Email subject to sent to admins on failure.',
    ),
    'PROJECT_OWNERSHIP_ADMIN_EMAIL_BODY': (
        (
            'Dear admins,\n\n'
            'A transfer of project ownership has failed:\n'
            '##invite_url##'
        ),
        'Email message to sent to admins on failure.',
    ),
}

CONSTANCE_ADDITIONAL_FIELDS = {
    'free_tier_threshold_jsonschema': [
        'kpi.fields.jsonschema_form_field.FreeTierThresholdField',
        {'widget': 'django.forms.Textarea'},
    ],
    'free_tier_display_jsonschema': [
        'kpi.fields.jsonschema_form_field.FreeTierDisplayField',
        {'widget': 'django.forms.Textarea'},
    ],
    'i18n_text_jsonfield_schema': [
        'kpi.fields.jsonschema_form_field.I18nTextJSONField',
        {'widget': 'django.forms.Textarea'},
    ],
    'long_metadata_fields_jsonschema': [
        'kpi.fields.jsonschema_form_field.UserMetadataFieldsListField',
        {
            'widget': 'django.forms.Textarea',
            'widget_kwargs': {
                'attrs': {'rows': 45}
            }
        },
    ],
    'long_textfield': [
        'django.forms.fields.CharField',
        {
            'widget': 'django.forms.Textarea',
            'widget_kwargs': {
                'attrs': {'rows': 30}
            }
        },
    ],
    'metadata_fields_jsonschema': [
        'kpi.fields.jsonschema_form_field.MetadataFieldsListField',
        {'widget': 'django.forms.Textarea'},
    ],
    'positive_int': ['django.forms.fields.IntegerField', {
        'min_value': 0
    }],
    'positive_int_minus_one': ['django.forms.fields.IntegerField', {
        'min_value': -1
    }],
    'positive_int': ['django.forms.fields.IntegerField', {
        'min_value': 0
    }],
}

CONSTANCE_CONFIG_FIELDSETS = {
    'General Options': (
        'REGISTRATION_OPEN',
        'REGISTRATION_ALLOWED_EMAIL_DOMAINS',
        'REGISTRATION_DOMAIN_NOT_ALLOWED_ERROR_MESSAGE',
        'TERMS_OF_SERVICE_URL',
        'PRIVACY_POLICY_URL',
        'SOURCE_CODE_URL',
        'SUPPORT_EMAIL',
        'SUPPORT_URL',
        'COMMUNITY_URL',
        'SYNCHRONOUS_EXPORT_CACHE_MAX_AGE',
        'EXPOSE_GIT_REV',
        'FRONTEND_MIN_RETRY_TIME',
        'FRONTEND_MAX_RETRY_TIME',
    ),
    'Rest Services': (
        'ALLOW_UNSECURED_HOOK_ENDPOINTS',
        'HOOK_MAX_RETRIES',
    ),
    'Natural language processing': (
        'ASR_MT_INVITEE_USERNAMES',
        'ASR_MT_GOOGLE_PROJECT_ID',
        'ASR_MT_GOOGLE_STORAGE_BUCKET_PREFIX',
        'ASR_MT_GOOGLE_TRANSLATION_LOCATION',
        'ASR_MT_GOOGLE_CREDENTIALS',
        'ASR_MT_GOOGLE_REQUEST_TIMEOUT',
    ),
    'Security': (
        'SSRF_ALLOWED_IP_ADDRESS',
        'SSRF_DENIED_IP_ADDRESS',
        'MFA_ISSUER_NAME',
        'MFA_ENABLED',
        'MFA_LOCALIZED_HELP_TEXT',
        'SUPERUSER_AUTH_ENFORCEMENT',
    ),
    'Metadata options': (
        'USER_METADATA_FIELDS',
        'PROJECT_METADATA_FIELDS',
        'SECTOR_CHOICES',
        'OPERATIONAL_PURPOSE_CHOICES',
    ),
    'Password Validation': (
        'ENABLE_PASSWORD_ENTROPY_METER',
        'ENABLE_PASSWORD_MINIMUM_LENGTH_VALIDATION',
        'ENABLE_PASSWORD_USER_ATTRIBUTE_SIMILARITY_VALIDATION',
        'ENABLE_COMMON_PASSWORD_VALIDATION',
        'ENABLE_PASSWORD_CUSTOM_CHARACTER_RULES_VALIDATION',
        'ENABLE_MOST_RECENT_PASSWORD_VALIDATION',
        'ENABLE_CUSTOM_PASSWORD_GUIDANCE_TEXT',
        'MINIMUM_PASSWORD_LENGTH',
        'PASSWORD_USER_ATTRIBUTES',
        'PASSWORD_CUSTOM_CHARACTER_RULES',
        'PASSWORD_CUSTOM_CHARACTER_RULES_REQUIRED_TO_PASS',
        'CUSTOM_PASSWORD_GUIDANCE_TEXT',
    ),
    'Transfer project ownership': (
        'PROJECT_OWNERSHIP_RESUME_THRESHOLD',
        'PROJECT_OWNERSHIP_STUCK_THRESHOLD',
        'PROJECT_OWNERSHIP_INVITE_HISTORY_RETENTION',
        'PROJECT_OWNERSHIP_INVITE_EXPIRY',
        'PROJECT_OWNERSHIP_IN_APP_MESSAGES_EXPIRY',
        'PROJECT_OWNERSHIP_ADMIN_EMAIL',
        'PROJECT_OWNERSHIP_ADMIN_EMAIL_SUBJECT',
        'PROJECT_OWNERSHIP_ADMIN_EMAIL_BODY',
        'PROJECT_OWNERSHIP_AUTO_ACCEPT_INVITES',
    ),
    'Trash bin': (
        'ACCOUNT_TRASH_GRACE_PERIOD',
        'PROJECT_TRASH_GRACE_PERIOD',
    ),
    'Regular maintenance settings': (
        'ASSET_SNAPSHOT_DAYS_RETENTION',
        'IMPORT_TASK_DAYS_RETENTION',
    ),
    'Tier settings': (
        'FREE_TIER_THRESHOLDS',
        'FREE_TIER_DISPLAY',
        'FREE_TIER_CUTOFF_DATE',
    ),
}

# Tell django-constance to use a database model instead of Redis
CONSTANCE_BACKEND = 'kobo.apps.constance_backends.database.DatabaseBackend'
CONSTANCE_DATABASE_CACHE_BACKEND = 'default'


# Warn developers to use `pytest` instead of `./manage.py test`
class DoNotUseRunner:
    def __init__(self, *args, **kwargs):
        raise NotImplementedError('Please run tests with `pytest` instead')


TEST_RUNNER = __name__ + '.DoNotUseRunner'

# The backend that handles user authentication must match KoBoCAT's when
# sharing sessions. ModelBackend does not interfere with object-level
# permissions: it always denies object-specific requests (see
# https://github.com/django/django/blob/1.7/django/contrib/auth/backends.py#L44).
# KoBoCAT also lists ModelBackend before
# guardian.backends.ObjectPermissionBackend.
AUTHENTICATION_BACKENDS = (
    'kpi.backends.ModelBackend',
    'kpi.backends.ObjectPermissionBackend',
    'allauth.account.auth_backends.AuthenticationBackend',
    'kobo.apps.openrosa.libs.backends.ObjectPermissionBackend',
)

ROOT_URLCONF = 'kobo.urls'

WSGI_APPLICATION = 'kobo.wsgi.application'

# What User object should be mapped to AnonymousUser?
ANONYMOUS_USER_ID = -1
# Permissions assigned to AnonymousUser are restricted to the following
ALLOWED_ANONYMOUS_PERMISSIONS = (
    'kpi.view_asset',
    'kpi.discover_asset',
    'kpi.add_submissions',
    'kpi.view_submissions',
)

# run heavy migration scripts by default
# NOTE: this should be set to False for major deployments. This can take a long time
SKIP_HEAVY_MIGRATIONS = env.bool('SKIP_HEAVY_MIGRATIONS', False)

# Database
# https://docs.djangoproject.com/en/1.7/ref/settings/#databases
DATABASES = {
    'default': env.db_url(
        'KPI_DATABASE_URL' if 'KPI_DATABASE_URL' in os.environ else 'DATABASE_URL',
        default='sqlite:///%s/db.sqlite3' % BASE_DIR
    ),
}

OPENROSA_DB_ALIAS = 'kobocat'

if 'KC_DATABASE_URL' in os.environ:
    DATABASES[OPENROSA_DB_ALIAS] = env.db_url('KC_DATABASE_URL')

DATABASE_ROUTERS = ['kpi.db_routers.DefaultDatabaseRouter']

# Internationalization
# https://docs.djangoproject.com/en/1.8/topics/i18n/

django.conf.locale.LANG_INFO.update(EXTRA_LANG_INFO)

DJANGO_LANGUAGE_CODES = env.str(
    'DJANGO_LANGUAGE_CODES',
    default=(
        'am '  # Amharic
        'ar '  # Arabic
        'bn '  # Bengali
        'cs '  # Czech
        'de '  # German
        'en '  # English
        'es '  # Spanish
        'fa '  # Persian/Farsi
        'fr '  # French
        'hi '  # Hindi
        'hu '  # Hungarian
        'id '  # Indonesian
        'ja '  # Japanese
        'km '  # Khmer
        'ku '  # Kurdish
        'ln '  # Lingala
        'my '  # Burmese/Myanmar
        'ny '  # Chewa/Chichewa/Nyanja
        'ne '  # Nepali
        'pl '  # Polish
        'pt '  # Portuguese
        'ru '  # Russian
        'sw '  # Swahili
        'th '  # Thai
        'tr '  # Turkish
        'uk '  # Ukrainian
        'vi '  # Vietnamese
        'yo '  # Yoruba
        'zh-hans'  # Chinese Simplified
    )
)
LANGUAGES = [
    (lang_code, get_language_info(lang_code)['name_local'])
    for lang_code in DJANGO_LANGUAGE_CODES.split(' ')
]

LANGUAGE_CODE = 'en-us'

TIME_ZONE = 'UTC'

LOCALE_PATHS = (os.path.join(BASE_DIR, 'locale'),)

USE_I18N = True

USE_TZ = True

CAN_LOGIN_AS = lambda request, target_user: request.user.is_superuser

# Impose a limit on the number of records returned by the submission list
# endpoint. This overrides any `?limit=` query parameter sent by a client
SUBMISSION_LIST_LIMIT = 30000

# uWSGI, NGINX, etc. allow only a limited amount of time to process a request.
# Set this value to match their limits
SYNCHRONOUS_REQUEST_TIME_LIMIT = 120  # seconds

# REMOVE the oldest if a user exceeds this many exports for a particular form
MAXIMUM_EXPORTS_PER_USER_PER_FORM = 10

# Private media file configuration
PRIVATE_STORAGE_ROOT = os.path.join(BASE_DIR, 'media')
PRIVATE_STORAGE_AUTH_FUNCTION = \
    'kpi.utils.private_storage.superuser_or_username_matches_prefix'

# django-markdownx, for in-app messages
MARKDOWNX_UPLOAD_URLS_PATH = reverse_lazy('markdownx-uploader-image-upload')
MARKDOWNX_UPLOAD_CONTENT_TYPES = [
    'image/jpeg',
    'image/png',
    'image/svg+xml',
    'image/gif',
    'image/webp',
]
# Github-flavored Markdown from `py-gfm`,
# ToDo Uncomment when it's compatible with Markdown 3.x
# MARKDOWNX_MARKDOWN_EXTENSIONS = ['mdx_gfm']

# Static files (CSS, JavaScript, Images)
# https://docs.djangoproject.com/en/1.7/howto/static-files/

STATIC_ROOT = os.path.join(BASE_DIR, 'staticfiles')
STATIC_URL = '/static/'
MEDIA_ROOT = os.path.join(BASE_DIR, 'media')
MEDIA_URL = '/' + os.environ.get('KPI_MEDIA_URL', 'media').strip('/') + '/'

# `PUBLIC_MEDIA_PATH` sets the `upload_to` attribute of explicitly-public
# `FileField`s, e.g. in `ConfigurationFile`. The corresponding location on the
# file system (usually `MEDIA_ROOT + PUBLIC_MEDIA_PATH`) should be exposed to
# everyone via NGINX. For more information, see
# https://docs.djangoproject.com/en/2.2/ref/models/fields/#django.db.models.FileField.upload_to
PUBLIC_MEDIA_PATH = '__public/'

# Following the uWSGI mountpoint convention, this should have a leading slash
# but no trailing slash
KPI_PREFIX = env.str('KPI_PREFIX', 'False')
if KPI_PREFIX.lower() == 'false':
    KPI_PREFIX = False
else:
    KPI_PREFIX = '/' + KPI_PREFIX.strip('/')

# KPI_PREFIX should be set in the environment when running in a subdirectory
if KPI_PREFIX and KPI_PREFIX != '/':
    STATIC_URL = KPI_PREFIX + '/' + STATIC_URL.lstrip('/')
    MEDIA_URL = KPI_PREFIX + '/' + MEDIA_URL.lstrip('/')
    LOGIN_URL = KPI_PREFIX + '/' + global_settings.LOGIN_URL.lstrip('/')
    LOGIN_REDIRECT_URL = KPI_PREFIX + '/' + LOGIN_REDIRECT_URL.lstrip('/')

STATICFILES_DIRS = (
    os.path.join(BASE_DIR, 'jsapp'),
    os.path.join(BASE_DIR, 'static'),
    ('mocha', os.path.join(BASE_DIR, 'node_modules', 'mocha'),),
    ('chai', os.path.join(BASE_DIR, 'node_modules', 'chai'),),
)

if os.path.exists(os.path.join(BASE_DIR, 'dkobo', 'jsapp')):
    STATICFILES_DIRS = STATICFILES_DIRS + (
        os.path.join(BASE_DIR, 'dkobo', 'jsapp'),
        os.path.join(BASE_DIR, 'dkobo', 'dkobo', 'static'),
    )

REST_FRAMEWORK = {
    'URL_FIELD_NAME': 'url',
    'DEFAULT_PAGINATION_CLASS': 'kpi.paginators.Paginated',
    'PAGE_SIZE': 100,
    'DEFAULT_AUTHENTICATION_CLASSES': [
        # SessionAuthentication and BasicAuthentication would be included by
        # default
        'kpi.authentication.SessionAuthentication',
        'kpi.authentication.BasicAuthentication',
        'kpi.authentication.TokenAuthentication',
        'kpi.authentication.OAuth2Authentication',
    ],
    'DEFAULT_RENDERER_CLASSES': [
       'rest_framework.renderers.JSONRenderer',
       'rest_framework.renderers.BrowsableAPIRenderer',
       'kpi.renderers.XMLRenderer',
    ],
    'DEFAULT_VERSIONING_CLASS': 'kpi.versioning.APIVersioning',
    # Cannot be placed in kpi.exceptions.py because of circular imports
    'EXCEPTION_HANDLER': 'kpi.utils.drf_exceptions.custom_exception_handler',
}

OPENROSA_REST_FRAMEWORK = {

    'DEFAULT_PAGINATION_CLASS': None,
    'DEFAULT_VERSIONING_CLASS': None,

    # deprecated
    # # Use hyperlinked styles by default.
    # # Only used if the `serializer_class` attribute is not set on a view.
    # 'DEFAULT_MODEL_SERIALIZER_CLASS': (
    #     'rest_framework.serializers.HyperlinkedModelSerializer'
    # ),
    # # Use Django's standard `django.contrib.auth` permissions,
    # # or allow read-only access for unauthenticated users.
    # 'DEFAULT_PERMISSION_CLASSES': [
    #     'rest_framework.permissions.AllowAny',
    # ],
    'DEFAULT_AUTHENTICATION_CLASSES': [
        'kpi.authentication.DigestAuthentication',
        'kpi.authentication.OAuth2Authentication',
        'kpi.authentication.TokenAuthentication',
        # HttpsOnlyBasicAuthentication must come before SessionAuthentication because
        # Django authentication is called before DRF authentication and users get authenticated with
        # Session if it comes first (which bypass BasicAuthentication and MFA validation)
        'kobo.apps.openrosa.libs.authentication.HttpsOnlyBasicAuthentication',
        'kpi.authentication.SessionAuthentication',
    ],
    'DEFAULT_RENDERER_CLASSES': [
        # Keep JSONRenderer at the top "in order to send JSON responses to
        # clients that do not specify an Accept header." See
        # http://www.django-rest-framework.org/api-guide/renderers/#ordering-of-renderer-classes
        'rest_framework.renderers.JSONRenderer',
        'rest_framework_jsonp.renderers.JSONPRenderer',
        'rest_framework.renderers.BrowsableAPIRenderer',
        'rest_framework_xml.renderers.XMLRenderer',
        'rest_framework_csv.renderers.CSVRenderer',
    ],
    # FIXME Kobocat migration: Move to main REST_FRAMEWORK and change logic to handle kobocat view properly
    'VIEW_NAME_FUNCTION': 'kobo.apps.openrosa.apps.api.tools.get_view_name',
    'VIEW_DESCRIPTION_FUNCTION': 'kobo.apps.openrosa.apps.api.tools.get_view_description',
}

TEMPLATES = [
    {
        'BACKEND': 'django.template.backends.django.DjangoTemplates',
        'DIRS': [],
        'APP_DIRS': True,
        'OPTIONS': {
            'context_processors': [
                # Default processors per
                # https://docs.djangoproject.com/en/1.8/ref/templates/upgrading/#the-templates-settings
                'django.contrib.auth.context_processors.auth',
                'django.template.context_processors.debug',
                'django.template.context_processors.i18n',
                'django.template.context_processors.media',
                'django.template.context_processors.static',
                'django.template.context_processors.tz',
                'django.template.context_processors.request',
                'django.contrib.messages.context_processors.messages',
                # Additional processors
                'kpi.context_processors.custom_password_guidance_text',
                'kpi.context_processors.external_service_tokens',
                'kpi.context_processors.email',
                'kpi.context_processors.sitewide_messages',
                'kpi.context_processors.config',
                'kpi.context_processors.mfa',
                'kpi.context_processors.django_settings',
                'kpi.context_processors.kobocat',
            ],
            'debug': os.environ.get('TEMPLATE_DEBUG', 'False') == 'True',
        },
    },
]

DEFAULT_SUBMISSIONS_COUNT_NUMBER_OF_DAYS = 31
GOOGLE_ANALYTICS_TOKEN = os.environ.get('GOOGLE_ANALYTICS_TOKEN')
SENTRY_JS_DSN = None
if SENTRY_JS_DSN_URL := env.url('SENTRY_JS_DSN', default=None):
    SENTRY_JS_DSN = SENTRY_JS_DSN_URL.geturl()

# replace this with the pointer to the KoboCAT server, if it exists
KOBOCAT_URL = os.environ.get('KOBOCAT_URL', 'https://change-me.invalid')

# In case server must serve two KoboCAT domain names (e.g. during a
# domain name transfer), `settings.KOBOCAT_OLD_URL` adds support for
# the domain name.
KOBOCAT_OLD_URL = os.environ.get('KOBOCAT_OLD_URL')

# Internal URL does not use HTTPS
KOBOCAT_INTERNAL_URL = os.environ.get(
    'KOBOCAT_INTERNAL_URL', 'http://change-me.invalid'
)

KOBOFORM_URL = os.environ.get('KOBOFORM_URL', 'https://change-me.invalid')

if 'KOBOCAT_URL' in os.environ:
    DEFAULT_DEPLOYMENT_BACKEND = 'openrosa'
else:
    DEFAULT_DEPLOYMENT_BACKEND = 'mock'


"""
Stripe configuration intended for kf.kobotoolbox.org only,
tracks usage limit exceptions
"""
STRIPE_ENABLED = env.bool('STRIPE_ENABLED', False)


def dj_stripe_request_callback_method():
    # This method exists because dj-stripe's documentation doesn't reflect reality.
    # It claims that DJSTRIPE_SUBSCRIBER_MODEL no longer needs a request callback but
    # this error occurs without it: `DJSTRIPE_SUBSCRIBER_MODEL_REQUEST_CALLBACK must
    # be implemented if a DJSTRIPE_SUBSCRIBER_MODEL is defined`
    # It doesn't need to do anything other than exist
    # https://github.com/dj-stripe/dj-stripe/issues/1900
    pass


DJSTRIPE_SUBSCRIBER_MODEL = 'organizations.Organization'
DJSTRIPE_SUBSCRIBER_MODEL_REQUEST_CALLBACK = dj_stripe_request_callback_method
DJSTRIPE_FOREIGN_KEY_TO_FIELD = 'id'
DJSTRIPE_USE_NATIVE_JSONFIELD = True
STRIPE_LIVE_MODE = env.bool('STRIPE_LIVE_MODE', False)
STRIPE_TEST_PUBLIC_KEY = env.str(
    'STRIPE_TEST_PUBLIC_KEY', 'pk_test_qliDXQRyVGPWmsYR69tB1NPx00ndTrJfVM'
)
STRIPE_LIVE_PUBLIC_KEY = 'pk_live_7JRQ5elvhnmz4YuWdlSRNmMj00lhvqZz8P'
if STRIPE_ENABLED:
    INSTALLED_APPS += ('djstripe', 'kobo.apps.stripe')
    STRIPE_LIVE_SECRET_KEY = env.str('STRIPE_LIVE_SECRET_KEY', None)
    STRIPE_TEST_SECRET_KEY = env.str('STRIPE_TEST_SECRET_KEY', None)
    DJSTRIPE_WEBHOOK_SECRET = env.str('DJSTRIPE_WEBHOOK_SECRET', None)
    DJSTRIPE_WEBHOOK_VALIDATION = env.str('DJSTRIPE_WEBHOOK_VALIDATION', 'verify_signature')
STRIPE_PUBLIC_KEY = STRIPE_LIVE_PUBLIC_KEY if STRIPE_LIVE_MODE else STRIPE_TEST_PUBLIC_KEY

"""Organizations settings"""
# necessary to prevent calls to `/organizations/{ORG_ID}/service_usage/` (and any other
# queries that may need to aggregate data for all organization users) from slowing down db
ORGANIZATION_USER_LIMIT = env.str('ORGANIZATION_USER_LIMIT', 400)


""" Enketo configuration """
ENKETO_URL = os.environ.get('ENKETO_URL') or os.environ.get(
    'ENKETO_SERVER', 'https://change-me.invalid'
)
ENKETO_URL = ENKETO_URL.rstrip('/')  # Remove any trailing slashes
ENKETO_VERSION = os.environ.get('ENKETO_VERSION', 'Legacy').lower()
ENKETO_INTERNAL_URL = os.environ.get('ENKETO_INTERNAL_URL', ENKETO_URL)
ENKETO_INTERNAL_URL = ENKETO_INTERNAL_URL.rstrip('/')  # Remove any trailing slashes

ENKETO_API_KEY = os.environ.get('ENKETO_API_KEY', 'enketorules')
# http://apidocs.enketo.org/v2/
ENKETO_SURVEY_ENDPOINT = 'api/v2/survey/all'
ENKETO_PREVIEW_ENDPOINT = 'api/v2/survey/preview/iframe'
ENKETO_EDIT_INSTANCE_ENDPOINT = 'api/v2/instance'
ENKETO_VIEW_INSTANCE_ENDPOINT = 'api/v2/instance/view'
ENKETO_FLUSH_CACHE_ENDPOINT = 'api/v2/survey/cache'
# How long to wait before flushing an individual preview from Enketo's cache
ENKETO_FLUSH_CACHED_PREVIEW_DELAY = 1800  # seconds

# Content Security Policy (CSP)
# CSP should "just work" by allowing any possible configuration
# however CSP_EXTRA_DEFAULT_SRC is provided to allow for custom additions
if env.bool('ENABLE_CSP', False):
    MIDDLEWARE.append('csp.middleware.CSPMiddleware')
local_unsafe_allows = [
    "'unsafe-eval'",
    'http://localhost:3000',
    'http://kf.kobo.local:3000',
    'ws://kf.kobo.local:3000'
]
CSP_DEFAULT_SRC = env.list('CSP_EXTRA_DEFAULT_SRC', str, []) + [
    "'self'",
    KOBOCAT_URL,
    ENKETO_URL,
]
if env.str('FRONTEND_DEV_MODE', None) == 'host':
    CSP_DEFAULT_SRC += local_unsafe_allows
CSP_CONNECT_SRC = CSP_DEFAULT_SRC
CSP_SCRIPT_SRC = CSP_DEFAULT_SRC
CSP_STYLE_SRC = CSP_DEFAULT_SRC + ["'unsafe-inline'"]
CSP_IMG_SRC = CSP_DEFAULT_SRC + [
    'data:',
    'https://*.openstreetmap.org',
    'https://*.openstreetmap.fr',  # Humanitarian OpenStreetMap Team
    'https://*.opentopomap.org',
    'https://*.arcgisonline.com'
]
CSP_FRAME_SRC = CSP_DEFAULT_SRC

if GOOGLE_ANALYTICS_TOKEN:
    # Taken from https://developers.google.com/tag-platform/tag-manager/csp#google_analytics_4_google_analytics
    CSP_SCRIPT_SRC.append('https://*.googletagmanager.com')
    CSP_CONNECT_SRC.extend(
        [
            'https://*.google-analytics.com',
            'https://*.analytics.google.com',
            'https://*.googletagmanager.com',
        ]
    )
    CSP_IMG_SRC.extend(
        ['https://*.google-analytics.com', 'https://*.googletagmanager.com']
    )
if SENTRY_JS_DSN_URL and SENTRY_JS_DSN_URL.scheme:
    sentry_js_url = SENTRY_JS_DSN_URL.scheme + '://' + SENTRY_JS_DSN_URL.hostname
    CSP_SCRIPT_SRC.append(sentry_js_url)
    CSP_CONNECT_SRC.append(sentry_js_url)
if STRIPE_ENABLED:
    stripe_domain = 'https://js.stripe.com'
    CSP_SCRIPT_SRC.append(stripe_domain)
    CSP_FRAME_SRC.append(stripe_domain)

csp_report_uri = env.url('CSP_REPORT_URI', None)
if csp_report_uri:  # Let environ validate uri, but set as string
    CSP_REPORT_URI = csp_report_uri.geturl()
CSP_REPORT_ONLY = env.bool('CSP_REPORT_ONLY', False)

""" Celery configuration """
# Celery 4.0 New lowercase settings.
# Uppercase settings can be used when using a PREFIX
# http://docs.celeryproject.org/en/latest/userguide/configuration.html#new-lowercase-settings
# http://docs.celeryproject.org/en/4.0/whatsnew-4.0.html#step-2-update-your-configuration-with-the-new-setting-names

CELERY_TIMEZONE = 'UTC'

# helpful for certain debugging
CELERY_TASK_ALWAYS_EAGER = env.bool('SKIP_CELERY', False)

# Replace a worker after it completes 7 tasks by default. This allows the OS to
# reclaim memory allocated during large tasks
CELERY_WORKER_MAX_TASKS_PER_CHILD = int(os.environ.get(
    'CELERYD_MAX_TASKS_PER_CHILD', 7))

# Default to a 30-minute soft time limit and a 35-minute hard time limit
CELERY_TASK_TIME_LIMIT = int(
    os.environ.get('CELERYD_TASK_TIME_LIMIT', 2100)  # seconds
)

CELERY_TASK_SOFT_TIME_LIMIT = int(
    os.environ.get('CELERYD_TASK_SOFT_TIME_LIMIT', 1800)  # seconds
)

CELERY_BEAT_SCHEDULE = {
    # Schedule every day at midnight UTC. Can be customized in admin section
    'send-hooks-failures-reports': {
        'task': 'kobo.apps.hook.tasks.failures_reports',
        'schedule': crontab(hour=0, minute=0),
        'options': {'queue': 'kpi_low_priority_queue'},
    },
    # Schedule every 30 minutes
    'trash-bin-garbage-collector': {
        'task': 'kobo.apps.trash_bin.tasks.garbage_collector',
        'schedule': crontab(minute=30),
        'options': {'queue': 'kpi_low_priority_queue'},
    },
    'perform-maintenance': {
        'task': 'kobo.tasks.perform_maintenance',
        'schedule': crontab(hour=20, minute=0),
        'options': {'queue': 'kpi_low_priority_queue'},
    },
    'log-stuck-exports-and-mark-failed': {
        'task': 'kobo.apps.openrosa.apps.viewer.tasks.log_stuck_exports_and_mark_failed',
        'schedule': timedelta(hours=6),
        'options': {'queue': 'kobocat_queue'}
    },
    'delete-daily-xform-submissions-counter': {
        'task': 'kobo.apps.openrosa.apps.logger.tasks.delete_daily_counters',
        'schedule': crontab(hour=0, minute=0),
        'options': {'queue': 'kobocat_queue'}
    },
    # Schedule every 10 minutes
    'project-ownership-task-scheduler': {
        'task': 'kobo.apps.project_ownership.tasks.task_rescheduler',
        'schedule': crontab(minute=10),
        'options': {'queue': 'kpi_low_priority_queue'}
    },
    # Schedule every 30 minutes
    'project-ownership-mark-stuck-tasks-as-failed': {
        'task': 'kobo.apps.project_ownership.tasks.mark_stuck_tasks_as_failed',
        'schedule': crontab(minute=30),
        'options': {'queue': 'kpi_low_priority_queue'}
    },
    # Schedule every 30 minutes
    'project-ownership-mark-as-expired': {
        'task': 'kobo.apps.project_ownership.tasks.mark_as_expired',
        'schedule': crontab(minute=30),
        'options': {'queue': 'kpi_low_priority_queue'}
    },
    # Schedule every day at midnight UTC
    'project-ownership-garbage-collector': {
        'task': 'kobo.apps.project_ownership.tasks.garbage_collector',
        'schedule': crontab(minute=0, hour=0),
        'options': {'queue': 'kpi_low_priority_queue'}
    },
}


CELERY_BROKER_TRANSPORT_OPTIONS = {
    'fanout_patterns': True,
    'fanout_prefix': True,
    # http://docs.celeryproject.org/en/latest/getting-started/brokers/redis.html#redis-visibility-timeout
    # TODO figure out how to pass `Constance.HOOK_MAX_RETRIES` or `HookLog.get_remaining_seconds()
    # Otherwise hardcode `HOOK_MAX_RETRIES` in Settings
    'visibility_timeout': 60 * (10**2),  # Longest ETA for RestService (seconds)
}

CELERY_TASK_DEFAULT_QUEUE = 'kpi_queue'

if 'KOBOCAT_URL' in os.environ:
    SYNC_KOBOCAT_PERMISSIONS = (
        os.environ.get('SYNC_KOBOCAT_PERMISSIONS', 'True') == 'True')

CELERY_BROKER_URL = os.environ.get(
    'CELERY_BROKER_URL',
    os.environ.get('KPI_BROKER_URL', 'redis://change-me.invalid:6379/1'),
)
if 'KPI_BROKER_URL' in os.environ:
    warnings.warn(
        'KPI_BROKER_URL is renamed CELERY_BROKER_URL, update the environment variable.',
        DeprecationWarning,
    )

CELERY_RESULT_BACKEND = CELERY_BROKER_URL

# Increase limits for long-running tasks
# Notes: They are custom name, not part of `CELERY_*` namespace.
CELERY_LONG_RUNNING_TASK_TIME_LIMIT = int(
    os.environ.get('CELERY_LONG_RUNNING_TASK_TIME_LIMIT', 4260)  # seconds
)

CELERY_LONG_RUNNING_TASK_SOFT_TIME_LIMIT = int(
    os.environ.get('CELERY_LONG_RUNNING_TASK_SOFT_TIME_LIMIT', 4200)  # seconds
)

""" Django allauth configuration """
# User.email should continue to be used instead of the EmailAddress model
ACCOUNT_ADAPTER = 'kobo.apps.accounts.adapter.AccountAdapter'
ACCOUNT_USERNAME_VALIDATORS = 'kobo.apps.accounts.validators.username_validators'
ACCOUNT_EMAIL_REQUIRED = True
ACCOUNT_EMAIL_VERIFICATION = env.str('ACCOUNT_EMAIL_VERIFICATION', 'mandatory')
ACCOUNT_FORMS = {
    'login': 'kobo.apps.accounts.mfa.forms.MfaLoginForm',
    'signup': 'kobo.apps.accounts.forms.SignupForm',
}
ACCOUNT_LOGIN_ON_EMAIL_CONFIRMATION = True
ACCOUNT_AUTHENTICATED_LOGIN_REDIRECTS = False
ACCOUNT_UNIQUE_EMAIL = False
ACCOUNT_SESSION_REMEMBER = True
SOCIALACCOUNT_EMAIL_VERIFICATION = env.str('SOCIALACCOUNT_EMAIL_VERIFICATION', 'none')
SOCIALACCOUNT_AUTO_SIGNUP = False
SOCIALACCOUNT_FORMS = {
    'signup': 'kobo.apps.accounts.forms.SocialSignupForm',
}
# For SSO, the signup form is prepopulated with the account email
# If set True, the email field in the SSO signup form will be readonly
UNSAFE_SSO_REGISTRATION_EMAIL_DISABLE = env.bool(
    'UNSAFE_SSO_REGISTRATION_EMAIL_DISABLE', False
)

WEBPACK_LOADER = {
    'DEFAULT': {
        'BUNDLE_DIR_NAME': 'jsapp/compiled/',
        'POLL_INTERVAL': 0.5,  # seconds
        'TIMEOUT': 5,  # seconds
    }
}


""" Email configuration """
# This setting sets the prefix in the subject line of the account activation email
# The default is the URL of the server. Set to blank to fit the email requirements
ACCOUNT_EMAIL_SUBJECT_PREFIX = ''

EMAIL_BACKEND = os.environ.get(
    'EMAIL_BACKEND', 'django.core.mail.backends.filebased.EmailBackend'
)

if EMAIL_BACKEND == 'django.core.mail.backends.filebased.EmailBackend':
    EMAIL_FILE_PATH = os.environ.get(
        'EMAIL_FILE_PATH', os.path.join(BASE_DIR, 'emails'))
    if not os.path.isdir(EMAIL_FILE_PATH):
        os.mkdir(EMAIL_FILE_PATH)

if os.environ.get('EMAIL_HOST'):
    EMAIL_HOST = os.environ.get('EMAIL_HOST')

if os.environ.get('EMAIL_HOST_USER'):
    EMAIL_HOST_USER = os.environ.get('EMAIL_HOST_USER')
    EMAIL_HOST_PASSWORD = os.environ.get('EMAIL_HOST_PASSWORD')

if os.environ.get('EMAIL_PORT'):
    EMAIL_PORT = os.environ.get('EMAIL_PORT')

if os.environ.get('EMAIL_USE_TLS'):
    EMAIL_USE_TLS = os.environ.get('EMAIL_USE_TLS')


""" AWS configuration (email and storage) """
if env.str('AWS_ACCESS_KEY_ID', False):
    AWS_ACCESS_KEY_ID = env.str('AWS_ACCESS_KEY_ID')
    AWS_SECRET_ACCESS_KEY = env.str('AWS_SECRET_ACCESS_KEY')
    AWS_SES_REGION_NAME = env.str('AWS_SES_REGION_NAME', None)
    AWS_SES_REGION_ENDPOINT = env.str('AWS_SES_REGION_ENDPOINT', None)

    AWS_S3_SIGNATURE_VERSION = env.str('AWS_S3_SIGNATURE_VERSION', 's3v4')
    # Only set the region if it is present in environment.
    if region := env.str('AWS_S3_REGION_NAME', False):
        AWS_S3_REGION_NAME = region

# Storage configuration
STORAGES = global_settings.STORAGES

default_file_storage = env.str(
    'DEFAULT_FILE_STORAGE', env.str('KPI_DEFAULT_FILE_STORAGE', None)
)
if 'KPI_DEFAULT_FILE_STORAGE' in os.environ:
    warnings.warn(
        'KPI_DEFAULT_FILE_STORAGE is renamed DEFAULT_FILE_STORAGE, update the environment variable.',
        DeprecationWarning,
    )

if default_file_storage:

    global_default_file_storage = STORAGES['default']['BACKEND']
    default_file_storage = STORAGES['default']['BACKEND'] = default_file_storage
    if default_file_storage != global_default_file_storage:
        if default_file_storage.endswith('S3Boto3Storage'):
            # To use S3 storage, set this to `kobo.apps.storage_backends.s3boto3.S3Boto3Storage`
            # Force usage of custom S3 tellable Storage
            STORAGES['default']['BACKEND'] = (
                'kobo.apps.storage_backends.s3boto3.S3Boto3Storage'
            )
            AWS_S3_FILE_OVERWRITE = False
        elif default_file_storage.endswith('AzureStorage'):
            PRIVATE_STORAGE_CLASS = (
                'kobo.apps.storage_backends.private_azure_storage.PrivateAzureStorage'
            )
            PRIVATE_STORAGE_S3_REVERSE_PROXY = True  # Yes S3
            AZURE_ACCOUNT_NAME = env.str('AZURE_ACCOUNT_NAME')
            AZURE_ACCOUNT_KEY = env.str('AZURE_ACCOUNT_KEY')
            AZURE_CONTAINER = env.str('AZURE_CONTAINER')
            AZURE_URL_EXPIRATION_SECS = env.int(
                'AZURE_URL_EXPIRATION_SECS', None
            )

    aws_storage_bucket_name = env.str('AWS_STORAGE_BUCKET_NAME', env.str('KPI_AWS_STORAGE_BUCKET_NAME', None))
    if aws_storage_bucket_name:
        AWS_STORAGE_BUCKET_NAME = aws_storage_bucket_name
        AWS_DEFAULT_ACL = 'private'
        # django-private-storage needs its own S3 configuration
        PRIVATE_STORAGE_CLASS = \
            'private_storage.storage.s3boto3.PrivateS3BotoStorage'
            # NB.........There's intentionally no 3 here! ^
        AWS_PRIVATE_STORAGE_BUCKET_NAME = AWS_STORAGE_BUCKET_NAME
        # Proxy S3 through our application instead of redirecting to bucket
        # URLs with query parameter authentication
        PRIVATE_STORAGE_S3_REVERSE_PROXY = True


if 'KOBOCAT_DEFAULT_FILE_STORAGE' in os.environ:
    KOBOCAT_DEFAULT_FILE_STORAGE = os.environ.get('KOBOCAT_DEFAULT_FILE_STORAGE')
    if 'KOBOCAT_AWS_STORAGE_BUCKET_NAME' in os.environ:
        KOBOCAT_AWS_STORAGE_BUCKET_NAME = os.environ.get('KOBOCAT_AWS_STORAGE_BUCKET_NAME')
        STORAGES['local'] = {
            'BACKEND': 'django.core.files.storage.FileSystemStorage',
        }
else:
    KOBOCAT_DEFAULT_FILE_STORAGE = global_settings.STORAGES['default']['BACKEND']
    KOBOCAT_MEDIA_ROOT = os.environ.get(
        'KOBOCAT_MEDIA_ROOT', MEDIA_ROOT.replace('kpi', 'kobocat')
    )

# Google Cloud Storage
# Not fully supported as a generic storage backend
GS_BUCKET_NAME = env.str('GS_BUCKET_NAME', None)


""" Django error logging configuration """
LOGGING = {
    'version': 1,
    'disable_existing_loggers': False,
    'formatters': {
        'verbose': {
            'format': '%(levelname)s %(asctime)s %(module)s' +
                      ' %(process)d %(thread)d %(message)s'
        },
        'simple': {
            'format': '%(levelname)s %(message)s'
        },
    },
    'handlers': {
        'console': {
            'level': 'DEBUG',
            'class': 'logging.StreamHandler',
            'formatter': 'verbose'
        }
    },
    'loggers': {
        'console_logger': {
            'handlers': ['console'],
            'level': 'DEBUG',
            'propagate': True
        },
        'django.db.backends': {
            'level': 'ERROR',
            'handlers': ['console'],
            'propagate': True
        },
    }
}


################################
# Sentry settings              #
################################
sentry_dsn = env.str('SENTRY_DSN', None)
if sentry_dsn:
    import sentry_sdk
    from sentry_sdk.integrations.celery import CeleryIntegration
    from sentry_sdk.integrations.django import DjangoIntegration
    from sentry_sdk.integrations.logging import LoggingIntegration

    # All of this is already happening by default!
    sentry_logging = LoggingIntegration(
        level=logging.INFO,  # Capture info and above as breadcrumbs
        event_level=logging.WARNING  # Send warnings as events
    )
    sentry_sdk.init(
        dsn=sentry_dsn,
        integrations=[
            DjangoIntegration(),
            CeleryIntegration(),
            sentry_logging
        ],
        traces_sample_rate=env.float('SENTRY_TRACES_SAMPLE_RATE', 0.01),
        send_default_pii=True
    )


if ENABLE_METRICS := env.bool('ENABLE_METRICS', False):
    MIDDLEWARE.insert(0, 'django_prometheus.middleware.PrometheusBeforeMiddleware')
    MIDDLEWARE.append('django_prometheus.middleware.PrometheusAfterMiddleware')
# Workaround https://github.com/korfuri/django-prometheus/issues/34
PROMETHEUS_EXPORT_MIGRATIONS = False
# https://github.com/korfuri/django-prometheus/blob/master/documentation/exports.md#exporting-metrics-in-a-wsgi-application-with-multiple-processes-per-process
if start_port := env.int('METRICS_START_PORT', None):
    PROMETHEUS_METRICS_EXPORT_PORT_RANGE = range(
        start_port, env.int('METRICS_END_PORT', start_port + 10)
    )


""" Try to identify the running codebase for informational purposes """
# Based upon https://github.com/tblobaum/git-rev/blob/master/index.js
GIT_REV = {}
for git_rev_key, git_command in (
        ('short', ('git', 'rev-parse', '--short', 'HEAD')),
        ('long', ('git', 'rev-parse', 'HEAD')),
        ('branch', ('git', 'rev-parse', '--abbrev-ref', 'HEAD')),
        ('tag', ('git', 'describe', '--exact-match', '--tags')),
):
    try:
        GIT_REV[git_rev_key] = subprocess.check_output(
            git_command, stderr=subprocess.STDOUT).strip()
    except (OSError, subprocess.CalledProcessError) as e:
        GIT_REV[git_rev_key] = False
if GIT_REV['branch'] == 'HEAD':
    GIT_REV['branch'] = False


"""
Since this project handles user creation, we must handle the model-level
permission assignment that would've been done by KoBoCAT's user post_save
signal handler. Here we record the content types of the models listed in KC's
set_api_permissions_for_user(). Verify that this list still matches that
function if you experience permission-related problems. See
<<<<<<< HEAD
https://github.com/kobotoolbox/kobocat/blob/master/onadata/libs/utils/user_auth.py.
=======
https://github.com/kobotoolbox/kobocat/blob/main/onadata/libs/utils/user_auth.py.
>>>>>>> 6e4e3c22
"""
KOBOCAT_DEFAULT_PERMISSION_CONTENT_TYPES = [
    # Each tuple must be (app_label, model_name)
    ('main', 'userprofile'),
    ('logger', 'xform'),
    ('logger', 'note'),
]

# A flag set by unit tests to bypass KoBoCAT user syncing
TESTING = False


""" Auxiliary database configuration """
if not (MONGO_DB_URL := env.str('MONGO_DB_URL', False)):
    # ToDo Remove all this block by the end of 2022.
    #   Update kobo-install accordingly
    logging.warning(
        '`MONGO_DB_URL` is not found. '
        '`KPI_MONGO_HOST`, `KPI_MONGO_PORT`, `KPI_MONGO_NAME`, '
        '`KPI_MONGO_USER`, `KPI_MONGO_PASS` '
        'are deprecated and will not be supported anymore soon.'
    )

    MONGO_DATABASE = {
        'HOST': os.environ.get('KPI_MONGO_HOST', 'mongo'),
        'PORT': int(os.environ.get('KPI_MONGO_PORT', 27017)),
        'NAME': os.environ.get('KPI_MONGO_NAME', 'formhub'),
        'USER': os.environ.get('KPI_MONGO_USER', ''),
        'PASSWORD': os.environ.get('KPI_MONGO_PASS', '')
    }

    if MONGO_DATABASE.get('USER') and MONGO_DATABASE.get('PASSWORD'):
        MONGO_DB_URL = 'mongodb://{user}:{password}@{host}:{port}/{db_name}'.format(
            user=MONGO_DATABASE['USER'],
            password=quote_plus(MONGO_DATABASE['PASSWORD']),
            host=MONGO_DATABASE['HOST'],
            port=MONGO_DATABASE['PORT'],
            db_name=MONGO_DATABASE['NAME'],
        )
    else:
        MONGO_DB_URL = 'mongodb://%(HOST)s:%(PORT)s/%(NAME)s' % MONGO_DATABASE
    mongo_db_name = MONGO_DATABASE['NAME']
else:
    # Attempt to get collection name from the connection string
    # fallback on MONGO_DB_NAME or 'formhub' if it is empty or None or unable to parse
    try:
        mongo_db_name = env.db_url('MONGO_DB_URL').get('NAME') or env.str('MONGO_DB_NAME', 'formhub')
    except ValueError:  # db_url is unable to parse replica set strings
        mongo_db_name = env.str('MONGO_DB_NAME', 'formhub')

mongo_client = MongoClient(
    MONGO_DB_URL, connect=False, journal=True, tz_aware=True
)
MONGO_DB = mongo_client[mongo_db_name]

# If a request or task makes a database query and then times out, the database
# server should not spin forever attempting to fulfill that query.
MONGO_QUERY_TIMEOUT = SYNCHRONOUS_REQUEST_TIME_LIMIT + 5  # seconds
MONGO_CELERY_QUERY_TIMEOUT = CELERY_TASK_TIME_LIMIT + 10  # seconds

SESSION_ENGINE = 'redis_sessions.session'
# django-redis-session expects a dictionary with `url`
redis_session_url = env.cache_url(
    'REDIS_SESSION_URL', default='redis://change-me.invalid:6380/2'
)
SESSION_REDIS = {
    'url': redis_session_url['LOCATION'],
    'prefix': env.str('REDIS_SESSION_PREFIX', 'session'),
    'socket_timeout': env.int('REDIS_SESSION_SOCKET_TIMEOUT', 1),
}

CACHES = {
    # Set CACHE_URL to override
    'default': env.cache_url(default='redis://change-me.invalid:6380/3'),
    'enketo_redis_main': env.cache_url(
        'ENKETO_REDIS_MAIN_URL', default='redis://change-me.invalid/0'
    ),
}

# How long to retain cached responses for kpi endpoints
ENDPOINT_CACHE_DURATION = env.int('ENDPOINT_CACHE_DURATION', 60 * 15)  # 15 minutes

ENV = None

# The maximum size in bytes that a request body may be before a
# SuspiciousOperation (RequestDataTooBig) is raised
DATA_UPLOAD_MAX_MEMORY_SIZE = 10485760

# The maximum size (in bytes) that an upload will be before it gets streamed
# to the file system
FILE_UPLOAD_MAX_MEMORY_SIZE = 10485760

# OpenRosa setting in bytes
OPENROSA_DEFAULT_CONTENT_LENGTH = 10000000

# Expiration time in sec. after which paired data xml file must be regenerated
PAIRED_DATA_EXPIRATION = 300  # seconds

CALCULATED_HASH_CACHE_EXPIRATION = 300  # seconds

# add some mimetype
add_type('application/wkt', '.wkt')
add_type('application/geo+json', '.geojson')

KOBOCAT_MEDIA_URL = f'{KOBOCAT_URL}/media/'

TRENCH_AUTH = {
    'USER_MFA_MODEL': 'mfa.MfaMethod',
    'USER_ACTIVE_FIELD': 'is_active',
    'BACKUP_CODES_QUANTITY': 5,
    'BACKUP_CODES_LENGTH': 12,  # keep (quantity * length) under 200
    'BACKUP_CODES_CHARACTERS': (string.ascii_letters + string.digits),
    'DEFAULT_VALIDITY_PERIOD': 30,
    'ENCRYPT_BACKUP_CODES': True,
    'SECRET_KEY_LENGTH': 32,
    'CONFIRM_DISABLE_WITH_CODE': True,
    'CONFIRM_BACKUP_CODES_REGENERATION_WITH_CODE': True,
    'ALLOW_BACKUP_CODES_REGENERATION': True,
    'MFA_METHODS': {
        'app': {
            'VERBOSE_NAME': 'app',
            'VALIDITY_PERIOD': env.int(
                'MFA_CODE_VALIDITY_PERIOD', 30  # seconds
            ),
            'USES_THIRD_PARTY_CLIENT': True,
            'HANDLER': 'kobo.apps.accounts.mfa.backends.application.ApplicationBackend',
        },
    },
    'CODE_LENGTH': env.int('MFA_CODE_LENGTH', 6),
}

# Session Authentication is supported by default.
MFA_SUPPORTED_AUTH_CLASSES = [
    'kpi.authentication.TokenAuthentication',
    'kobo.apps.openrosa.libs.authentication.TokenAuthentication',
]

MINIMUM_DEFAULT_SEARCH_CHARACTERS = 3

# Django 3.2 required settings
DEFAULT_AUTO_FIELD = 'django.db.models.AutoField'

AUTH_PASSWORD_VALIDATORS = [
    {
        'NAME': 'kpi.password_validation.UserAttributeSimilarityValidator',
    },
    {
        'NAME': 'kpi.password_validation.MinimumLengthValidator',
    },
    {
        'NAME': 'kpi.password_validation.CommonPasswordValidator',
    },
    {
        'NAME': 'kpi.password_validation.CustomRulesValidator',
    },
    {
        'NAME': 'kpi.password_validation.MostRecentPasswordValidator',
    },
]

# Needed to avoid Constance to create permissions on KoboCAT database
CONSTANCE_DBS = [
    'default'
]

AUTH_USER_MODEL = 'kobo_auth.User'

####################################
#         KoboCAT settings         #
####################################
KOBOCAT_PUBLIC_HOSTNAME = (
    f"{env.str('KOBOCAT_PUBLIC_SUBDOMAIN', 'kc')}"
    f".{env.str('PUBLIC_DOMAIN_NAME', 'domain.tld')}"
)

KOBOFORM_INTERNAL_URL = env.url('KOBOFORM_INTERNAL_URL', KOBOFORM_URL).geturl()

ENKETO_OFFLINE_SURVEYS = env.bool('ENKETO_OFFLINE_SURVEYS', True)
ENKETO_ONLINE_SURVEY_ENDPOINT = 'api/v2/survey'
ENKETO_OFFLINE_SURVEY_ENDPOINT = 'api/v2/survey/offline'
OPENROSA_ENKETO_SURVEY_ENDPOINT = (
    ENKETO_OFFLINE_SURVEY_ENDPOINT
    if ENKETO_OFFLINE_SURVEYS
    else ENKETO_ONLINE_SURVEY_ENDPOINT
)
OPENROSA_APP_DIR = os.path.join(BASE_DIR, 'kobo', 'apps', 'openrosa')
DEFAULT_SESSION_EXPIRY_TIME = 21600  # 6 hours

CELERY_TASK_ROUTES = {
    'kobo.apps.openrosa.*': 'kobocat_queue',
}
USE_THOUSAND_SEPARATOR = True

DIGEST_NONCE_BACKEND = 'kobo.apps.openrosa.apps.django_digest_backends.cache.RedisCacheNonceStorage'  # noqa

# Needed to get ANONYMOUS_USER = -1
GUARDIAN_GET_INIT_ANONYMOUS_USER = 'kobo.apps.openrosa.apps.main.models.user_profile.get_anonymous_user_instance'  # noqa

KPI_HOOK_ENDPOINT_PATTERN = '/api/v2/assets/{asset_uid}/hook-signal/'

# TODO Validate if `'PKCE_REQUIRED': False` is required in KPI
OAUTH2_PROVIDER = {
    # this is the list of available scopes
    'SCOPES': {
        'read': 'Read scope',
        'write': 'Write scope',
        'groups': 'Access to your groups'
    },
    'PKCE_REQUIRED': False,
}

REVERSION_MIDDLEWARE_SKIPPED_URL_PATTERNS = {
    r'/api/v1/users/(.*)': ['DELETE']
}
DAILY_COUNTERS_MAX_DAYS = env.int('DAILY_COUNTERS_MAX_DAYS', 366)

USE_POSTGRESQL = True

# Added this because of https://github.com/onaio/kobo.apps.open_rosa_server/pull/2139
# Should bring support to ODK v1.17+
SUPPORT_BRIEFCASE_SUBMISSION_DATE = (
    os.environ.get('SUPPORT_BRIEFCASE_SUBMISSION_DATE') != 'True'
)

DEFAULT_VALIDATION_STATUSES = {
    'validation_status_not_approved': 'Not Approved',
    'validation_status_approved': 'Approved',
    'validation_status_on_hold': 'On Hold',
}

THUMB_CONF = {
    'large': 1280,
    'medium': 640,
    'small': 240,
}

SUPPORTED_MEDIA_UPLOAD_TYPES = [
    'image/jpeg',
    'image/png',
    'image/svg+xml',
    'image/webp',
    'video/3gpp',
    'video/mp4',
    'video/quicktime',
    'video/ogg',
    'video/webm',
    'audio/aac',
    'audio/aacp',
    'audio/3gpp',
    'audio/flac',
    'audio/mp3',
    'audio/mp4',
    'audio/mpeg',
    'audio/ogg',
    'audio/wav',
    'audio/x-wav',
    'audio/webm',
    'audio/x-m4a',
    'text/csv',
    'application/xml',
    'application/zip',
    'application/x-zip-compressed'
]

# Silence Django Guardian warning. Authentication backend is hooked, but
# Django Guardian does not recognize it because it is extended
SILENCED_SYSTEM_CHECKS = ['guardian.W001']

DIGEST_LOGIN_FACTORY = 'django_digest.NoEmailLoginFactory'<|MERGE_RESOLUTION|>--- conflicted
+++ resolved
@@ -16,14 +16,7 @@
 from django.utils.translation import gettext_lazy as t
 from pymongo import MongoClient
 
-<<<<<<< HEAD
-from kobo.apps.stripe.constants import (
-    FREE_TIER_EMPTY_DISPLAY,
-    FREE_TIER_NO_THRESHOLDS,
-)
-=======
 from kobo.apps.stripe.constants import FREE_TIER_EMPTY_DISPLAY, FREE_TIER_NO_THRESHOLDS
->>>>>>> 6e4e3c22
 from kpi.utils.json import LazyJSONSerializable
 from ..static_lists import EXTRA_LANG_INFO, SECTOR_CHOICE_DEFAULTS
 
@@ -1507,11 +1500,7 @@
 signal handler. Here we record the content types of the models listed in KC's
 set_api_permissions_for_user(). Verify that this list still matches that
 function if you experience permission-related problems. See
-<<<<<<< HEAD
-https://github.com/kobotoolbox/kobocat/blob/master/onadata/libs/utils/user_auth.py.
-=======
 https://github.com/kobotoolbox/kobocat/blob/main/onadata/libs/utils/user_auth.py.
->>>>>>> 6e4e3c22
 """
 KOBOCAT_DEFAULT_PERMISSION_CONTENT_TYPES = [
     # Each tuple must be (app_label, model_name)
