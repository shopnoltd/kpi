# coding: utf-8
import logging
import os
import re
import string
import subprocess
from datetime import datetime
from mimetypes import add_type
from urllib.parse import quote_plus

import django.conf.locale
import environ
from celery.schedules import crontab
from django.conf.global_settings import LOGIN_URL
from django.urls import reverse_lazy
from django.utils.translation import get_language_info, gettext_lazy as t
from pymongo import MongoClient

from kpi.utils.json import LazyJSONSerializable
from kobo.apps.stripe.constants import FREE_TIER_NO_THRESHOLDS, FREE_TIER_EMPTY_DISPLAY
from ..static_lists import EXTRA_LANG_INFO, SECTOR_CHOICE_DEFAULTS

env = environ.Env()

# Build paths inside the project like this: os.path.join(BASE_DIR, ...)
settings_dirname = os.path.dirname(os.path.abspath(__file__))
parent_dirname = os.path.dirname(settings_dirname)
BASE_DIR = os.path.abspath(os.path.dirname(parent_dirname))


# SECURITY WARNING: keep the secret key used in production secret!
SECRET_KEY = env.str('DJANGO_SECRET_KEY', '@25)**hc^rjaiagb4#&q*84hr*uscsxwr-cv#0joiwj$))obyk')

# Optionally treat proxied connections as secure.
# See: https://docs.djangoproject.com/en/1.8/ref/settings/#secure-proxy-ssl-header.
# Example environment: `export SECURE_PROXY_SSL_HEADER='HTTP_X_FORWARDED_PROTO, https'`.
# SECURITY WARNING: If enabled, outer web server must filter out the `X-Forwarded-Proto` header.
SECURE_PROXY_SSL_HEADER = env.tuple("SECURE_PROXY_SSL_HEADER", str, None)

if env.str('PUBLIC_REQUEST_SCHEME', '').lower() == 'https' or SECURE_PROXY_SSL_HEADER:
    SESSION_COOKIE_SECURE = True
    CSRF_COOKIE_SECURE = True

SECURE_HSTS_INCLUDE_SUBDOMAINS = env.bool('SECURE_HSTS_INCLUDE_SUBDOMAINS', False)
SECURE_HSTS_PRELOAD = env.bool('SECURE_HSTS_PRELOAD', False)
SECURE_HSTS_SECONDS = env.int('SECURE_HSTS_SECONDS', 0)

# Make Django use NginX $host. Useful when running with ./manage.py runserver_plus
# It avoids adding the debugger webserver port (i.e. `:8000`) at the end of urls.
USE_X_FORWARDED_HOST = env.bool("USE_X_FORWARDED_HOST", False)

# Domain must not exclude KoBoCAT when sharing sessions
SESSION_COOKIE_DOMAIN = env.str('SESSION_COOKIE_DOMAIN', None)
if SESSION_COOKIE_DOMAIN:
    SESSION_COOKIE_NAME = env.str('SESSION_COOKIE_NAME', 'kobonaut')
    # The trusted CSRF origins must encompass Enketo's subdomain. See
    # https://docs.djangoproject.com/en/2.2/ref/settings/#std:setting-CSRF_TRUSTED_ORIGINS
    CSRF_TRUSTED_ORIGINS = [SESSION_COOKIE_DOMAIN]
ENKETO_CSRF_COOKIE_NAME = env.str('ENKETO_CSRF_COOKIE_NAME', '__csrf')

# Limit sessions to 1 week (the default is 2 weeks)
SESSION_COOKIE_AGE = env.int('DJANGO_SESSION_COOKIE_AGE', 604800)

# Set language cookie age to same value as session cookie
LANGUAGE_COOKIE_AGE = SESSION_COOKIE_AGE

# SECURITY WARNING: don't run with debug turned on in production!
DEBUG = env.bool("DJANGO_DEBUG", False)

ALLOWED_HOSTS = env.str('DJANGO_ALLOWED_HOSTS', '*').split(' ')

LOGIN_REDIRECT_URL = 'kpi-root'
LOGOUT_REDIRECT_URL = 'kobo_login'  # Use URL pattern instead of hard-coded value

# Application definition

# The order of INSTALLED_APPS is important for template resolution. When two
# apps both define templates for the same view, the first app listed receives
# precedence
INSTALLED_APPS = (
    # Always put `contenttypes` before `auth`; see
    # https://code.djangoproject.com/ticket/10827
    'django.contrib.contenttypes',
    'django.contrib.admin',
    'django.contrib.auth',
    'django.contrib.sessions',
    'django.contrib.messages',
    'django.contrib.staticfiles',
    'django_prometheus',
    'reversion',
    'private_storage',
    'kobo.apps.KpiConfig',
    'kobo.apps.accounts',
    'allauth',
    'allauth.account',
    'allauth.socialaccount',
    'allauth.socialaccount.providers.microsoft',
    'allauth.socialaccount.providers.openid_connect',
    'hub.HubAppConfig',
    'loginas',
    'webpack_loader',
    'django_extensions',
    'django_filters',
    'taggit',
    'rest_framework',
    'rest_framework.authtoken',
    'oauth2_provider',
    'django_digest',
    'kobo.apps.organizations',
    'kobo.apps.superuser_stats.SuperuserStatsAppConfig',
    'kobo.apps.service_health',
    'kobo.apps.subsequences',
    'constance',
    'constance.backends.database',
    'kobo.apps.hook',
    'django_celery_beat',
    'corsheaders',
    'kobo.apps.external_integrations.ExternalIntegrationsAppConfig',
    'markdownx',
    'kobo.apps.help',
    'kobo.apps.shadow_model.ShadowModelAppConfig',
    'trench',
    'kobo.apps.accounts.mfa.apps.MfaAppConfig',
    'kobo.apps.languages.LanguageAppConfig',
    'kobo.apps.project_views.ProjectViewAppConfig',
    'kobo.apps.audit_log.AuditLogAppConfig',
    'kobo.apps.trackers.TrackersConfig',
    'kobo.apps.trash_bin.TrashBinAppConfig',
    'kobo.apps.markdownx_uploader.MarkdownxUploaderAppConfig',
    'kobo.apps.form_disclaimer.FormDisclaimerAppConfig',
    'kobo.apps.project_ownership.ProjectOwnershipAppConfig',
    'kobo.apps.django_allauth',
)

MIDDLEWARE = [
    'corsheaders.middleware.CorsMiddleware',
    'django.middleware.security.SecurityMiddleware',
    'django.contrib.sessions.middleware.SessionMiddleware',
    'hub.middleware.LocaleMiddleware',
    'allauth.account.middleware.AccountMiddleware',
    'django.middleware.common.CommonMiddleware',
    'django.middleware.csrf.CsrfViewMiddleware',
    'django.contrib.auth.middleware.AuthenticationMiddleware',
    'django.contrib.messages.middleware.MessageMiddleware',
    'django.middleware.clickjacking.XFrameOptionsMiddleware',
    'hub.middleware.UsernameInResponseHeaderMiddleware',
    'django_userforeignkey.middleware.UserForeignKeyMiddleware',
    'django_request_cache.middleware.RequestCacheMiddleware',
]

if os.environ.get('DEFAULT_FROM_EMAIL'):
    DEFAULT_FROM_EMAIL = env.str('DEFAULT_FROM_EMAIL')
    SERVER_EMAIL = DEFAULT_FROM_EMAIL

# Configuration options that superusers can modify in the Django admin
# interface. Please note that it's not as simple as moving a setting into the
# `CONSTANCE_CONFIG` dictionary: each place where the setting's value is needed
# must use `constance.config.THE_SETTING` instead of
# `django.conf.settings.THE_SETTING`
CONSTANCE_CONFIG = {
    'REGISTRATION_OPEN': (
        True,
        'Allow new users to register accounts for themselves',
    ),
    'REGISTRATION_ALLOWED_EMAIL_DOMAINS': (
        '',
        'Email domains allowed to register new accounts, one per line, '
        'or blank to allow all email domains'
    ),
    'REGISTRATION_DOMAIN_NOT_ALLOWED_ERROR_MESSAGE': (
        'This email domain is not allowed to create an account',
        'Error message for emails not listed in REGISTRATION_ALLOWED_EMAIL_DOMAINS '
        'if field is not blank'
    ),
    'TERMS_OF_SERVICE_URL': ('', 'URL for terms of service document'),
    'PRIVACY_POLICY_URL': ('', 'URL for privacy policy'),
    'SOURCE_CODE_URL': (
        'https://github.com/kobotoolbox/',
        'URL of source code repository. When empty, a link will not be shown '
        'in the user interface',
    ),
    'SUPPORT_EMAIL': (
        env.str('KOBO_SUPPORT_EMAIL', env.str('DEFAULT_FROM_EMAIL', 'help@kobotoolbox.org')),
        'Email address for users to contact, e.g. when they encounter '
        'unhandled errors in the application',
    ),
    'SUPPORT_URL': (
        env.str('KOBO_SUPPORT_URL', 'https://support.kobotoolbox.org/'),
        'URL for "KoboToolbox Help Center"',
    ),
    'COMMUNITY_URL': (
        env.str(
            'KOBO_COMMUNITY_URL', 'https://community.kobotoolbox.org/'
        ),
        'URL for "KoboToolbox Community Forum"',
    ),
    'SYNCHRONOUS_EXPORT_CACHE_MAX_AGE': (
        300,
        'A synchronous export request will return the last export generated '
        'with the same settings unless it is older than this value (seconds)'
    ),
    'ALLOW_UNSECURED_HOOK_ENDPOINTS': (
        True,
        'Allow the use of unsecured endpoints for hooks. '
        '(e.g http://hook.example.com)',
    ),
    'HOOK_MAX_RETRIES': (
        3,
        'Number of times the system will retry to send data to remote server '
        'before giving up',
    ),
    'SSRF_ALLOWED_IP_ADDRESS': (
        '',
        'Whitelisted IP addresses to bypass SSRF protection\nOne per line',
    ),
    'SSRF_DENIED_IP_ADDRESS': (
        '',
        'Blacklisted IP addresses to bypass SSRF protection\nOne per line',
    ),
    'EXPOSE_GIT_REV': (
        False,
        'Display information about the running commit to non-superusers',
    ),
    'FRONTEND_MIN_RETRY_TIME': (
        2,
        'Minimum number of seconds the front end waits before retrying a '
        'failed request to the back end',
        int,
    ),
    'FRONTEND_MAX_RETRY_TIME': (
        120,
        'Maximum number of seconds the front end waits before retrying a '
        'failed request to the back end',
        int,
    ),
    'MFA_ISSUER_NAME': (
        'KoboToolbox',
        'Issuer name displayed in multi-factor applications'
    ),
    'MFA_ENABLED': (
        True,
        'Enable two-factor authentication'
    ),
    'MFA_LOCALIZED_HELP_TEXT': (
        LazyJSONSerializable({
            'default': t(
                'If you cannot access your authenticator app, please enter one '
                'of your backup codes instead. If you cannot access those '
                'either, then you will need to request assistance by '
                'contacting [##support email##](mailto:##support email##).'
            ),
            'some-other-language': (
                'This will never appear because `some-other-language` is not '
                'a valid language code, but this entry is here to show you '
                'an example of adding another message in a different language.'
            )
        }),
        (
            'Guidance message presented when users click the '
            '"Problems with the token" link.\n\n'
            '`##support email##` is a placeholder for the `SUPPORT_EMAIL` '
            'setting.\n'
            'Markdown syntax is supported.\n'
            'The “default” message will be used if no translations are provided.'
            ' The “default” should be in English.\n'
            'To add messages in other languages, follow the example of '
            '“some-other-language“, but replace “some-other-language“ with a '
            'valid language code (e.g. “fr“ for French).'

        ),
        # Use custom field for schema validation
        'i18n_text_jsonfield_schema'
    ),
    'ASR_MT_INVITEE_USERNAMES': (
        '',
        'List of invited usernames, one per line, who will have access to NLP '
        'ASR/MT processing via external (costly) APIs.\nEnter * to invite '
        'all users.'
    ),
    'ASR_MT_GOOGLE_CREDENTIALS': (
        '',
        'The JSON content of a private key file generated by the Google Cloud '
        'IAM & Admin console.\nLeave blank to use a different Google '
        'authentication mechanism.'
    ),
    'USER_METADATA_FIELDS': (
        LazyJSONSerializable([
            {'name': 'name', 'required': True},
            {'name': 'organization', 'required': False},
            {'name': 'organization_website', 'required': False},
            {'name': 'sector', 'required': False},
            {'name': 'bio', 'required': False},
            {'name': 'city', 'required': False},
            {'name': 'country', 'required': False},
            {'name': 'twitter', 'required': False},
            {'name': 'linkedin', 'required': False},
            {'name': 'instagram', 'required': False},
        ]),
        # The available fields are hard-coded in the front end
        'Display (and optionally require) these metadata fields for users.\n'
        "Possible fields are:\n"
        "'organization', 'organization_website', 'sector', 'gender', 'bio', "
        "'city', 'country', 'twitter', 'linkedin', and 'instagram'.\n\n"
        'To add another language, follow the example below.\n\n'
        '{"name": "name", "required": False, "label": '
        '{"default": "Full Name", "fr": "Nom Complet"}}\n'
        "'default' is a required field within the 'label' dict, but 'label' is optional.",
        # Use custom field for schema validation
        'long_metadata_fields_jsonschema'
    ),
    'PROJECT_METADATA_FIELDS': (
        LazyJSONSerializable([
            {'name': 'sector', 'required': False},
            {'name': 'country', 'required': False},
            {'name': 'description', 'required': False},
        ]),
        # The available fields are hard-coded in the front end
        'Display (and optionally require) these metadata fields for projects.\n'
        "Possible fields are:\n"
        "'sector', 'country', 'operational_purpose', 'collects_pii', "
        "and 'description'\n\n"
        'To add another language, follow the example below.\n\n'
        '{"name": "sector", "required": False, "label": '
        '{"default": "Sector", "fr": "Secteur"}}\n'
        "'default' is a required field within the 'label' dict, but 'label' is optional.",
        # Use custom field for schema validation
        'metadata_fields_jsonschema'
    ),
    'SECTOR_CHOICES': (
        '\n'.join((s[0] for s in SECTOR_CHOICE_DEFAULTS)),
        "Options available for the 'sector' metadata field, one per line.",
        'long_textfield'
    ),
    'OPERATIONAL_PURPOSE_CHOICES': (
        '',
        "Options available for the 'operational purpose of data' metadata "
        'field, one per line.'
    ),
    'ASSET_SNAPSHOT_DAYS_RETENTION': (
        30,
        'Number of days to keep asset snapshots',
        'positive_int'
    ),
    'FREE_TIER_THRESHOLDS': (
        LazyJSONSerializable(FREE_TIER_NO_THRESHOLDS),
        'Free tier thresholds: storage in kilobytes, '
        'data (number of submissions), '
        'minutes of transcription, '
        'number of translation characters',
        # Use custom field for schema validation
        'free_tier_threshold_jsonschema',
    ),
    'FREE_TIER_DISPLAY': (
        LazyJSONSerializable(FREE_TIER_EMPTY_DISPLAY),
        'Free tier frontend settings: name to use for the free tier, '
        'array of text strings to display on the feature list of the Plans page',
        'free_tier_display_jsonschema',
    ),
    'FREE_TIER_CUTOFF_DATE': (
        datetime(2050, 1, 1).date(),
        'Users on the free tier who registered before this date will\n'
        'use the custom plan defined by FREE_TIER_DISPLAY and FREE_TIER_LIMITS.',
    ),
    'PROJECT_TRASH_GRACE_PERIOD': (
        7,
        'Number of days to keep projects in trash after users (soft-)deleted '
        'them and before automatically hard-deleting them by the system',
        'positive_int',
    ),
    'ACCOUNT_TRASH_GRACE_PERIOD': (
        30 * 6,
        'Number of days to keep deactivated accounts in trash before '
        'automatically hard-deleting all their projects and data.\n'
        'Use -1 to require a superuser to empty the trash manually instead of '
        'having the system empty it automatically.',
        'positive_int_minus_one',
    ),
    # Toggle for ZXCVBN
    'ENABLE_PASSWORD_ENTROPY_METER': (
        True,
        'Display an entropy meter and password quality suggestions whenever users change their passwords.',
    ),
    'ENABLE_PASSWORD_MINIMUM_LENGTH_VALIDATION': (
        False,
        'Enable minimum length validation',
    ),
    'MINIMUM_PASSWORD_LENGTH': (
        10,
        'Minimum length for all passwords.',
        int,
    ),
    'ENABLE_PASSWORD_USER_ATTRIBUTE_SIMILARITY_VALIDATION': (
        False,
        'Enable user attribute similarity validation. '
        'See `PASSWORD_USER_ATTRIBUTES` below for customization.',
    ),
    'PASSWORD_USER_ATTRIBUTES': (
        (
            'username\n'
            'full_name\n'
            'email'
        ),
        'List (one per line) all user attributes for similarity validation.\n'
        "Possible attributes are 'username', 'full_name', 'email', 'organization'."
    ),
    'ENABLE_COMMON_PASSWORD_VALIDATION': (
        False,
        'Enable common password validation.\n'
        'To customize the list, go to Configuration file section and add common password file.\n'
        'Django default list is based on https://tinyurl.com/django3-2-common-passwords.',
    ),
    'ENABLE_PASSWORD_CUSTOM_CHARACTER_RULES_VALIDATION': (
        False,
        'Enable custom character rules',
    ),
    'PASSWORD_CUSTOM_CHARACTER_RULES': (
        (
            '[[:lower:]]\n'
            '[[:upper:]]\n'
            '\d\n'
            '[\W_]'
        ),
        'List all custom character rules as regular expressions supported '
        'by `regex` python library.\n'
        'One per line.'
        ,
    ),
    'PASSWORD_CUSTOM_CHARACTER_RULES_REQUIRED_TO_PASS': (
        3,
        'The minimum number of character rules to pass.',
        int,
    ),
    'ENABLE_MOST_RECENT_PASSWORD_VALIDATION': (
        False,
        'Enable most recent password validation which will prevent the user from '
        'reusing the most recent password.',
    ),
    'ENABLE_CUSTOM_PASSWORD_GUIDANCE_TEXT': (
        False,
        'Enable custom password guidance text to help users create their passwords.',
    ),
    'CUSTOM_PASSWORD_GUIDANCE_TEXT': (
        LazyJSONSerializable(
            {
                'default': t(
                    'The password must be at least 10 characters long and'
                    ' contain 3 or more of the following: uppercase letters,'
                    ' lowercase letters, numbers, and special characters. It'
                    ' cannot be similar to your name, username, or email'
                    ' address.'
                ),
                'some-other-language': (
                    'This will never appear because `some-other-language` is'
                    ' not a valid language code, but this entry is here to show'
                    ' you an example of adding another message in a different'
                    ' language.'
                ),
            }
        ),
        (
            'Guidance message presented when users create or modify a password. '
            'It should reflect the defined password rules.\n\n'
            'Markdown syntax is supported.\n'
            'The “default” message will be used if no translations are provided.'
            ' The “default” should be in English.\n'
            'To add messages in other languages, follow the example of '
            '“some-other-language“, but replace “some-other-language“ with a '
            'valid language code (e.g. “fr“ for French).'
        ),
        'i18n_text_jsonfield_schema',
    ),
    'PROJECT_OWNERSHIP_RESUME_THRESHOLD': (
        10,
        'Number of minutes asynchronous tasks can be idle before being '
        'restarted.\n'
        'It is recommended to keep greater than 10 minutes.',
        'positive_int',
    ),
    'PROJECT_OWNERSHIP_STUCK_THRESHOLD': (
        12 * 60,
        'Number of minutes asynchronous tasks can run before being '
        'flagged as failed.\n'
<<<<<<< HEAD
        'Should be greater than `PROJECT_OWNERSHIP_RESUME_THRESHOLD`',
        'positive_int',
    ),
=======
        'Should be greater than `PROJECT_OWNERSHIP_RESUME_THRESHOLD`.',
        'positive_int',
    ),
    'PROJECT_OWNERSHIP_AUTO_ACCEPT_INVITES': (
        False,
        'Auto-accept invites by default and do not sent them by e-mail.'
    ),
>>>>>>> 42a6490c
}

CONSTANCE_ADDITIONAL_FIELDS = {
    'free_tier_threshold_jsonschema': [
        'kpi.fields.jsonschema_form_field.FreeTierThresholdField',
        {'widget': 'django.forms.Textarea'},
    ],
    'free_tier_display_jsonschema': [
        'kpi.fields.jsonschema_form_field.FreeTierDisplayField',
        {'widget': 'django.forms.Textarea'},
    ],
    'i18n_text_jsonfield_schema': [
        'kpi.fields.jsonschema_form_field.I18nTextJSONField',
        {'widget': 'django.forms.Textarea'},
    ],
    'long_metadata_fields_jsonschema': [
        'kpi.fields.jsonschema_form_field.UserMetadataFieldsListField',
        {
            'widget': 'django.forms.Textarea',
            'widget_kwargs': {
                'attrs': {'rows': 45}
            }
        },
    ],
    'long_textfield': [
        'django.forms.fields.CharField',
        {
            'widget': 'django.forms.Textarea',
            'widget_kwargs': {
                'attrs': {'rows': 30}
            }
        },
    ],
    'metadata_fields_jsonschema': [
        'kpi.fields.jsonschema_form_field.MetadataFieldsListField',
        {'widget': 'django.forms.Textarea'},
    ],
    'positive_int': ['django.forms.fields.IntegerField', {
        'min_value': 0
    }],
    'positive_int_minus_one': ['django.forms.fields.IntegerField', {
        'min_value': -1
    }],
    'positive_int': ['django.forms.fields.IntegerField', {
        'min_value': 0
    }],
}

CONSTANCE_CONFIG_FIELDSETS = {
    'General Options': (
        'REGISTRATION_OPEN',
        'REGISTRATION_ALLOWED_EMAIL_DOMAINS',
        'REGISTRATION_DOMAIN_NOT_ALLOWED_ERROR_MESSAGE',
        'TERMS_OF_SERVICE_URL',
        'PRIVACY_POLICY_URL',
        'SOURCE_CODE_URL',
        'SUPPORT_EMAIL',
        'SUPPORT_URL',
        'COMMUNITY_URL',
        'SYNCHRONOUS_EXPORT_CACHE_MAX_AGE',
        'EXPOSE_GIT_REV',
        'FRONTEND_MIN_RETRY_TIME',
        'FRONTEND_MAX_RETRY_TIME',
    ),
    'Rest Services': (
        'ALLOW_UNSECURED_HOOK_ENDPOINTS',
        'HOOK_MAX_RETRIES',
    ),
    'Natural language processing': (
        'ASR_MT_INVITEE_USERNAMES',
        'ASR_MT_GOOGLE_CREDENTIALS',
    ),
    'Security': (
        'SSRF_ALLOWED_IP_ADDRESS',
        'SSRF_DENIED_IP_ADDRESS',
        'MFA_ISSUER_NAME',
        'MFA_ENABLED',
        'MFA_LOCALIZED_HELP_TEXT',
    ),
    'Metadata options': (
        'USER_METADATA_FIELDS',
        'PROJECT_METADATA_FIELDS',
        'SECTOR_CHOICES',
        'OPERATIONAL_PURPOSE_CHOICES',
    ),
    'Password Validation': (
        'ENABLE_PASSWORD_ENTROPY_METER',
        'ENABLE_PASSWORD_MINIMUM_LENGTH_VALIDATION',
        'ENABLE_PASSWORD_USER_ATTRIBUTE_SIMILARITY_VALIDATION',
        'ENABLE_COMMON_PASSWORD_VALIDATION',
        'ENABLE_PASSWORD_CUSTOM_CHARACTER_RULES_VALIDATION',
        'ENABLE_MOST_RECENT_PASSWORD_VALIDATION',
        'ENABLE_CUSTOM_PASSWORD_GUIDANCE_TEXT',
        'MINIMUM_PASSWORD_LENGTH',
        'PASSWORD_USER_ATTRIBUTES',
        'PASSWORD_CUSTOM_CHARACTER_RULES',
        'PASSWORD_CUSTOM_CHARACTER_RULES_REQUIRED_TO_PASS',
        'CUSTOM_PASSWORD_GUIDANCE_TEXT',
    ),
    'Transfer project ownership': (
        'PROJECT_OWNERSHIP_RESUME_THRESHOLD',
        'PROJECT_OWNERSHIP_STUCK_THRESHOLD',
<<<<<<< HEAD
=======
        'PROJECT_OWNERSHIP_AUTO_ACCEPT_INVITES',
>>>>>>> 42a6490c
    ),
    'Trash bin': (
        'ASSET_SNAPSHOT_DAYS_RETENTION',
        'ACCOUNT_TRASH_GRACE_PERIOD',
        'PROJECT_TRASH_GRACE_PERIOD',
    ),
    'Tier settings': (
        'FREE_TIER_THRESHOLDS',
        'FREE_TIER_DISPLAY',
        'FREE_TIER_CUTOFF_DATE',
    ),
}

# Tell django-constance to use a database model instead of Redis
CONSTANCE_BACKEND = 'kobo.apps.constance_backends.database.DatabaseBackend'
CONSTANCE_DATABASE_CACHE_BACKEND = 'default'


# Warn developers to use `pytest` instead of `./manage.py test`
class DoNotUseRunner:
    def __init__(self, *args, **kwargs):
        raise NotImplementedError('Please run tests with `pytest` instead')


TEST_RUNNER = __name__ + '.DoNotUseRunner'

# The backend that handles user authentication must match KoBoCAT's when
# sharing sessions. ModelBackend does not interfere with object-level
# permissions: it always denies object-specific requests (see
# https://github.com/django/django/blob/1.7/django/contrib/auth/backends.py#L44).
# KoBoCAT also lists ModelBackend before
# guardian.backends.ObjectPermissionBackend.
AUTHENTICATION_BACKENDS = (
    'django.contrib.auth.backends.ModelBackend',
    'kpi.backends.ObjectPermissionBackend',
    'allauth.account.auth_backends.AuthenticationBackend',
)

ROOT_URLCONF = 'kobo.urls'

WSGI_APPLICATION = 'kobo.wsgi.application'

# What User object should be mapped to AnonymousUser?
ANONYMOUS_USER_ID = -1
# Permissions assigned to AnonymousUser are restricted to the following
ALLOWED_ANONYMOUS_PERMISSIONS = (
    'kpi.view_asset',
    'kpi.discover_asset',
    'kpi.view_submissions',
)

# run heavy migration scripts by default
# NOTE: this should be set to False for major deployments. This can take a long time
SKIP_HEAVY_MIGRATIONS = env.bool('SKIP_HEAVY_MIGRATIONS', False)

# Database
# https://docs.djangoproject.com/en/1.7/ref/settings/#databases
DATABASES = {
    'default': env.db_url(
        'KPI_DATABASE_URL' if 'KPI_DATABASE_URL' in os.environ else 'DATABASE_URL',
        default='sqlite:///%s/db.sqlite3' % BASE_DIR
    ),
}

if 'KC_DATABASE_URL' in os.environ:
    DATABASES['kobocat'] = env.db_url('KC_DATABASE_URL')

DATABASE_ROUTERS = ['kpi.db_routers.DefaultDatabaseRouter']

# Internationalization
# https://docs.djangoproject.com/en/1.8/topics/i18n/

django.conf.locale.LANG_INFO.update(EXTRA_LANG_INFO)

DJANGO_LANGUAGE_CODES = env.str(
    'DJANGO_LANGUAGE_CODES',
    default=(
        'am '  # Amharic
        'ar '  # Arabic
        'bn '  # Bengali
        'cs '  # Czech
        'de '  # German
        'en '  # English
        'es '  # Spanish
        'fa '  # Persian/Farsi
        'fr '  # French
        'hi '  # Hindi
        'hu '  # Hungarian
        'id '  # Indonesian
        'ja '  # Japanese
        'ku '  # Kurdish
        'ln '  # Lingala
        'my '  # Burmese/Myanmar
        'ny '  # Chewa/Chichewa/Nyanja
        'ne '  # Nepali
        'pl '  # Polish
        'pt '  # Portuguese
        'ru '  # Russian
        'th '  # Thai
        'tr '  # Turkish
        'uk '  # Ukrainian
        'vi '  # Vietnamese
        'zh-hans'  # Chinese Simplified
    )
)
LANGUAGES = [
    (lang_code, get_language_info(lang_code)['name_local'])
    for lang_code in DJANGO_LANGUAGE_CODES.split(' ')
]

LANGUAGE_CODE = 'en-us'

TIME_ZONE = 'UTC'

LOCALE_PATHS = (os.path.join(BASE_DIR, 'locale'),)

USE_I18N = True

USE_L10N = True

USE_TZ = True

CAN_LOGIN_AS = lambda request, target_user: request.user.is_superuser

# Impose a limit on the number of records returned by the submission list
# endpoint. This overrides any `?limit=` query parameter sent by a client
SUBMISSION_LIST_LIMIT = 30000

# uWSGI, NGINX, etc. allow only a limited amount of time to process a request.
# Set this value to match their limits
SYNCHRONOUS_REQUEST_TIME_LIMIT = 120  # seconds

# REMOVE the oldest if a user exceeds this many exports for a particular form
MAXIMUM_EXPORTS_PER_USER_PER_FORM = 10

# Private media file configuration
PRIVATE_STORAGE_ROOT = os.path.join(BASE_DIR, 'media')
PRIVATE_STORAGE_AUTH_FUNCTION = \
    'kpi.utils.private_storage.superuser_or_username_matches_prefix'

# django-markdownx, for in-app messages
MARKDOWNX_UPLOAD_URLS_PATH = reverse_lazy('markdownx-uploader-image-upload')
MARKDOWNX_UPLOAD_CONTENT_TYPES = [
    'image/jpeg',
    'image/png',
    'image/svg+xml',
    'image/gif',
    'image/webp',
]
# Github-flavored Markdown from `py-gfm`,
# ToDo Uncomment when it's compatible with Markdown 3.x
# MARKDOWNX_MARKDOWN_EXTENSIONS = ['mdx_gfm']

# Static files (CSS, JavaScript, Images)
# https://docs.djangoproject.com/en/1.7/howto/static-files/

STATIC_ROOT = os.path.join(BASE_DIR, 'staticfiles')
STATIC_URL = '/static/'
MEDIA_ROOT = os.path.join(BASE_DIR, 'media')
MEDIA_URL = '/' + os.environ.get('KPI_MEDIA_URL', 'media').strip('/') + '/'

# `PUBLIC_MEDIA_PATH` sets the `upload_to` attribute of explicitly-public
# `FileField`s, e.g. in `ConfigurationFile`. The corresponding location on the
# file system (usually `MEDIA_ROOT + PUBLIC_MEDIA_PATH`) should be exposed to
# everyone via NGINX. For more information, see
# https://docs.djangoproject.com/en/2.2/ref/models/fields/#django.db.models.FileField.upload_to
PUBLIC_MEDIA_PATH = '__public/'

# Following the uWSGI mountpoint convention, this should have a leading slash
# but no trailing slash
KPI_PREFIX = env.str('KPI_PREFIX', 'False')
if KPI_PREFIX.lower() == 'false':
    KPI_PREFIX = False
else:
    KPI_PREFIX = '/' + KPI_PREFIX.strip('/')

# KPI_PREFIX should be set in the environment when running in a subdirectory
if KPI_PREFIX and KPI_PREFIX != '/':
    STATIC_URL = KPI_PREFIX + '/' + STATIC_URL.lstrip('/')
    MEDIA_URL = KPI_PREFIX + '/' + MEDIA_URL.lstrip('/')
    LOGIN_URL = KPI_PREFIX + '/' + LOGIN_URL.lstrip('/')
    LOGIN_REDIRECT_URL = KPI_PREFIX + '/' + LOGIN_REDIRECT_URL.lstrip('/')

STATICFILES_DIRS = (
    os.path.join(BASE_DIR, 'jsapp'),
    os.path.join(BASE_DIR, 'static'),
    ('mocha', os.path.join(BASE_DIR, 'node_modules', 'mocha'),),
    ('chai', os.path.join(BASE_DIR, 'node_modules', 'chai'),),
)

if os.path.exists(os.path.join(BASE_DIR, 'dkobo', 'jsapp')):
    STATICFILES_DIRS = STATICFILES_DIRS + (
        os.path.join(BASE_DIR, 'dkobo', 'jsapp'),
        os.path.join(BASE_DIR, 'dkobo', 'dkobo', 'static'),
    )

REST_FRAMEWORK = {
    'URL_FIELD_NAME': 'url',
    'DEFAULT_PAGINATION_CLASS': 'kpi.paginators.Paginated',
    'PAGE_SIZE': 100,
    'DEFAULT_AUTHENTICATION_CLASSES': [
        # SessionAuthentication and BasicAuthentication would be included by
        # default
        'rest_framework.authentication.SessionAuthentication',
        'kpi.authentication.BasicAuthentication',
        'kpi.authentication.TokenAuthentication',
        'oauth2_provider.contrib.rest_framework.OAuth2Authentication',
        'kobo_service_account.authentication.ServiceAccountAuthentication',
    ],
    'DEFAULT_RENDERER_CLASSES': [
       'rest_framework.renderers.JSONRenderer',
       'rest_framework.renderers.BrowsableAPIRenderer',
       'kpi.renderers.XMLRenderer',
    ],
    'DEFAULT_VERSIONING_CLASS': 'kpi.versioning.APIVersioning',
    # Cannot be placed in kpi.exceptions.py because of circular imports
    'EXCEPTION_HANDLER': 'kpi.utils.drf_exceptions.custom_exception_handler',
}

TEMPLATES = [
    {
        'BACKEND': 'django.template.backends.django.DjangoTemplates',
        'DIRS': [],
        'APP_DIRS': True,
        'OPTIONS': {
            'context_processors': [
                # Default processors per
                # https://docs.djangoproject.com/en/1.8/ref/templates/upgrading/#the-templates-settings
                'django.contrib.auth.context_processors.auth',
                'django.template.context_processors.debug',
                'django.template.context_processors.i18n',
                'django.template.context_processors.media',
                'django.template.context_processors.static',
                'django.template.context_processors.tz',
                'django.template.context_processors.request',
                'django.contrib.messages.context_processors.messages',
                # Additional processors
                'kpi.context_processors.custom_password_guidance_text',
                'kpi.context_processors.external_service_tokens',
                'kpi.context_processors.email',
                'kpi.context_processors.sitewide_messages',
                'kpi.context_processors.config',
                'kpi.context_processors.mfa',
                'kpi.context_processors.django_settings',
            ],
            'debug': os.environ.get('TEMPLATE_DEBUG', 'False') == 'True',
        },
    },
]

DEFAULT_SUBMISSIONS_COUNT_NUMBER_OF_DAYS = 31
GOOGLE_ANALYTICS_TOKEN = os.environ.get('GOOGLE_ANALYTICS_TOKEN')
RAVEN_JS_DSN_URL = env.url('RAVEN_JS_DSN', default=None)
RAVEN_JS_DSN = None
if RAVEN_JS_DSN_URL:
    RAVEN_JS_DSN = RAVEN_JS_DSN_URL.geturl()

# replace this with the pointer to the kobocat server, if it exists
KOBOCAT_URL = os.environ.get('KOBOCAT_URL', 'http://kobocat')

# In case server must serve two KoBoCAT domain names (e.g. during a
# domain name transfer), `settings.KOBOCAT_OLD_URL` adds support for
# the domain name.
KOBOCAT_OLD_URL = os.environ.get('KOBOCAT_OLD_URL')

KOBOCAT_INTERNAL_URL = os.environ.get('KOBOCAT_INTERNAL_URL',
                                      'http://kobocat')

KOBOFORM_URL = os.environ.get('KOBOFORM_URL', 'http://kpi')

if 'KOBOCAT_URL' in os.environ:
    DEFAULT_DEPLOYMENT_BACKEND = 'kobocat'
else:
    DEFAULT_DEPLOYMENT_BACKEND = 'mock'


''' Stripe configuration intended for kf.kobotoolbox.org only, tracks usage limit exceptions '''
STRIPE_ENABLED = False
if env.str('STRIPE_TEST_SECRET_KEY', None) or env.str('STRIPE_LIVE_SECRET_KEY', None):
    STRIPE_ENABLED = True


def dj_stripe_request_callback_method():
    # This method exists because dj-stripe's documentation doesn't reflect reality.
    # It claims that DJSTRIPE_SUBSCRIBER_MODEL no longer needs a request callback but
    # this error occurs without it: `DJSTRIPE_SUBSCRIBER_MODEL_REQUEST_CALLBACK must
    # be implemented if a DJSTRIPE_SUBSCRIBER_MODEL is defined`
    # It doesn't need to do anything other than exist
    # https://github.com/dj-stripe/dj-stripe/issues/1900
    pass


DJSTRIPE_SUBSCRIBER_MODEL = "organizations.Organization"
DJSTRIPE_SUBSCRIBER_MODEL_REQUEST_CALLBACK = dj_stripe_request_callback_method
DJSTRIPE_FOREIGN_KEY_TO_FIELD = 'id'
DJSTRIPE_USE_NATIVE_JSONFIELD = True
STRIPE_LIVE_MODE = env.bool('STRIPE_LIVE_MODE', False)
STRIPE_TEST_PUBLIC_KEY = env.str('STRIPE_TEST_PUBLIC_KEY', "pk_test_qliDXQRyVGPWmsYR69tB1NPx00ndTrJfVM")
STRIPE_LIVE_PUBLIC_KEY = "pk_live_7JRQ5elvhnmz4YuWdlSRNmMj00lhvqZz8P"
if STRIPE_ENABLED:
    INSTALLED_APPS += ('djstripe', "kobo.apps.stripe")
    STRIPE_LIVE_SECRET_KEY = env.str('STRIPE_LIVE_SECRET_KEY', None)
    STRIPE_TEST_SECRET_KEY = env.str('STRIPE_TEST_SECRET_KEY', None)
    DJSTRIPE_WEBHOOK_SECRET = env.str('DJSTRIPE_WEBHOOK_SECRET', None)
    DJSTRIPE_WEBHOOK_VALIDATION = env.str('DJSTRIPE_WEBHOOK_VALIDATION', 'verify_signature')
STRIPE_PUBLIC_KEY = STRIPE_LIVE_PUBLIC_KEY if STRIPE_LIVE_MODE else STRIPE_TEST_PUBLIC_KEY


''' Enketo configuration '''
ENKETO_URL = os.environ.get('ENKETO_URL') or os.environ.get('ENKETO_SERVER', 'https://enketo.org')
ENKETO_URL = ENKETO_URL.rstrip('/')  # Remove any trailing slashes
ENKETO_VERSION = os.environ.get('ENKETO_VERSION', 'Legacy').lower()
ENKETO_INTERNAL_URL = os.environ.get('ENKETO_INTERNAL_URL', ENKETO_URL)
ENKETO_INTERNAL_URL = ENKETO_INTERNAL_URL.rstrip('/')  # Remove any trailing slashes

ENKETO_API_TOKEN = os.environ.get('ENKETO_API_TOKEN', 'enketorules')
# http://apidocs.enketo.org/v2/
ENKETO_SURVEY_ENDPOINT = 'api/v2/survey/all'
ENKETO_PREVIEW_ENDPOINT = 'api/v2/survey/preview/iframe'
ENKETO_EDIT_INSTANCE_ENDPOINT = 'api/v2/instance'
ENKETO_VIEW_INSTANCE_ENDPOINT = 'api/v2/instance/view'
ENKETO_FLUSH_CACHE_ENDPOINT = 'api/v2/survey/cache'
# How long to wait before flushing an individual preview from Enketo's cache
ENKETO_FLUSH_CACHED_PREVIEW_DELAY = 1800  # seconds

# Content Security Policy (CSP)
# CSP should "just work" by allowing any possible configuration
# however CSP_EXTRA_DEFAULT_SRC is provided to allow for custom additions
if env.bool("ENABLE_CSP", False):
    MIDDLEWARE.append('csp.middleware.CSPMiddleware')
local_unsafe_allows = [
    "'unsafe-eval'",
    'http://localhost:3000',
    'http://kf.kobo.local:3000',
    'ws://kf.kobo.local:3000'
]
CSP_DEFAULT_SRC = env.list('CSP_EXTRA_DEFAULT_SRC', str, []) + ["'self'", KOBOCAT_URL, ENKETO_URL]
if env.str("FRONTEND_DEV_MODE", None) == "host":
    CSP_DEFAULT_SRC += local_unsafe_allows
CSP_CONNECT_SRC = CSP_DEFAULT_SRC
CSP_SCRIPT_SRC = CSP_DEFAULT_SRC
CSP_STYLE_SRC = CSP_DEFAULT_SRC + ["'unsafe-inline'"]
CSP_IMG_SRC = CSP_DEFAULT_SRC + [
    'data:',
    'https://*.openstreetmap.org',
    'https://*.openstreetmap.fr',  # Humanitarian OpenStreetMap Team
    'https://*.opentopomap.org',
    'https://*.arcgisonline.com'
]
CSP_FRAME_SRC = CSP_DEFAULT_SRC

if GOOGLE_ANALYTICS_TOKEN:
    # Taken from https://developers.google.com/tag-platform/tag-manager/csp#google_analytics_4_google_analytics
    CSP_SCRIPT_SRC.append('https://*.googletagmanager.com')
    CSP_CONNECT_SRC.extend(['https://*.google-analytics.com', 'https://*.analytics.google.com', 'https://*.googletagmanager.com'])
    CSP_IMG_SRC.extend(['https://*.google-analytics.com', 'https://*.googletagmanager.com'])
if RAVEN_JS_DSN_URL and RAVEN_JS_DSN_URL.scheme:
    raven_js_url = RAVEN_JS_DSN_URL.scheme + '://' + RAVEN_JS_DSN_URL.hostname
    CSP_SCRIPT_SRC.append('https://cdn.ravenjs.com')
    CSP_SCRIPT_SRC.append(raven_js_url)
    CSP_CONNECT_SRC.append(raven_js_url)
if STRIPE_ENABLED:
    stripe_domain = "https://js.stripe.com"
    CSP_SCRIPT_SRC.append(stripe_domain)
    CSP_FRAME_SRC.append(stripe_domain)

csp_report_uri = env.url('CSP_REPORT_URI', None)
if csp_report_uri:  # Let environ validate uri, but set as string
    CSP_REPORT_URI = csp_report_uri.geturl()
CSP_REPORT_ONLY = env.bool("CSP_REPORT_ONLY", False)

''' Celery configuration '''
# Celery 4.0 New lowercase settings.
# Uppercase settings can be used when using a PREFIX
# http://docs.celeryproject.org/en/latest/userguide/configuration.html#new-lowercase-settings
# http://docs.celeryproject.org/en/4.0/whatsnew-4.0.html#step-2-update-your-configuration-with-the-new-setting-names

CELERY_TIMEZONE = "UTC"

if os.environ.get('SKIP_CELERY', 'False') == 'True':
    # helpful for certain debugging
    CELERY_TASK_ALWAYS_EAGER = True

# Replace a worker after it completes 7 tasks by default. This allows the OS to
# reclaim memory allocated during large tasks
CELERY_WORKER_MAX_TASKS_PER_CHILD = int(os.environ.get(
    'CELERYD_MAX_TASKS_PER_CHILD', 7))

# Default to a 30-minute soft time limit and a 35-minute hard time limit
CELERY_TASK_TIME_LIMIT = int(
    os.environ.get('CELERYD_TASK_TIME_LIMIT', 2100)  # seconds
)

CELERY_TASK_SOFT_TIME_LIMIT = int(
    os.environ.get('CELERYD_TASK_SOFT_TIME_LIMIT', 1800)  # seconds
)

CELERY_BEAT_SCHEDULE = {
    # Schedule every day at midnight UTC. Can be customized in admin section
    'send-hooks-failures-reports': {
        'task': 'kobo.apps.hook.tasks.failures_reports',
        'schedule': crontab(hour=0, minute=0),
        'options': {'queue': 'kpi_low_priority_queue'}
    },
    # Schedule every 30 minutes
    'trash-bin-garbage-collector': {
        'task': 'kobo.apps.trash_bin.tasks.garbage_collector',
        'schedule': crontab(minute=30),
        'options': {'queue': 'kpi_low_priority_queue'}
    },
    # Schedule every monday at 00:30
    'markdown-images-garbage-collector': {
        'task': 'kobo.apps.markdownx_upload.tasks.remove_unused_markdown_files',
        'schedule': crontab(hour=0, minute=30, day_of_week=0),
        'options': {'queue': 'kpi_low_priority_queue'}
    },
    # Schedule every 30 minutes
    'project-ownership-task-scheduler': {
        'task': 'kobo.apps.project_ownership.tasks.task_scheduler',
        'schedule': crontab(minute=10),
        'options': {'queue': 'kpi_low_priority_queue'}
    },
    'project-ownership-garbage-collector': {
        'task': 'kobo.apps.project_ownership.tasks.garbage_collector',
        'schedule': crontab(minute=30),
        'options': {'queue': 'kpi_low_priority_queue'}
    },
}

CELERY_BROKER_TRANSPORT_OPTIONS = {
    "fanout_patterns": True,
    "fanout_prefix": True,
    # http://docs.celeryproject.org/en/latest/getting-started/brokers/redis.html#redis-visibility-timeout
    # TODO figure out how to pass `Constance.HOOK_MAX_RETRIES` or `HookLog.get_remaining_seconds()
    # Otherwise hardcode `HOOK_MAX_RETRIES` in Settings
    "visibility_timeout": 60 * (10 ** 3)  # Longest ETA for RestService (seconds)
}

CELERY_TASK_DEFAULT_QUEUE = "kpi_queue"

if 'KOBOCAT_URL' in os.environ:
    SYNC_KOBOCAT_PERMISSIONS = (
        os.environ.get('SYNC_KOBOCAT_PERMISSIONS', 'True') == 'True')

CELERY_BROKER_URL = os.environ.get('KPI_BROKER_URL', 'redis://localhost:6379/1')
CELERY_RESULT_BACKEND = CELERY_BROKER_URL

# Increase limits for long-running tasks
# Notes: They are custom name, not part of `CELERY_*` namespace.
CELERY_LONG_RUNNING_TASK_TIME_LIMIT = int(
    os.environ.get('CELERY_LONG_RUNNING_TASK_TIME_LIMIT', 4260)  # seconds
)

CELERY_LONG_RUNNING_TASK_SOFT_TIME_LIMIT = int(
    os.environ.get('CELERY_LONG_RUNNING_TASK_SOFT_TIME_LIMIT', 4200)  # seconds
)

''' Django allauth configuration '''
# User.email should continue to be used instead of the EmailAddress model
ACCOUNT_ADAPTER = 'kobo.apps.accounts.adapter.AccountAdapter'
ACCOUNT_USERNAME_VALIDATORS = 'kobo.apps.accounts.validators.username_validators'
ACCOUNT_EMAIL_REQUIRED = True
ACCOUNT_EMAIL_VERIFICATION = env.str('ACCOUNT_EMAIL_VERIFICATION', 'mandatory')
ACCOUNT_FORMS = {
    'login': 'kobo.apps.accounts.mfa.forms.MfaLoginForm',
    'signup': 'kobo.apps.accounts.forms.SignupForm',
}
ACCOUNT_LOGIN_ON_EMAIL_CONFIRMATION = True
ACCOUNT_AUTHENTICATED_LOGIN_REDIRECTS = False
ACCOUNT_UNIQUE_EMAIL = False
ACCOUNT_SESSION_REMEMBER = True
SOCIALACCOUNT_EMAIL_VERIFICATION = env.str('SOCIALACCOUNT_EMAIL_VERIFICATION', 'none')
SOCIALACCOUNT_AUTO_SIGNUP = False
SOCIALACCOUNT_FORMS = {
    'signup': 'kobo.apps.accounts.forms.SocialSignupForm',
}
# For SSO, the signup form is prepopulated with the account email
# If set True, the email field in the SSO signup form will be readonly
UNSAFE_SSO_REGISTRATION_EMAIL_DISABLE = env.bool(
    "UNSAFE_SSO_REGISTRATION_EMAIL_DISABLE", False
)

WEBPACK_LOADER = {
    'DEFAULT': {
        'BUNDLE_DIR_NAME': 'jsapp/compiled/',
        'POLL_INTERVAL': 0.5,  # seconds
        'TIMEOUT': 5,  # seconds
    }
}


''' Email configuration '''
# This setting sets the prefix in the subject line of the account activation email
# The default is the URL of the server. Set to blank to fit the email requirements
ACCOUNT_EMAIL_SUBJECT_PREFIX = ''

EMAIL_BACKEND = os.environ.get('EMAIL_BACKEND',
                               'django.core.mail.backends.filebased.EmailBackend')

if EMAIL_BACKEND == 'django.core.mail.backends.filebased.EmailBackend':
    EMAIL_FILE_PATH = os.environ.get(
        'EMAIL_FILE_PATH', os.path.join(BASE_DIR, 'emails'))
    if not os.path.isdir(EMAIL_FILE_PATH):
        os.mkdir(EMAIL_FILE_PATH)

if os.environ.get('EMAIL_HOST'):
    EMAIL_HOST = os.environ.get('EMAIL_HOST')

if os.environ.get('EMAIL_HOST_USER'):
    EMAIL_HOST_USER = os.environ.get('EMAIL_HOST_USER')
    EMAIL_HOST_PASSWORD = os.environ.get('EMAIL_HOST_PASSWORD')

if os.environ.get('EMAIL_PORT'):
    EMAIL_PORT = os.environ.get('EMAIL_PORT')

if os.environ.get('EMAIL_USE_TLS'):
    EMAIL_USE_TLS = os.environ.get('EMAIL_USE_TLS')


''' AWS configuration (email and storage) '''
if env.str('AWS_ACCESS_KEY_ID', False):
    AWS_ACCESS_KEY_ID = env.str('AWS_ACCESS_KEY_ID')
    AWS_SECRET_ACCESS_KEY = env.str('AWS_SECRET_ACCESS_KEY')
    AWS_SES_REGION_NAME = env.str('AWS_SES_REGION_NAME', None)
    AWS_SES_REGION_ENDPOINT = env.str('AWS_SES_REGION_ENDPOINT', None)

    AWS_S3_SIGNATURE_VERSION = env.str('AWS_S3_SIGNATURE_VERSION', 's3v4')
    # Only set the region if it is present in environment.
    if region := env.str('AWS_S3_REGION_NAME', False):
        AWS_S3_REGION_NAME = region


''' Storage configuration '''
if 'KPI_DEFAULT_FILE_STORAGE' in os.environ:
    # To use S3 storage, set this to `kobo.apps.storage_backends.s3boto3.S3Boto3Storage`
    DEFAULT_FILE_STORAGE = os.environ.get('KPI_DEFAULT_FILE_STORAGE')
    if DEFAULT_FILE_STORAGE == 'storages.backends.s3boto3.S3Boto3Storage':
        # Force usage of custom S3 tellable Storage
        DEFAULT_FILE_STORAGE = 'kobo.apps.storage_backends.s3boto3.S3Boto3Storage'
    if 'KPI_AWS_STORAGE_BUCKET_NAME' in os.environ:
        AWS_STORAGE_BUCKET_NAME = os.environ.get('KPI_AWS_STORAGE_BUCKET_NAME')
        AWS_DEFAULT_ACL = 'private'
        # django-private-storage needs its own S3 configuration
        PRIVATE_STORAGE_CLASS = \
            'private_storage.storage.s3boto3.PrivateS3BotoStorage'
            # NB.........There's intentionally no 3 here! ^
        AWS_PRIVATE_STORAGE_BUCKET_NAME = AWS_STORAGE_BUCKET_NAME
        # Proxy S3 through our application instead of redirecting to bucket
        # URLs with query parameter authentication
        PRIVATE_STORAGE_S3_REVERSE_PROXY = True
    if DEFAULT_FILE_STORAGE.endswith("AzureStorage"):
        PRIVATE_STORAGE_CLASS = \
            'kobo.apps.storage_backends.private_azure_storage.PrivateAzureStorage'
        PRIVATE_STORAGE_S3_REVERSE_PROXY = True  # Yes S3
        AZURE_ACCOUNT_NAME = env.str('AZURE_ACCOUNT_NAME')
        AZURE_ACCOUNT_KEY = env.str('AZURE_ACCOUNT_KEY')
        AZURE_CONTAINER = env.str('AZURE_CONTAINER')
        AZURE_URL_EXPIRATION_SECS = env.int('AZURE_URL_EXPIRATION_SECS', None)


if 'KOBOCAT_DEFAULT_FILE_STORAGE' in os.environ:
    # To use S3 storage, set this to `storages.backends.s3boto3.S3Boto3Storage`
    KOBOCAT_DEFAULT_FILE_STORAGE = os.environ.get('KOBOCAT_DEFAULT_FILE_STORAGE')
    if 'KOBOCAT_AWS_STORAGE_BUCKET_NAME' in os.environ:
        KOBOCAT_AWS_STORAGE_BUCKET_NAME = os.environ.get('KOBOCAT_AWS_STORAGE_BUCKET_NAME')
else:
    KOBOCAT_DEFAULT_FILE_STORAGE = 'django.core.files.storage.FileSystemStorage'
    KOBOCAT_MEDIA_PATH = os.environ.get('KOBOCAT_MEDIA_PATH', '/srv/src/kobocat/media')


# Google Cloud Storage
# Not fully supported as a generic storage backend
GS_BUCKET_NAME = env.str('GS_BUCKET_NAME', None)


''' Django error logging configuration '''
LOGGING = {
    'version': 1,
    'disable_existing_loggers': False,
    'formatters': {
        'verbose': {
            'format': '%(levelname)s %(asctime)s %(module)s' +
                      ' %(process)d %(thread)d %(message)s'
        },
        'simple': {
            'format': '%(levelname)s %(message)s'
        },
    },
    'handlers': {
        'console': {
            'level': 'DEBUG',
            'class': 'logging.StreamHandler',
            'formatter': 'verbose'
        }
    },
    'loggers': {
        'console_logger': {
            'handlers': ['console'],
            'level': 'DEBUG',
            'propagate': True
        },
        'django.db.backends': {
            'level': 'ERROR',
            'handlers': ['console'],
            'propagate': True
        },
    }
}


################################
# Sentry settings              #
################################
sentry_dsn = env.str('SENTRY_DSN', env.str('RAVEN_DSN', None))
if sentry_dsn:
    import sentry_sdk
    from sentry_sdk.integrations.celery import CeleryIntegration
    from sentry_sdk.integrations.django import DjangoIntegration
    from sentry_sdk.integrations.logging import LoggingIntegration

    # All of this is already happening by default!
    sentry_logging = LoggingIntegration(
        level=logging.INFO,  # Capture info and above as breadcrumbs
        event_level=logging.WARNING  # Send warnings as events
    )
    sentry_sdk.init(
        dsn=sentry_dsn,
        integrations=[
            DjangoIntegration(),
            CeleryIntegration(),
            sentry_logging
        ],
        traces_sample_rate=env.float('SENTRY_TRACES_SAMPLE_RATE', 0.01),
        send_default_pii=True
    )


if ENABLE_METRICS := env.bool('ENABLE_METRICS', False):
    MIDDLEWARE.insert(0, 'django_prometheus.middleware.PrometheusBeforeMiddleware')
    MIDDLEWARE.append('django_prometheus.middleware.PrometheusAfterMiddleware')
# Workaround https://github.com/korfuri/django-prometheus/issues/34
PROMETHEUS_EXPORT_MIGRATIONS = False
# https://github.com/korfuri/django-prometheus/blob/master/documentation/exports.md#exporting-metrics-in-a-wsgi-application-with-multiple-processes-per-process
if start_port := env.int('METRICS_START_PORT', None):
    PROMETHEUS_METRICS_EXPORT_PORT_RANGE = range(
        start_port, env.int('METRICS_END_PORT', start_port + 10)
    )


''' Try to identify the running codebase for informational purposes '''
# Based upon https://github.com/tblobaum/git-rev/blob/master/index.js
GIT_REV = {}
for git_rev_key, git_command in (
        ('short', ('git', 'rev-parse', '--short', 'HEAD')),
        ('long', ('git', 'rev-parse', 'HEAD')),
        ('branch', ('git', 'rev-parse', '--abbrev-ref', 'HEAD')),
        ('tag', ('git', 'describe', '--exact-match', '--tags')),
):
    try:
        GIT_REV[git_rev_key] = subprocess.check_output(
            git_command, stderr=subprocess.STDOUT).strip()
    except (OSError, subprocess.CalledProcessError) as e:
        GIT_REV[git_rev_key] = False
if GIT_REV['branch'] == 'HEAD':
    GIT_REV['branch'] = False


'''
Since this project handles user creation, we must handle the model-level
permission assignment that would've been done by KoBoCAT's user post_save
signal handler. Here we record the content types of the models listed in KC's
set_api_permissions_for_user(). Verify that this list still matches that
function if you experience permission-related problems. See
https://github.com/kobotoolbox/kobocat/blob/master/onadata/libs/utils/user_auth.py.
'''
KOBOCAT_DEFAULT_PERMISSION_CONTENT_TYPES = [
    # Each tuple must be (app_label, model_name)
    ('main', 'userprofile'),
    ('logger', 'xform'),
    ('logger', 'note'),
]

# A flag set by unit tests to bypass KoBoCAT user syncing
TESTING = False


''' Auxiliary database configuration '''
if not (MONGO_DB_URL := env.str('MONGO_DB_URL', False)):
    # ToDo Remove all this block by the end of 2022.
    #   Update kobo-install accordingly
    logging.warning(
        '`MONGO_DB_URL` is not found. '
        '`KPI_MONGO_HOST`, `KPI_MONGO_PORT`, `KPI_MONGO_NAME`, '
        '`KPI_MONGO_USER`, `KPI_MONGO_PASS` '
        'are deprecated and will not be supported anymore soon.'
    )

    MONGO_DATABASE = {
        'HOST': os.environ.get('KPI_MONGO_HOST', 'mongo'),
        'PORT': int(os.environ.get('KPI_MONGO_PORT', 27017)),
        'NAME': os.environ.get('KPI_MONGO_NAME', 'formhub'),
        'USER': os.environ.get('KPI_MONGO_USER', ''),
        'PASSWORD': os.environ.get('KPI_MONGO_PASS', '')
    }

    if MONGO_DATABASE.get('USER') and MONGO_DATABASE.get('PASSWORD'):
        MONGO_DB_URL = "mongodb://{user}:{password}@{host}:{port}/{db_name}".\
            format(
                user=MONGO_DATABASE['USER'],
                password=quote_plus(MONGO_DATABASE['PASSWORD']),
                host=MONGO_DATABASE['HOST'],
                port=MONGO_DATABASE['PORT'],
                db_name=MONGO_DATABASE['NAME']
            )
    else:
        MONGO_DB_URL = "mongodb://%(HOST)s:%(PORT)s/%(NAME)s" % MONGO_DATABASE
    mongo_db_name = MONGO_DATABASE['NAME']
else:
    # Attempt to get collection name from the connection string
    # fallback on MONGO_DB_NAME or 'formhub' if it is empty or None or unable to parse
    try:
        mongo_db_name = env.db_url('MONGO_DB_URL').get('NAME') or env.str('MONGO_DB_NAME', 'formhub')
    except ValueError:  # db_url is unable to parse replica set strings
        mongo_db_name = env.str('MONGO_DB_NAME', 'formhub')

mongo_client = MongoClient(
    MONGO_DB_URL, connect=False, journal=True, tz_aware=True
)
MONGO_DB = mongo_client[mongo_db_name]

# If a request or task makes a database query and then times out, the database
# server should not spin forever attempting to fulfill that query.
MONGO_QUERY_TIMEOUT = SYNCHRONOUS_REQUEST_TIME_LIMIT + 5  # seconds
MONGO_CELERY_QUERY_TIMEOUT = CELERY_TASK_TIME_LIMIT + 10  # seconds

SESSION_ENGINE = 'redis_sessions.session'
# django-redis-session expects a dictionary with `url`
redis_session_url = env.cache_url(
    'REDIS_SESSION_URL', default='redis://redis_cache:6380/2'
)
SESSION_REDIS = {
    'url': redis_session_url['LOCATION'],
    'prefix': env.str('REDIS_SESSION_PREFIX', 'session'),
    'socket_timeout': env.int('REDIS_SESSION_SOCKET_TIMEOUT', 1),
}

CACHES = {
    # Set CACHE_URL to override
    'default': env.cache(default='redis://redis_cache:6380/3'),
}

# How long to retain cached responses for kpi endpoints
ENDPOINT_CACHE_DURATION = env.int('ENDPOINT_CACHE_DURATION', 60 * 15)  # 15 minutes

ENV = None

# The maximum size in bytes that a request body may be before a
# SuspiciousOperation (RequestDataTooBig) is raised
DATA_UPLOAD_MAX_MEMORY_SIZE = 10485760

# The maximum size (in bytes) that an upload will be before it gets streamed
# to the file system
FILE_UPLOAD_MAX_MEMORY_SIZE = 10485760

# OpenRosa setting in bytes
OPEN_ROSA_DEFAULT_CONTENT_LENGTH = 10000000

# Expiration time in sec. after which paired data xml file must be regenerated
# Should match KoBoCAT setting
PAIRED_DATA_EXPIRATION = 300  # seconds

# Minimum size (in bytes) of files to allow fast calculation of hashes
# Should match KoBoCAT setting
HASH_BIG_FILE_SIZE_THRESHOLD = 0.5 * 1024 * 1024  # 512 kB

# Chunk size in bytes to read per iteration when hash of a file is calculated
# Should match KoBoCAT setting
HASH_BIG_FILE_CHUNK = 16 * 1024  # 16 kB

# add some mimetype
add_type('application/wkt', '.wkt')
add_type('application/geo+json', '.geojson')

KOBOCAT_MEDIA_URL = f'{KOBOCAT_URL}/media/'
KOBOCAT_THUMBNAILS_SUFFIX_MAPPING = {
    'original': '',
    'large': '_large',
    'medium': '_medium',
    'small': '_small',
}

TRENCH_AUTH = {
    'USER_MFA_MODEL': 'mfa.MfaMethod',
    'USER_ACTIVE_FIELD': 'is_active',
    'BACKUP_CODES_QUANTITY': 5,
    'BACKUP_CODES_LENGTH': 12,  # keep (quantity * length) under 200
    'BACKUP_CODES_CHARACTERS': (string.ascii_letters + string.digits),
    'DEFAULT_VALIDITY_PERIOD': 30,
    'ENCRYPT_BACKUP_CODES': True,
    'SECRET_KEY_LENGTH': 32,
    'CONFIRM_DISABLE_WITH_CODE': True,
    'CONFIRM_BACKUP_CODES_REGENERATION_WITH_CODE': True,
    'ALLOW_BACKUP_CODES_REGENERATION': True,
    'MFA_METHODS': {
        'app': {
            'VERBOSE_NAME': 'app',
            'VALIDITY_PERIOD': env.int(
                'MFA_CODE_VALIDITY_PERIOD', 30  # seconds
            ),
            'USES_THIRD_PARTY_CLIENT': True,
            'HANDLER': 'kobo.apps.accounts.mfa.backends.application.ApplicationBackend',
        },
    },
    'CODE_LENGTH': env.int('MFA_CODE_LENGTH', 6),
}

# Session Authentication is supported by default.
MFA_SUPPORTED_AUTH_CLASSES = [
    'kpi.authentication.TokenAuthentication',
]

MINIMUM_DEFAULT_SEARCH_CHARACTERS = 3

# Django 3.2 required settings
DEFAULT_AUTO_FIELD = 'django.db.models.AutoField'

SERVICE_ACCOUNT = {
    'BACKEND': env.cache_url(
        'SERVICE_ACCOUNT_BACKEND_URL', default='redis://redis_cache:6380/6'
    ),
    'WHITELISTED_HOSTS': env.list('SERVICE_ACCOUNT_WHITELISTED_HOSTS', default=[]),
}

AUTH_PASSWORD_VALIDATORS = [
    {
        'NAME': 'kpi.password_validation.UserAttributeSimilarityValidator',
    },
    {
        'NAME': 'kpi.password_validation.MinimumLengthValidator',
    },
    {
        'NAME': 'kpi.password_validation.CommonPasswordValidator',
    },
    {
        'NAME': 'kpi.password_validation.CustomRulesValidator',
    },
    {
        'NAME': 'kpi.password_validation.MostRecentPasswordValidator',
    },
]<|MERGE_RESOLUTION|>--- conflicted
+++ resolved
@@ -480,11 +480,6 @@
         12 * 60,
         'Number of minutes asynchronous tasks can run before being '
         'flagged as failed.\n'
-<<<<<<< HEAD
-        'Should be greater than `PROJECT_OWNERSHIP_RESUME_THRESHOLD`',
-        'positive_int',
-    ),
-=======
         'Should be greater than `PROJECT_OWNERSHIP_RESUME_THRESHOLD`.',
         'positive_int',
     ),
@@ -492,7 +487,6 @@
         False,
         'Auto-accept invites by default and do not sent them by e-mail.'
     ),
->>>>>>> 42a6490c
 }
 
 CONSTANCE_ADDITIONAL_FIELDS = {
@@ -595,10 +589,7 @@
     'Transfer project ownership': (
         'PROJECT_OWNERSHIP_RESUME_THRESHOLD',
         'PROJECT_OWNERSHIP_STUCK_THRESHOLD',
-<<<<<<< HEAD
-=======
         'PROJECT_OWNERSHIP_AUTO_ACCEPT_INVITES',
->>>>>>> 42a6490c
     ),
     'Trash bin': (
         'ASSET_SNAPSHOT_DAYS_RETENTION',
