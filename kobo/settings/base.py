--- conflicted
+++ resolved
@@ -290,16 +290,10 @@
             {'name': 'instagram', 'required': False},
         ]),
         # The available fields are hard-coded in the front end
-<<<<<<< HEAD
         'Display (and optionally require) these metadata fields for users.\n'
-        "Possible fields are 'organization', 'organization_website', "
-=======
-        'Modify if the fields are required and labels for these metadata '
-        "fields for users. Possible fields are:\n"
-        " 'name', 'organization', 'organization_website', "
->>>>>>> d010c79f
-        "'sector', 'gender', 'bio', 'city', 'country', 'twitter', 'linkedin', "
-        "and 'instagram'.\n\n"
+        "Possible fields are\n:"
+        "'organization', 'organization_website', 'sector', 'gender', 'bio', "
+        "'city', 'country', 'twitter', 'linkedin', and 'instagram'.\n\n"
         'To add another language, follow the example below.\n\n'
         '{"name": "name", "required": False, "label": '
         '{"default": "Full Name", "fr": "Nom Complet"}}\n'
@@ -314,20 +308,14 @@
             {'name': 'description', 'required': False},
         ]),
         # The available fields are hard-coded in the front end
-<<<<<<< HEAD
         'Display (and optionally require) these metadata fields for projects.\n'
-        "Possible fields are 'sector', 'country', 'operational_purpose', and "
-        "'collects_pii'.",
-=======
-        'Display (and optionally require) these metadata fields for projects. '
         "Possible fields are:\n"
-        "'sector', 'country', 'operational_purpose', "
-        "'collects_pii', and 'description'\n\n"
+        "'sector', 'country', 'operational_purpose', 'collects_pii', "
+        "and 'description'\n\n"
         'To add another language, follow the example below.\n\n'
         '{"name": "sector", "required": False, "label": '
         '{"default": "Sector", "fr": "Secteur"}}\n'
         "'default' is a required field within the 'label' dict, but 'label' is optional.",
->>>>>>> d010c79f
         # Use custom field for schema validation
         'metadata_fields_jsonschema'
     ),
