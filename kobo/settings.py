--- conflicted
+++ resolved
@@ -140,16 +140,12 @@
                                        'help@kobotoolbox.org'),
                       'Email address for users to contact, e.g. when they '
                       'encounter unhandled errors in the application'),
-<<<<<<< HEAD
     'ALLOW_UNSECURED_HOOK_ENDPOINTS': (True,
                                        'Allow the use of unsecured endpoints for hooks. '
-                                       '(e.g http://hook.example.com)')
-
-=======
+                                       '(e.g http://hook.example.com)'),
     'HOOK_MAX_RETRIES': (3,
                          'Number of times the system will retry '
                          'to send data to remote server before giving up')
->>>>>>> d07bc734
 }
 # Tell django-constance to use a database model instead of Redis
 CONSTANCE_BACKEND = 'constance.backends.database.DatabaseBackend'
