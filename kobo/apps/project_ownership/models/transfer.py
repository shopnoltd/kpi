--- conflicted
+++ resolved
@@ -1,20 +1,11 @@
 from __future__ import annotations
 
-<<<<<<< HEAD
-import os
-=======
->>>>>>> 42a6490c
 from typing import Optional, Union
 
 from django.db import models, transaction
 from django.utils import timezone
 
 from kpi.constants import PERM_MANAGE_ASSET
-<<<<<<< HEAD
-from kpi.deployment_backends.kc_access.utils import kc_transaction_atomic
-from kpi.fields import KpiUidField
-from kpi.utils.log import logging
-=======
 from kpi.deployment_backends.kc_access.utils import (
     assign_applicable_kc_permissions,
     kc_transaction_atomic,
@@ -22,16 +13,12 @@
 )
 from kpi.fields import KpiUidField
 from kpi.models import Asset
->>>>>>> 42a6490c
 from .base import TimeStampedModel
 from .choices import TransferStatusChoices, TransferStatusTypeChoices
 from .invite import Invite
 from ..exceptions import TransferAlreadyProcessedException
 from ..tasks import async_task
-<<<<<<< HEAD
-=======
 from ..utils import get_target_folder
->>>>>>> 42a6490c
 
 
 class Transfer(TimeStampedModel):
@@ -54,9 +41,8 @@
     def __str__(self) -> str:
         return (
             f'{self.asset}: '
-<<<<<<< HEAD
-            f'{self.invite.source_user.username} -> '
-            f'{self.invite.destination_user.username}'
+            f'{self.invite.sender.username} -> '
+            f'{self.invite.recipient.username}'
         )
 
     def process(self):
@@ -64,7 +50,7 @@
             raise TransferAlreadyProcessedException()
 
         self.status = TransferStatusChoices.IN_PROGRESS.value
-        new_owner = self.invite.destination_user
+        new_owner = self.invite.recipient
 
         success = False
         try:
@@ -136,7 +122,7 @@
             global_status.save()
             self.date_modified = timezone.now()
             self.save(update_fields=['date_modified'])
-            self.invite.update_status()
+            self.invite.update_status_from_transfers()
 
     def _init_statuses(self):
         TransferStatus.objects.bulk_create(
@@ -148,103 +134,7 @@
         )
 
     def _reassign_project_permissions(self, update_deployment: bool = False):
-        new_owner = self.invite.destination_user
-=======
-            f'{self.invite.sender.username} -> '
-            f'{self.invite.recipient.username}'
-        )
-
-    def process(self):
-        if self.status != TransferStatusChoices.PENDING.value:
-            raise TransferAlreadyProcessedException()
-
-        self.status = TransferStatusChoices.IN_PROGRESS.value
         new_owner = self.invite.recipient
-
-        success = False
-        try:
-            if not self.asset.has_deployment:
-                with transaction.atomic():
-                    self._reassign_project_permissions(update_deployment=False)
-            else:
-                with transaction.atomic():
-                    with kc_transaction_atomic():
-                        with self.asset.deployment.suspend_submissions(
-                            [self.asset.owner_id, new_owner.pk]
-                        ):
-                            # Update counters
-                            self.asset.deployment.transfer_counters_ownership(
-                                new_owner
-                            )
-                            self._reassign_project_permissions(
-                                update_deployment=True
-                            )
-
-                # Run background tasks.
-                # 1) Rewrite `_userform_id` in MongoDB
-                async_task.delay(
-                    self.pk, TransferStatusTypeChoices.SUBMISSIONS.value
-                )
-
-                # 2) Move media files to new owner's home directory
-                async_task.delay(
-                    self.pk, TransferStatusTypeChoices.MEDIA_FILES.value
-                )
-
-            success = True
-        finally:
-            if not success:
-                # We do not know which error has been raised, so no logs are
-                # saved. Sentry is our friend to find out what's going on.
-                self.status = (
-                    TransferStatus.FAILED.value,
-                    'Error occurred while processing transfer',
-                )
-
-    def save(self, *args, **kwargs):
-
-        is_new = self.pk is None
-
-        super().save(*args, **kwargs)
-
-        if is_new:
-            self._init_statuses()
-
-    @property
-    def status(self):
-        return self.statuses.get(
-            status_type=TransferStatusTypeChoices.GLOBAL.value
-        ).status
-
-    @status.setter
-    def status(self, value: Union[str, tuple[str]]):
-        with transaction.atomic():
-            global_status = self.statuses.select_for_update().get(
-                status_type=TransferStatusTypeChoices.GLOBAL.value
-            )
-            if isinstance(value, tuple):
-                global_status.status = value[0]
-                global_status.error = value[1]
-            else:
-                global_status.status = value
-
-            global_status.save()
-            self.date_modified = timezone.now()
-            self.save(update_fields=['date_modified'])
-            self.invite.update_status_from_transfers()
-
-    def _init_statuses(self):
-        TransferStatus.objects.bulk_create(
-            [
-                TransferStatus(transfer=self, status_type=type_)
-                for type_ in TransferStatusTypeChoices.values
-            ],
-            ignore_conflicts=True,
-        )
-
-    def _reassign_project_permissions(self, update_deployment: bool = False):
-        new_owner = self.invite.recipient
->>>>>>> 42a6490c
 
         # Delete existing new owner's permissions on project if any
         self.asset.permissions.filter(user=new_owner).delete()
@@ -252,25 +142,6 @@
         self.asset.owner = new_owner
 
         if update_deployment:
-<<<<<<< HEAD
-            xform = self.asset.deployment.xform
-            xform.user_id = new_owner.pk
-            try:
-                target_folder = os.path.dirname(
-                    xform.xls.name.replace(
-                        old_owner.username, new_owner.username
-                    )
-                )
-            except FileNotFoundError:
-                logging.error(
-                    'File not found: Could not move Kobocat XLSForm',
-                    exc_info=True,
-                )
-            else:
-                xform.xls.move(target_folder)
-
-            xform.save(update_fields=['user_id', 'xls'])
-=======
             owner_perms = [
                 p.permission.codename
                 for p in self.asset.permissions.filter(user=old_owner)
@@ -298,7 +169,6 @@
             assign_applicable_kc_permissions(self.asset, new_owner, owner_perms)
             reset_kc_permissions(self.asset, old_owner)
 
->>>>>>> 42a6490c
             backend_response = self.asset.deployment.backend_response
             backend_response['owner'] = new_owner.username
             self.asset.deployment.store_data(
@@ -311,11 +181,7 @@
             adjust_content=False,
         )
         self.asset.assign_perm(
-<<<<<<< HEAD
-            self.invite.source_user, PERM_MANAGE_ASSET
-=======
             self.invite.sender, PERM_MANAGE_ASSET
->>>>>>> 42a6490c
         )
 
 
