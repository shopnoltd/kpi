--- conflicted
+++ resolved
@@ -72,12 +72,8 @@
     >           "active": {boolean},
     >           "email_notification": {boolean},
     >           "export_type": {string},
-<<<<<<< HEAD
     >           "subset_fields": [{string}],
-    >           "security_level": {string},
-=======
     >           "auth_level": {string},
->>>>>>> 66a55b1e
     >           "settings": {
     >               "username": {string},
     >               "password": {string},
@@ -98,12 +94,8 @@
         1. `json` (_default_)
         2. `xml`
 
-<<<<<<< HEAD
     * `email_notification` is a boolean. If true, User will be notified when request to remote server has failed.
-    * `security_level` must be one these values:
-=======
     * `auth_level` must be one these values:
->>>>>>> 66a55b1e
 
         1. `no_auth` (_default_)
         2. `basic_auth`
