# coding: utf-8
from __future__ import annotations

import csv
from celery import shared_task
from collections import Counter
from datetime import datetime
from typing import Union
try:
    from zoneinfo import ZoneInfo
except ImportError:
    from backports.zoneinfo import ZoneInfo

from dateutil.relativedelta import relativedelta
from django.conf import settings
from django.contrib.auth.models import User
from django.core.files.storage import get_storage_class
from django.db.models import (
    CharField,
    Count,
    DateField,
    IntegerField,
    F,
    Q,
    Sum,
    Value,
)
from django.db.models.fields.json import KeyTextTransform
from django.db.models.functions import Cast, Concat

from hub.models import ExtraUserDetail
from kobo.apps.trackers.models import MonthlyNLPUsageCounter
from kobo.static_lists import COUNTRIES
from kpi.constants import ASSET_TYPE_SURVEY
from kpi.deployment_backends.kc_access.shadow_models import (
    KobocatXForm,
    KobocatUser,
    KobocatUserProfile,
    ReadOnlyKobocatInstance,
    ReadOnlyKobocatMonthlyXFormSubmissionCounter,
)
from kpi.models.asset import Asset, AssetDeploymentStatus


# Make sure this app is listed in `INSTALLED_APPS`; otherwise, Celery will
# complain that the task is unregistered


@shared_task
def generate_country_report(
    output_filename: str, start_date: str, end_date: str
):

    def get_row_for_country(code_: str, label_: str):
        row_ = []

        xform_ids = Asset.objects.values_list(
            '_deployment_data__backend_response__formid', flat=True
        ).filter(
            settings__country_codes__in_array=[code_],
            _deployment_status=AssetDeploymentStatus.DEPLOYED,
            asset_type=ASSET_TYPE_SURVEY,
        )
        # Doing it this way because this report is focused on crises in
        # very specific time frames
        instances_count = ReadOnlyKobocatInstance.objects.filter(
            xform_id__in=list(xform_ids),
            date_created__date__range=(start_date, end_date),
        ).count()

        row_.append(label_)
        row_.append(instances_count)

        return row_

    columns = [
        'Country',
        'Count',
    ]

    default_storage = get_storage_class()()
    with default_storage.open(output_filename, 'w') as output_file:
        writer = csv.writer(output_file)
        writer.writerow(columns)

        for code, label in COUNTRIES:

            try:
                row = get_row_for_country(code, label)
            except Exception as e:
                row = ['!FAILED!', 'Country: {}'.format(label), repr(e)]
            writer.writerow(row)


@shared_task
def generate_continued_usage_report(output_filename: str, end_date: str):
    data = []

    # We need to work with UTC timezone-aware datetime objects
    end_date_obj = datetime.strptime(end_date, '%Y-%m-%d').date()

    twelve_months_time = end_date_obj - relativedelta(years=1)
    six_months_time = end_date_obj - relativedelta(months=6)
    three_months_time = end_date_obj - relativedelta(months=3)

    users = User.objects.filter(
        last_login__date__range=(twelve_months_time, end_date),
    )

    for user in users.iterator():
        # twelve months
        assets = user.assets.values('pk', 'date_created').filter(
            date_created__date__range=(twelve_months_time, end_date),
        )
        submissions_count = (
            ReadOnlyKobocatMonthlyXFormSubmissionCounter.objects.annotate(
                date=Cast(
                    Concat(F('year'), Value('-'), F('month'), Value('-'), 1),
                    DateField(),
                )
            ).filter(
                user_id=user.id,
                date__range=(twelve_months_time, end_date),
            )
        )
        twelve_asset_count = assets.aggregate(asset_count=Count('pk'))
        twelve_submission_count = submissions_count.aggregate(
            submissions_count=Sum('counter'),
        )

        # six months
        assets = assets.filter(date_created__gte=six_months_time)
        submissions_count = submissions_count.filter(
            date__gte=six_months_time,
        )
        six_asset_count = assets.aggregate(asset_count=Count('pk'))
        six_submissions_count = submissions_count.aggregate(
            submissions_count=Sum('counter'),
        )

        # three months
        assets = assets.filter(date_created__gte=three_months_time)
        submissions_count = submissions_count.filter(
            date__gte=three_months_time,
        )
        three_asset_count = assets.aggregate(asset_count=Count('pk'))
        three_submissions_count = submissions_count.aggregate(
            submissions_count=Sum('counter'),
        )
        data.append([
            user.username,
            user.date_joined,
            user.last_login,
            three_asset_count['asset_count'] or 0,
            six_asset_count['asset_count'] or 0,
            twelve_asset_count['asset_count'] or 0,
            three_submissions_count['submissions_count'] or 0,
            six_submissions_count['submissions_count'] or 0,
            twelve_submission_count['submissions_count'] or 0,
        ])

    headers = [
        'Username',
        'Date Joined',
        'Last Login',
        'Assets 3m',
        'Assets 6m',
        'Assets 12m',
        'Submissions 3m',
        'Submissions 6m',
        'Submissions 12M',
    ]

    default_storage = get_storage_class()()
    with default_storage.open(output_filename, 'w') as output:
        writer = csv.writer(output)
        writer.writerow(headers)
        writer.writerows(data)


@shared_task
def generate_domain_report(output_filename: str, start_date: str, end_date: str):

    emails = User.objects.filter(
        date_joined__date__range=(start_date, end_date),
    ).values_list('email', flat=True)

    # get a list of the domains
    domains = [
        email.split('@')[1] if '@' in email else 'Invalid domain ' + email
        for email in emails.iterator()
    ]
    domain_users = Counter(domains)

    # get a count of the assets
    domain_assets = {
        domain:
            Asset.objects.filter(
                owner__email__endswith='@' + domain,
                date_created__date__range=(start_date, end_date),
            ).count()
        for domain in domain_users.keys()
    }

    # get a count of the submissions
    domain_submissions = {
        domain: ReadOnlyKobocatMonthlyXFormSubmissionCounter.objects.annotate(
            date=Cast(
                Concat(F('year'), Value('-'), F('month'), Value('-'), 1),
                DateField(),
            )
        ).filter(
            user__email__endswith='@' + domain,
            date__range=(start_date, end_date),
        ).aggregate(
            Sum('counter')
        )['counter__sum']
        if domain_assets[domain] else 0
        for domain in domain_users.keys()
    }

    # create the CSV file
    columns = ['Email Domain', 'Users', 'Projects', 'Submissions']

    default_storage = get_storage_class()()
    with default_storage.open(output_filename, 'w') as output:
        writer = csv.writer(output)
        writer.writerow(columns)

        for domain, users in domain_users.most_common():
            row = [
                domain,
                users,
                domain_assets[domain],
                domain_submissions[domain]
            ]
            writer.writerow(row)


@shared_task(
    soft_time_limit=settings.CELERY_LONG_RUNNING_TASK_SOFT_TIME_LIMIT,
    time_limit=settings.CELERY_LONG_RUNNING_TASK_TIME_LIMIT
)
def generate_forms_count_by_submission_range(output_filename: str):
    # List of submissions count ranges
    ranges = [
        {
            'label': '0',
            'orm_criteria': {'count': 0}
        },
        {
            'label': '1 - 500',
            'orm_criteria': {'count__range': (1, 500)}
        },
        {
            'label': '501 - 1000',
            'orm_criteria': {'count__range': (501, 1000)}
        },
        {
            'label': '1001 - 10000',
            'orm_criteria': {'count__range': (1001, 10000)}
        },
        {
            'label': '10001 - 50000',
            'orm_criteria': {'count__range': (10001, 50000)}
        },
        {
            'label': '50001 and more',
            'orm_criteria': {'count__gte': 50001}
        },
    ]

    # store data for csv
    data = []

    today = datetime.today()
    date_ = today - relativedelta(years=1)
    no_submissions = KobocatXForm.objects.filter(
        date_created__date__gte=date_,
        num_of_submissions=0
    )
    queryset = ReadOnlyKobocatInstance.objects.values(
        'xform_id'
    ).filter(
        date_created__date__gte=date_,
    ).annotate(count=Count('xform_id'))

    for r in ranges:
        if r['label'] == '0':
            forms_count = no_submissions.count()
        else:
            forms_count = queryset.filter(**r['orm_criteria']).count()
        data.append([r['label'], forms_count])

    headers = ['Range', 'Count']

    # Crate a csv with output filename
    default_storage = get_storage_class()()
    with default_storage.open(output_filename, 'w') as output:
        writer = csv.writer(output)
        writer.writerow(headers)
        writer.writerows(data)


@shared_task
def generate_media_storage_report(output_filename: str):
    attachments = KobocatUserProfile.objects.all().values(
        'user__username',
        'attachment_storage_bytes',
    )

    data = []

    for attachment_count in attachments.iterator():
        data.append([
            attachment_count['user__username'],
            attachment_count['attachment_storage_bytes'],
        ])

    headers = ['Username', 'Storage Used (Bytes)']

    default_storage = get_storage_class()()
    with default_storage.open(output_filename, 'w') as output:
        writer = csv.writer(output)
        writer.writerow(headers)
        writer.writerows(data)


@shared_task
def generate_user_count_by_organization(output_filename: str):
    # get users organizations
    organizations = (
        User.objects.filter(extra_details__data__has_key='organization')
        .values('extra_details__data__organization')
        .annotate(total=Count('extra_details__data__organization'))
    ).order_by('extra_details__data__organization')

    no_organizations_count = User.objects.exclude(
        Q(pk=settings.ANONYMOUS_USER_ID)
        | Q(extra_details__data__has_key='organization')
    ).count()

    has_no_organizations = False
    data = []
    for o in organizations.iterator():
        if not o['extra_details__data__organization']:
            has_no_organizations = True
            o['extra_details__data__organization'] = 'Unspecified'
            o['total'] += no_organizations_count

        data.append([o['extra_details__data__organization'], o['total']])

    if not has_no_organizations:
        data.insert(0, ['Unspecified', no_organizations_count])

    # write data to a csv file
    columns = ['Organization', 'Count']

    default_storage = get_storage_class()()
    with default_storage.open(output_filename, 'w') as output_file:
        writer = csv.writer(output_file)
        writer.writerow(columns)
        writer.writerows(data)


@shared_task
def generate_user_report(output_filename: str):
    def format_date(d):
        if hasattr(d, 'strftime'):
            return d.strftime('%F')
        else:
            return d

    def get_row_for_user(u: KobocatUser) -> list:
        row_ = []

        try:
            profile = KobocatUserProfile.objects.get(user=u)
        except KobocatUserProfile.DoesNotExist:
            profile = None

        try:
            extra_user_detail = ExtraUserDetail.objects.get(user_id=u.pk)
        except ExtraUserDetail.DoesNotExist:
            extra_details = None
        else:
            extra_details = extra_user_detail.data

        row_.append(u.username)
        row_.append(u.email)
        row_.append(u.pk)
        row_.append(u.first_name)
        row_.append(u.last_name)

        if extra_details:
            name = extra_details.get('name', '')
        else:
            name = ''
        if name:
            row_.append(name)
        elif profile:
            row_.append(profile.name)
        else:
            row_.append('')

        if extra_details:
            organization = extra_details.get('organization', '')
        else:
            organization = ''
        if organization:
            row_.append(organization)
        elif profile:
            row_.append(profile.organization)
        else:
            row_.append('')

        row_.append(KobocatXForm.objects.filter(user=u).count())

        if profile:
            row_.append(profile.num_of_submissions)
        else:
            row_.append(0)

        row_.append(format_date(u.date_joined))
        row_.append(format_date(u.last_login))

        return row_

    CHUNK_SIZE = 1000
    columns = [
        'username',
        'email',
        'pk',
        'first_name',
        'last_name',
        'name',
        'organization',
        'XForm count',
        'num_of_submissions',
        'date_joined',
        'last_login',
    ]

    default_storage = get_storage_class()()
    with default_storage.open(output_filename, 'w') as output_file:
        writer = csv.writer(output_file)
        writer.writerow(columns)
        kc_users = KobocatUser.objects.exclude(
            pk=settings.ANONYMOUS_USER_ID
        ).order_by('pk')
        for kc_user in kc_users.iterator(CHUNK_SIZE):
            try:
                row = get_row_for_user(kc_user)
            except Exception as e:
                row = ['!FAILED!', 'User PK: {}'.format(kc_user.pk), repr(e)]
            writer.writerow(row)


@shared_task
def generate_user_statistics_report(
    output_filename: str,
    start_date: str,
    end_date: str
):
    data = []

    asset_queryset = Asset.objects.values(
        'owner_id', 'owner__extra_details'
    ).filter(
        asset_type=ASSET_TYPE_SURVEY, date_created__date__range=(start_date, end_date)
    )
    records = asset_queryset.annotate(form_count=Count('pk')).order_by()
    forms_count = {
        record['owner_id']: record['form_count'] for record in records
    }

    # Filter the asset_queryset for active deployments
    asset_queryset = asset_queryset.filter(
        _deployment_status=AssetDeploymentStatus.DEPLOYED
    )
    records = asset_queryset.annotate(deployment_count=Count('pk')).order_by()
    deployment_count = {
        record['owner_id']: record['deployment_count']
        for record in records.iterator()
    }

    # Get records from SubmissionCounter
    records = (
        ReadOnlyKobocatMonthlyXFormSubmissionCounter.objects.annotate(
            date=Cast(
                Concat(F('year'), Value('-'), F('month'), Value('-'), 1),
                DateField(),
            )
        ).filter(date__range=(start_date, end_date)).values(
            'user_id',
            'user__username',
            'user__email',
            'user__date_joined',
        ).order_by('user__date_joined').annotate(count_sum=Sum('counter'))
    )

    # get NLP statistics
    nlp_counters = (
        MonthlyNLPUsageCounter.objects.annotate(
            date=Cast(
                Concat(F('year'), Value('-'), F('month'), Value('-'), 1),
                DateField(),
            ),
        ).filter(date__range=(start_date, end_date)).values(
            'user_id',
        ).annotate(
            total_google_asr=Sum(
                Cast(F('counters__google_asr_seconds'), IntegerField()),
            ),
            total_google_mt=Sum(
                Cast(F('counters__google_mt_characters'), IntegerField()),
            ),
        )
    )

    def _get_country_value(value: Union[dict, list]) -> str:
        if isinstance(value, dict):
            return value['value']
        elif isinstance(value, list):
            return ', '.join([item['value'] for item in value])

        return value

<<<<<<< HEAD
    for record in records.iterator():
=======
    for record in records:
        user_id = record['user_id']
>>>>>>> b199d994
        user_details, created = ExtraUserDetail.objects.get_or_create(
            user_id=user_id
        )
        # Users will only have a counter if they have used NLP services in the
        # specified period so a fallback is needed
        try:
            nlp_totals = nlp_counters.get(user_id=user_id)
        except MonthlyNLPUsageCounter.DoesNotExist:
            nlp_totals = {}
        data.append([
            record['user__username'],
            user_details.data.get('name', ''),
            record['user__date_joined'],
            record['user__email'],
            user_details.data.get('organization', ''),
            _get_country_value(user_details.data.get('country', '')),
            record['count_sum'],
            forms_count.get(user_id, 0),
            deployment_count.get(user_id, 0),
            nlp_totals.get('total_google_asr', 0),
            nlp_totals.get('total_google_mt', 0),
        ])

    columns = [
        'Username',
        'Name',
        'Date Joined',
        'Email',
        'Organization',
        'Country',
        'Submissions Count',
        'Forms Count',
        'Deployments Count',
        'Google ASR Seconds',
        'Google MT Seconds',
    ]

    default_storage = get_storage_class()()
    with default_storage.open(output_filename, 'w') as output:
        writer = csv.writer(output)
        writer.writerow(columns)
        writer.writerows(data)


@shared_task
def generate_user_details_report(
    output_filename: str,
    start_date: str,
    end_date: str
):
    USER_COLS = [
        'id',
        'username',
        'is_superuser',
        'joined_date',
        'last_login_date',
        'removal_request_date',
        'removed_date',
        'is_active',
        'email',
        'mfa_is_active',
        'asset_count',
    ]
    METADATA_COL = ['metadata']
    EXTRA_DETAILS_COLS = [
        'name',
        'gender',
        'sector',
        'country',
        'city',
        'bio',
        'organization',
        'require_auth',
        'primarySector',
        'organization_website',
        'twitter',
        'linkedin',
        'instagram',
        'metadata',
        'last_ui_language',
    ]

    def flatten_metadata_inplace(metadata: dict):
        for k, v in metadata.items():
            if isinstance(v, list) and v:
                metadata[k] = ', '.join([item['value'] for item in v])
            if isinstance(v, dict) and 'value' in v:
                metadata[k] = v['value']

    def get_row_value(
        row: dict, col: str
    ) -> Union[str, int, float, bool, None]:
        val = row.get(col, '')
        # remove any new lines from text
        if isinstance(val, str):
            val = val.replace('\n', '')
        return val

    values = USER_COLS + METADATA_COL

    data = (
        User.objects.filter(
            date_joined__date__range=(start_date, end_date),
        )
        .exclude(pk=settings.ANONYMOUS_USER_ID)
        .annotate(
            mfa_is_active=F('mfa_methods__is_active'),
            metadata=F('extra_details__data'),
            joined_date=Cast('date_joined', CharField()),
            last_login_date=Cast('last_login', CharField()),
            removal_request_date=Cast(
                'extra_details__date_removal_requested', CharField()
            ),
            removed_date=Cast('extra_details__date_removed', CharField()),
            asset_count=Count('assets'),
        )
        .values(*values)
        .order_by('id')
    )

    default_storage = get_storage_class()()
    with default_storage.open(output_filename, 'w') as f:
        columns = USER_COLS + EXTRA_DETAILS_COLS
        writer = csv.writer(f)
        writer.writerow(columns)
        for row in data.iterator():
            metadata = row.pop('metadata', {}) or {}
            flatten_metadata_inplace(metadata)
            row.update(metadata)
            flat_row = [get_row_value(row, col) for col in columns]
            writer.writerow(flat_row)<|MERGE_RESOLUTION|>--- conflicted
+++ resolved
@@ -526,12 +526,8 @@
 
         return value
 
-<<<<<<< HEAD
     for record in records.iterator():
-=======
-    for record in records:
         user_id = record['user_id']
->>>>>>> b199d994
         user_details, created = ExtraUserDetail.objects.get_or_create(
             user_id=user_id
         )
