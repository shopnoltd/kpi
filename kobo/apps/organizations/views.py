from django.conf import settings
from django.contrib.postgres.aggregates import ArrayAgg
from django.db.models import QuerySet
from django.utils.decorators import method_decorator
from django.views.decorators.cache import cache_page
from django_dont_vary_on.decorators import only_vary_on
from kpi import filters
from rest_framework import viewsets, status
from rest_framework.decorators import action
from rest_framework.response import Response

from kpi.constants import ASSET_TYPE_SURVEY
from kpi.models.asset import Asset
from kpi.paginators import AssetUsagePagination
from kpi.permissions import IsAuthenticated
from kpi.serializers.v2.service_usage import (
    CustomAssetUsageSerializer,
    ServiceUsageSerializer,
)
from kpi.utils.object_permission import get_database_user
from .models import Organization, create_organization
from .permissions import IsOrgAdminOrReadOnly
from .serializers import OrganizationSerializer
from ..stripe.constants import ACTIVE_STRIPE_STATUSES


@method_decorator(cache_page(settings.ENDPOINT_CACHE_DURATION), name='service_usage')
# django uses the Vary header in its caching, and each middleware can potentially add more Vary headers
# we use this decorator to remove any Vary headers except 'origin' (we don't want to cache between different installs)
@method_decorator(only_vary_on('Origin'), name='service_usage')
class OrganizationViewSet(viewsets.ModelViewSet):
    """
    Organizations are groups of users with assigned permissions and configurations

    - Organization admins can manage the organization and it's membership
    - Connect to authentication mechanisms and enforce policy
    - Create teams and projects under the organization
    """

    queryset = Organization.objects.all()
    serializer_class = OrganizationSerializer
    lookup_field = 'id'
    permission_classes = (IsAuthenticated, IsOrgAdminOrReadOnly)
    pagination_class = AssetUsagePagination

    def get_queryset(self) -> QuerySet:
        user = self.request.user
        queryset = super().get_queryset().filter(users=user)
        if self.action == "list" and not queryset:
            # Very inefficient get or create queryset.
            # It's temporary and should be removed later.
            create_organization(user, f"{user.username}'s organization")
            queryset = queryset.all()  # refresh
        return queryset

    @action(detail=True, methods=['get'])
    def service_usage(self, request, pk=None, *args, **kwargs):
        """
        ## Organization Usage Tracker
        <p>Tracks the total usage of different services for each account in an organization</p>
        <p>Tracks the submissions and NLP seconds/characters for the current month/year/all time</p>
        <p>Tracks the current total storage used</p>
        <p>If no organization is found with the provided ID, returns the usage for the logged-in user</p>
        <strong>This endpoint is cached for an amount of time determined by ENDPOINT_CACHE_DURATION</strong>

        <pre class="prettyprint">
        <b>GET</b> /api/v2/organizations/{organization_id}/service_usage/
        </pre>

        > Example
        >
        >       curl -X GET https://[kpi]/api/v2/organizations/{organization_id}/service_usage/
        >       {
        >           "total_nlp_usage": {
        >               "asr_seconds_current_month": {integer},
        >               "asr_seconds_current_year": {integer},
        >               "asr_seconds_all_time": {integer},
        >               "mt_characters_current_month": {integer},
        >               "mt_characters_current_year": {integer},
        >               "mt_characters_all_time": {integer},
        >           },
        >           "total_storage_bytes": {integer},
        >           "total_submission_count": {
        >               "current_month": {integer},
        >               "current_year": {integer},
        >               "all_time": {integer},
        >           },
        >           "current_month_start": {string (date), ISO format},
        >           "current_year_start": {string (date), ISO format},
        >           "billing_period_end": {string (date), ISO format}|{None},
        >       }
        ### CURRENT ENDPOINT
        """

        context = {
            'organization_id': kwargs.get('id', None),
            **self.get_serializer_context(),
        }

        serializer = ServiceUsageSerializer(
            get_database_user(request.user),
            context=context,
        )
<<<<<<< HEAD
        response = Response(data=serializer.data)

        # update the cached usage data only if we successfully got results for this organization
        if (response.status_code == 200) and (organization := context.get('organization')):
            organization.update_usage_cache(serializer.data)
        return response
=======
        return Response(data=serializer.data)

    @action(detail=True, methods=['get'])
    def asset_usage(self, request, pk=None, *args, **kwargs):
        """
        ## Organization Asset Usage Tracker
        <p>Tracks the total usage of each asset for the user in the given organization</p>

        <pre class="prettyprint">
        <b>GET</b> /api/v2/organizations/{organization_id}/asset_usage/
        </pre>

        > Example
        >
        >       curl -X GET https://[kpi]/api/v2/organizations/{organization_id}/asset_usage/
        >       {
        >           "count": {integer},
        >           "next": {url_to_next_page},
        >           "previous": {url_to_previous_page},
        >           "results": [
        >               {
        >                   "asset_type": {string},
        >                   "asset": {asset_url},
        >                   "asset_name": {string},
        >                   "nlp_usage_current_month": {
        >                       "total_asr_seconds": {integer},
        >                       "total_mt_characters": {integer},
        >                   }
        >                   "nlp_usage_all_time": {
        >                       "total_asr_seconds": {integer},
        >                       "total_mt_characters": {integer},
        >                   }
        >                   "storage_bytes": {integer},
        >                   "submission_count_current_month": {integer},
        >                   "submission_count_all_time": {integer},
        >                   "deployment_status": {string},
        >               },{...}
        >           ]
        >       }
        ### CURRENT ENDPOINT
        """

        org_id = kwargs.get('id', None)
        # Check if the organization exists and if the user is the owner
        try:
            organization = Organization.objects.prefetch_related('organization_users__user').filter(
                id=org_id, owner__organization_user__user_id=request.user.id,
            ).annotate(
                user_ids=ArrayAgg('organization_users__user_id')
            )[0]
        except IndexError:
            return Response(
                {'error': "There was a problem finding the organization."},
                status=status.HTTP_400_BAD_REQUEST,
            )

        # default to showing all users for this org
        asset_users = organization.user_ids
        # if Stripe is enabled, check that the org is on a plan that supports Organization features
        if settings.STRIPE_ENABLED and not Organization.objects.filter(
            id=org_id,
            djstripe_customers__subscriptions__status__in=ACTIVE_STRIPE_STATUSES,
            djstripe_customers__subscriptions__items__price__product__metadata__has_key='plan_type',
            djstripe_customers__subscriptions__items__price__product__metadata__plan_type='enterprise',
        ).exists():
            # No active subscription that supports multiple users, just get this user's data
            asset_users = [request.user.id]

        assets = (
            Asset.objects.only(
                'pk',
                'uid',
                '_deployment_status',
                'owner_id',
            )
            .select_related('owner')
            .filter(
                owner__in=asset_users,
                asset_type=ASSET_TYPE_SURVEY,
            )
        )

        context = {
            'organization': organization,
            **self.get_serializer_context(),
        }

        filtered_assets = (
            filters.AssetOrganizationUsageFilter().filter_queryset(
                request, assets, self
            )
        )

        page = self.paginate_queryset(filtered_assets)

        serializer = CustomAssetUsageSerializer(
            page, many=True, context=context
        )
        return self.get_paginated_response(serializer.data)
>>>>>>> 275be43a
<|MERGE_RESOLUTION|>--- conflicted
+++ resolved
@@ -101,15 +101,12 @@
             get_database_user(request.user),
             context=context,
         )
-<<<<<<< HEAD
         response = Response(data=serializer.data)
 
         # update the cached usage data only if we successfully got results for this organization
         if (response.status_code == 200) and (organization := context.get('organization')):
             organization.update_usage_cache(serializer.data)
         return response
-=======
-        return Response(data=serializer.data)
 
     @action(detail=True, methods=['get'])
     def asset_usage(self, request, pk=None, *args, **kwargs):
@@ -207,5 +204,4 @@
         serializer = CustomAssetUsageSerializer(
             page, many=True, context=context
         )
-        return self.get_paginated_response(serializer.data)
->>>>>>> 275be43a
+        return self.get_paginated_response(serializer.data)