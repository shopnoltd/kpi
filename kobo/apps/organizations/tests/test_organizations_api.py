<<<<<<< HEAD
from datetime import timedelta
=======
>>>>>>> 8e7f10ef
from unittest.mock import patch

from django.urls import reverse
from django.utils import timezone
from django.utils.http import parse_http_date
from model_bakery import baker
from rest_framework import status

from kobo.apps.kobo_auth.shortcuts import User
from kobo.apps.organizations.models import Organization
from kpi.tests.kpi_test_case import BaseTestCase
from kpi.urls.router_api_v2 import URL_NAMESPACE
from kpi.utils.fuzzy_int import FuzzyInt


class OrganizationTestCase(BaseTestCase):
    fixtures = ['test_data']
    URL_NAMESPACE = URL_NAMESPACE
    DEFAULT_SUBSCRIPTION_DETAILS = {
        'current_period_start': '2024-01-01',
        'current_period_end': '2024-12-31'
    }

    def setUp(self):
        self.user = User.objects.get(username='someuser')
        self.client.force_login(self.user)
        self.url_list = reverse(self._get_endpoint('organizations-list'))

    def _insert_data(self, mmo_override=False):
        self.organization = baker.make(
            Organization,
            id='org_abcd1234',
            mmo_override=mmo_override
        )
        self.organization.add_user(user=self.user, is_admin=True)
        self.url_detail = reverse(
            self._get_endpoint('organizations-detail'),
            kwargs={'id': self.organization.id},
        )

    def test_anonymous_user(self):
        self._insert_data()
        self.client.logout()
        response_list = self.client.get(self.url_list)
        assert response_list.status_code == status.HTTP_401_UNAUTHORIZED
        response_detail = self.client.get(self.url_detail)
        assert response_detail.status_code == status.HTTP_401_UNAUTHORIZED

    def test_create(self):
        data = {'name': 'my org'}
        res = self.client.post(self.url_list, data)
        self.assertContains(res, data['name'], status_code=201)

    def test_list(self):
        self._insert_data()
        with self.assertNumQueries(FuzzyInt(10, 16)):
            res = self.client.get(self.url_list)
        self.assertContains(res, self.organization.name)

    def test_api_returns_org_data(self):
        self._insert_data()
        response = self.client.get(self.url_detail)
        self.assertContains(response, self.organization.slug)
        self.assertContains(response, self.organization.id)
        self.assertContains(response, self.organization.name)

    def test_update(self):
        self._insert_data()
        data = {'name': 'edit'}
        with self.assertNumQueries(FuzzyInt(10, 16)):
            res = self.client.patch(self.url_detail, data)
        self.assertContains(res, data['name'])

        user = baker.make(User)
        self.client.force_login(user)
        self.organization.add_user(user=user)
        res = self.client.patch(self.url_detail, data)
        self.assertEqual(res.status_code, 403)

<<<<<<< HEAD
    @patch('kpi.utils.usage_calculator.CachedClass._cache_last_updated')
    def test_service_usage_date_header(self, mock_cache_last_updated):
        self._insert_data()
        url_service_usage = reverse(
            self._get_endpoint('organizations-service-usage'),
            kwargs={'id': self.organization.id},
        )
        now = timezone.now()
        mock_cache_last_updated.return_value = now - timedelta(seconds=3)
        self.client.get(url_service_usage)
        response = self.client.get(url_service_usage)
        last_updated_timestamp = parse_http_date(response.headers['Date'])
        assert (now.timestamp() - last_updated_timestamp) > 3
=======
    def test_api_response_includes_is_mmo_with_mmo_override(self):
        """
        Test that is_mmo is True when mmo_override is enabled and there is no
        active subscription.
        """
        self._insert_data(mmo_override=True)
        response = self.client.get(self.url_detail)
        self.assertEqual(response.status_code, status.HTTP_200_OK)
        self.assertEqual(response.data['is_mmo'], True)

    @patch.object(
        Organization,
        'active_subscription_billing_details',
        return_value=DEFAULT_SUBSCRIPTION_DETAILS
    )
    def test_api_response_includes_is_mmo_with_subscription(
        self, mock_active_subscription
    ):
        """
        Test that is_mmo is True when there is an active subscription.
        """
        self._insert_data(mmo_override=False)
        response = self.client.get(self.url_detail)
        self.assertEqual(response.status_code, status.HTTP_200_OK)
        self.assertEqual(response.data['is_mmo'], True)

    @patch.object(
        Organization,
        'active_subscription_billing_details',
        return_value=None
    )
    def test_api_response_includes_is_mmo_with_no_override_and_no_subscription(
        self, mock_active_subscription
    ):
        """
        Test that is_mmo is False when neither mmo_override nor active
        subscription is present.
        """
        self._insert_data(mmo_override=False)
        response = self.client.get(self.url_detail)
        self.assertEqual(response.status_code, status.HTTP_200_OK)
        self.assertEqual(response.data['is_mmo'], False)

    @patch.object(
        Organization,
        'active_subscription_billing_details',
        return_value=DEFAULT_SUBSCRIPTION_DETAILS
    )
    def test_api_response_includes_is_mmo_with_override_and_subscription(
        self, mock_active_subscription
    ):
        """
        Test that is_mmo is True when both mmo_override and active
        subscription are present.
        """
        self._insert_data(mmo_override=True)
        response = self.client.get(self.url_detail)
        self.assertEqual(response.status_code, status.HTTP_200_OK)
        self.assertEqual(response.data['is_mmo'], True)
>>>>>>> 8e7f10ef
<|MERGE_RESOLUTION|>--- conflicted
+++ resolved
@@ -1,7 +1,4 @@
-<<<<<<< HEAD
 from datetime import timedelta
-=======
->>>>>>> 8e7f10ef
 from unittest.mock import patch
 
 from django.urls import reverse
@@ -81,7 +78,6 @@
         res = self.client.patch(self.url_detail, data)
         self.assertEqual(res.status_code, 403)
 
-<<<<<<< HEAD
     @patch('kpi.utils.usage_calculator.CachedClass._cache_last_updated')
     def test_service_usage_date_header(self, mock_cache_last_updated):
         self._insert_data()
@@ -95,7 +91,7 @@
         response = self.client.get(url_service_usage)
         last_updated_timestamp = parse_http_date(response.headers['Date'])
         assert (now.timestamp() - last_updated_timestamp) > 3
-=======
+        
     def test_api_response_includes_is_mmo_with_mmo_override(self):
         """
         Test that is_mmo is True when mmo_override is enabled and there is no
@@ -154,5 +150,4 @@
         self._insert_data(mmo_override=True)
         response = self.client.get(self.url_detail)
         self.assertEqual(response.status_code, status.HTTP_200_OK)
-        self.assertEqual(response.data['is_mmo'], True)
->>>>>>> 8e7f10ef
+        self.assertEqual(response.data['is_mmo'], True)