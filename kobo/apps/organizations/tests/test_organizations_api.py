from django.urls import reverse
from model_bakery import baker
from rest_framework import status

from kobo.apps.kobo_auth.shortcuts import User
from kobo.apps.organizations.models import Organization
from kpi.tests.kpi_test_case import BaseTestCase
from kpi.urls.router_api_v2 import URL_NAMESPACE

from kpi.utils.fuzzy_int import FuzzyInt


class OrganizationTestCase(BaseTestCase):
    fixtures = ['test_data']
    URL_NAMESPACE = URL_NAMESPACE

    def setUp(self):
        self.user = User.objects.get(username='someuser')
        self.client.force_login(self.user)
        self.url_list = reverse(self._get_endpoint('organizations-list'))

    def _insert_data(self):
        self.organization = baker.make(Organization, id='org_abcd1234')
        self.organization.add_user(user=self.user, is_admin=True)
        self.url_detail = reverse(
            self._get_endpoint('organizations-detail'),
            kwargs={'id': self.organization.id},
        )

    def test_anonymous_user(self):
        self._insert_data()
        self.client.logout()
        response_list = self.client.get(self.url_list)
        assert response_list.status_code == status.HTTP_401_UNAUTHORIZED
        response_detail = self.client.get(self.url_detail)
        assert response_detail.status_code == status.HTTP_401_UNAUTHORIZED

    def test_create(self):
        data = {'name': 'my org'}
        res = self.client.post(self.url_list, data)
        self.assertContains(res, data['name'], status_code=201)

    def test_list(self):
        self._insert_data()
<<<<<<< HEAD
        organization2 = baker.make(Organization, id='org_abcd123')
        organization2.add_user(user=self.user, is_admin=True)
        with self.assertNumQueries(FuzzyInt(8, 11)):
=======
        with self.assertNumQueries(FuzzyInt(10, 16)):
>>>>>>> 992d1f87
            res = self.client.get(self.url_list)
        self.assertContains(res, self.organization.name)

    def test_api_returns_org_data(self):
        self._insert_data()
        response = self.client.get(self.url_detail)
        self.assertContains(response, self.organization.slug)
        self.assertContains(response, self.organization.id)
        self.assertContains(response, self.organization.name)

    def test_update(self):
        self._insert_data()
        data = {'name': 'edit'}
<<<<<<< HEAD
        with self.assertNumQueries(FuzzyInt(8, 11)):
=======
        with self.assertNumQueries(FuzzyInt(10, 16)):
>>>>>>> 992d1f87
            res = self.client.patch(self.url_detail, data)
        self.assertContains(res, data['name'])

        user = baker.make(User)
        self.client.force_login(user)
        org_user = self.organization.add_user(user=user)
        res = self.client.patch(self.url_detail, data)
        self.assertEqual(res.status_code, 403)<|MERGE_RESOLUTION|>--- conflicted
+++ resolved
@@ -42,13 +42,7 @@
 
     def test_list(self):
         self._insert_data()
-<<<<<<< HEAD
-        organization2 = baker.make(Organization, id='org_abcd123')
-        organization2.add_user(user=self.user, is_admin=True)
-        with self.assertNumQueries(FuzzyInt(8, 11)):
-=======
         with self.assertNumQueries(FuzzyInt(10, 16)):
->>>>>>> 992d1f87
             res = self.client.get(self.url_list)
         self.assertContains(res, self.organization.name)
 
@@ -62,16 +56,12 @@
     def test_update(self):
         self._insert_data()
         data = {'name': 'edit'}
-<<<<<<< HEAD
-        with self.assertNumQueries(FuzzyInt(8, 11)):
-=======
         with self.assertNumQueries(FuzzyInt(10, 16)):
->>>>>>> 992d1f87
             res = self.client.patch(self.url_detail, data)
         self.assertContains(res, data['name'])
 
         user = baker.make(User)
         self.client.force_login(user)
-        org_user = self.organization.add_user(user=user)
+        self.organization.add_user(user=user)
         res = self.client.patch(self.url_detail, data)
         self.assertEqual(res.status_code, 403)