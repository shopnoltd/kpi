--- conflicted
+++ resolved
@@ -50,55 +50,6 @@
             models.Index(fields=['organization', 'limits_remaining', 'charge']),
         ]
 
-<<<<<<< HEAD
-    @property
-    def is_expended(self):
-        """
-        Whether the addon is at/over its usage limits.
-        """
-        for limit_type, limit_value in self.limits_remaining.items():
-            if limit_value > 0:
-                return False
-        return True
-
-    @property
-    def total_usage_limits(self):
-        """
-        The total usage limits for this add-on, based on the usage_limits for a single add-on and the quantity.
-        """
-        return {key: value * self.quantity for key, value in self.usage_limits.items()}
-
-    @property
-    def valid_tags(self) -> List:
-        """
-        The tag metadata (on the subscription product/price) needed to view/purchase this add-on.
-        If the org that purchased this add-on no longer has that a plan with those tags, the add-on will be inactive.
-        If the add-on doesn't require a tag, this property will return an empty list.
-        """
-        return self.product.metadata.get('valid_tags', '').split(',')
-
-    @admin.display(boolean=True, description='available')
-    def is_available(self):
-        return not (
-            self.is_expended or self.charge.refunded
-        ) and bool(self.organization)
-
-    def increment(self, limit_type, amount_used):
-        """
-        Increments the usage counter for limit_type by amount_used.
-        Returns the amount of this add-on that was used (up to its limit).
-        Will return 0 if limit_type does not apply to this add-on.
-        """
-        if limit_type in self.usage_limits.keys():
-            limit_available = self.limits_remaining.get(limit_type)
-            amount_to_use = min(amount_used, limit_available)
-            self.limits_remaining[limit_type] -= amount_to_use
-            self.save()
-            return amount_to_use
-        return 0
-
-=======
->>>>>>> 2899a4f4
     @staticmethod
     def create_or_update_one_time_add_on(charge: Charge):
         """
