import timeit
<<<<<<< HEAD
import itertools
try:
    from zoneinfo import ZoneInfo
except ImportError:
    from backports.zoneinfo import ZoneInfo

import pytest
=======

try:
    from zoneinfo import ZoneInfo
except ImportError:
    from backports.zoneinfo import ZoneInfo

>>>>>>> 6e4e3c22
from datetime import datetime

import pytest
from dateutil.relativedelta import relativedelta

from django.core.cache import cache
from django.test import override_settings
from django.urls import reverse
from django.utils import timezone
from djstripe.models import Customer
from freezegun import freeze_time
from model_bakery import baker
from rest_framework import status

from kobo.apps.kobo_auth.shortcuts import User
from kobo.apps.organizations.models import Organization, OrganizationUser
from kobo.apps.stripe.tests.utils import (
    generate_enterprise_subscription,
    generate_plan_subscription,
)
from kobo.apps.trackers.tests.submission_utils import (
    add_mock_submissions,
    create_mock_assets,
)
from kpi.tests.api.v2.test_api_asset_usage import AssetUsageAPITestCase
<<<<<<< HEAD
=======
from kpi.tests.test_usage_calculator import BaseServiceUsageTestCase
>>>>>>> 6e4e3c22


class OrganizationServiceUsageAPIMultiUserTestCase(BaseServiceUsageTestCase):
    """
    Test organization service usage when Stripe is enabled.

    Note: this class lives here (despite testing the Organizations endpoint) so that it will *only* run
    when Stripe is installed.
    """

    names = ['alice', 'bob']
    user_count = len(names)
    assets_per_user = 2
    submissions_per_asset = 2
    org_id = 'orgAKWMFskafsngf'

    @classmethod
    def setUpTestData(cls):
        super().setUpTestData()
        cls.now = timezone.now()

        cls.organization = baker.make(
            Organization, id=cls.org_id, name='test organization'
        )
        cls.organization.add_user(cls.anotheruser, is_admin=True)
        assets = create_mock_assets([cls.anotheruser], cls.assets_per_user)

        users = baker.make(
            User,
            username=iter(cls.names),
            _quantity=cls.user_count - 1,
            _bulk_create=True,
        )
        baker.make(
            OrganizationUser,
            user=users.__iter__(),
            organization=cls.organization,
            is_admin=False,
            _quantity=cls.user_count - 1,
            _bulk_create=True,
        )
        assets = assets + create_mock_assets(users, cls.assets_per_user)
        add_mock_submissions(assets, cls.submissions_per_asset)

    def setUp(self):
        super().setUp()
        url = reverse(self._get_endpoint('organizations-list'))
        self.detail_url = f'{url}{self.org_id}/service_usage/'
        self.expected_submissions_single = self.assets_per_user * self.submissions_per_asset
        self.expected_submissions_multi = self.expected_submissions_single * self.user_count

    def tearDown(self):
        cache.clear()

    def test_usage_doesnt_include_org_users_without_subscription(self):
        """
        Test that the endpoint *only* returns usage for the logged-in user
        if they don't have a subscription that includes Organizations.
        """
        response = self.client.get(self.detail_url)
        # without a plan, the user should only see their usage
        assert response.data['total_submission_count']['all_time'] == self.expected_submissions_single
        assert response.data['total_submission_count']['current_month'] == self.expected_submissions_single
        assert response.data['total_storage_bytes'] == (
            self.expected_file_size() * self.expected_submissions_single
        )

    def test_usage_for_plans_with_org_access(self):
        """
        Test that the endpoint aggregates usage for each user in the organization
        when viewing /service_usage/{organization_id}/
        """

        generate_enterprise_subscription(self.organization)

        # the user should see usage for everyone in their org
        response = self.client.get(self.detail_url)
        assert response.data['total_submission_count']['current_month'] == self.expected_submissions_multi
        assert response.data['total_submission_count']['all_time'] == self.expected_submissions_multi
        assert response.data['total_storage_bytes'] == (
            self.expected_file_size() * self.expected_submissions_multi
        )

    def test_doesnt_include_org_users_with_invalid_plan(self):
        """
        Test that the endpoint *doesn't* aggregates usage for the organization
        when subscribed to a product that doesn't include org access
        """

        generate_plan_subscription(self.organization)

        response = self.client.get(self.detail_url)
        # without the proper subscription, the user should only see their usage
        assert response.data['total_submission_count']['current_month'] == self.expected_submissions_single
        assert response.data['total_submission_count']['all_time'] == self.expected_submissions_single
        assert response.data['total_storage_bytes'] == (
            self.expected_file_size() * self.expected_submissions_single
        )

    @pytest.mark.performance
    def test_endpoint_speed(self):
        # get the average request time for 10 hits to the endpoint
        single_user_time = timeit.timeit(lambda: self.client.get(self.detail_url), number=10)

        generate_enterprise_subscription(self.organization)

        # get the average request time for 10 hits to the endpoint
        multi_user_time = timeit.timeit(lambda: self.client.get(self.detail_url), number=10)
        assert single_user_time < 1.5
        assert multi_user_time < 2
        assert multi_user_time < single_user_time * 2

    @override_settings(ENDPOINT_CACHE_DURATION=10000)
    def test_endpoint_is_cached(self):
        """
        Test that multiple hits to the endpoint from the same origin are properly cached
        """
        generate_enterprise_subscription(self.organization)

        first_response = self.client.get(self.detail_url)
        assert first_response.data['total_submission_count']['current_month'] == self.expected_submissions_multi
        assert first_response.data['total_submission_count']['all_time'] == self.expected_submissions_multi
        assert first_response.data['total_storage_bytes'] == (
            self.expected_file_size() * self.expected_submissions_multi
        )

        # add some submissions to a new asset
        assets = create_mock_assets([self.anotheruser], self.assets_per_user)
        add_mock_submissions(assets, self.submissions_per_asset)

        # make sure the second request doesn't reflect the additional submissions
        response = self.client.get(self.detail_url)
        assert response.data['total_submission_count']['current_month'] == self.expected_submissions_multi
        assert response.data['total_submission_count']['all_time'] == self.expected_submissions_multi
        assert response.data['total_storage_bytes'] == (
            self.expected_file_size() * self.expected_submissions_multi
        )


class OrganizationServiceUsageAPITestCase(BaseServiceUsageTestCase):
    org_id = 'orgAKWMFskafsngf'

    @classmethod
    def setUpTestData(cls):
        super().setUpTestData()
        cls.now = timezone.now()

        cls.organization = baker.make(
            Organization, id=cls.org_id, name='test organization'
        )
        cls.organization.add_user(cls.anotheruser, is_admin=True)
        cls.asset = create_mock_assets([cls.anotheruser])[0]

    def setUp(self):
        super().setUp()
        url = reverse(self._get_endpoint('organizations-list'))
        self.detail_url = f'{url}{self.org_id}/service_usage/'

    def tearDown(self):
        cache.clear()

    def test_default_plan_period(self):
        """
        Default community plan cycle dates should line up with calendar month
        (first of this month to first of next month)
        """

        num_submissions = 5
        add_mock_submissions([self.asset], num_submissions)

        response = self.client.get(self.detail_url)
        now = timezone.now()
        first_of_month = datetime(now.year, now.month, 1, tzinfo=ZoneInfo('UTC'))
        first_of_next_month = first_of_month + relativedelta(months=1)

        assert response.data['total_submission_count']['current_month'] == num_submissions
        assert (
            response.data['current_month_start']
            == first_of_month.isoformat()
        )
        assert response.data['current_month_end'] == first_of_next_month.isoformat()

    def test_monthly_plan_period(self):
        """
        Returned cycle dates for monthly plan should be the same as
        the dates stored on the subscription object
        """
        subscription = generate_plan_subscription(
            self.organization
        )
        num_submissions = 5
        add_mock_submissions([self.asset], num_submissions)

        response = self.client.get(self.detail_url)

        assert (
            response.data['total_submission_count']['current_month']
            == num_submissions
        )
        assert response.data['current_month_start'] == subscription.current_period_start.isoformat()
        assert (
            response.data['current_month_end']
            == subscription.current_period_end.isoformat()
        )

    def test_annual_plan_period(self):
        """
        Returned yearly cycle dates for annual plan should be the same as
        the dates stored on the subscription object
        """
        subscription = generate_plan_subscription(
            self.organization, interval='year'
        )
        num_submissions = 5
        add_mock_submissions([self.asset], num_submissions)

        response = self.client.get(self.detail_url)

        assert (
            response.data['total_submission_count']['current_year']
            == num_submissions
        )
        assert response.data['current_year_start'] == subscription.current_period_start.isoformat()
        assert (
            response.data['current_year_end']
            == subscription.current_period_end.isoformat()
        )

    def test_plan_canceled_this_month(self):
        """
        When a user cancels their subscription, they revert to the default community plan
        with a billing cycle anchored to the end date of their canceled subscription
        """

        subscription = generate_plan_subscription(self.organization, age_days=30)

        num_submissions = 5
        add_mock_submissions([self.asset], num_submissions, 15)

        canceled_at = timezone.now()
        subscription.status = 'canceled'
        subscription.ended_at = canceled_at
        subscription.save()

        current_billing_period_end = canceled_at + relativedelta(months=1)

        response = self.client.get(self.detail_url)

        assert (
            response.data['total_submission_count']['current_month']
            == 0
        )
        assert response.data['current_month_start'] == canceled_at.isoformat()
        assert response.data['current_month_end'] == current_billing_period_end.isoformat()

    def test_plan_canceled_last_month(self):
        subscription = generate_plan_subscription(self.organization, age_days=60)

        num_submissions = 5
        add_mock_submissions([self.asset], num_submissions)

        canceled_at = timezone.now() - relativedelta(days=45)
        subscription.status = 'canceled'
        subscription.ended_at = canceled_at
        subscription.save()

        current_billing_period_start = canceled_at + relativedelta(months=1)
        current_billing_period_end = current_billing_period_start + relativedelta(
            months=1
        )
        response = self.client.get(self.detail_url)

        assert (
            response.data['total_submission_count']['current_month']
            == num_submissions
        )
        assert response.data['current_month_start'] == current_billing_period_start.isoformat()
        assert (
            response.data['current_month_end']
            == current_billing_period_end.isoformat()
        )

    def test_plan_canceled_edge_date(self):
        """
        If a plan is canceled on the last day of a 31-day month, we want the subsequent
        billing cycle to end on the last day of the next month, but we also need to make
        sure the cycle starts on the cancelation date
        """
        frozen_datetime_now = datetime(
            year=2024,
            month=9,
            day=1,
            tzinfo=ZoneInfo('UTC'),
        )
        subscribe_date = frozen_datetime_now.replace(month=8, day=1)
        cancel_date = frozen_datetime_now.replace(month=8, day=31)
        with freeze_time(subscribe_date):
            subscription = generate_plan_subscription(self.organization)

        subscription.status = 'canceled'
        subscription.ended_at = cancel_date
        subscription.save()

        with freeze_time(frozen_datetime_now):
            response = self.client.get(self.detail_url)
        current_month_start = datetime.fromisoformat(
            response.data['current_month_start']
        )
<<<<<<< HEAD
        current_month_end = datetime.fromisoformat(
            response.data['current_month_end']
        )
=======
        current_month_end = datetime.fromisoformat(response.data['current_month_end'])
>>>>>>> 6e4e3c22

        assert current_month_start.month == cancel_date.month
        assert current_month_start.day == cancel_date.day
        assert current_month_end.month == 9
        assert current_month_end.day == 30

    def test_multiple_canceled_plans(self):
        """
        If a user has multiple canceled plans, their default billing cycle
        should be anchored to the end date of the most recently canceled plan
        """
        subscription = generate_plan_subscription(
            self.organization, age_days=60
        )

        subscription.status = 'canceled'
        subscription.ended_at = timezone.now() - relativedelta(days=45)
        subscription.save()

        subscription = generate_plan_subscription(
            self.organization, age_days=40
        )

        subscription.status = 'canceled'
        subscription.ended_at = timezone.now() - relativedelta(days=35)
        subscription.save()

        subscription = generate_plan_subscription(
            self.organization, age_days=30
        )

        canceled_at = timezone.now() - relativedelta(days=20)
        subscription.status = 'canceled'
        subscription.ended_at = canceled_at
        subscription.save()

        current_billing_period_start = canceled_at
        current_billing_period_end = (
            current_billing_period_start + relativedelta(months=1)
        )

        num_submissions = 5
        add_mock_submissions([self.asset], num_submissions, 15)

        response = self.client.get(self.detail_url)

        assert response.data['total_submission_count']['current_month'] == num_submissions
        assert (
            response.data['current_month_start']
            == current_billing_period_start.isoformat()
        )
        assert (
            response.data['current_month_end']
            == current_billing_period_end.isoformat()
        )


class OrganizationAssetUsageAPITestCase(AssetUsageAPITestCase):
    """
    Test organization asset usage when Stripe is enabled.
    """

    def setUp(self):
        self.org_id = 'orgBGRFJskafsngf'
        self.url = reverse(self._get_endpoint('organizations-list'))
        self.detail_url = f'{self.url}{self.org_id}/asset_usage/'
        self.organization = baker.make(
            Organization, id=self.org_id, name='test organization'
        )

        self.someuser = User.objects.get(username='someuser')
        self.anotheruser = User.objects.get(username='anotheruser')
        self.newuser = baker.make(User, username='newuser')
        self.organization.add_user(self.anotheruser, is_admin=True)
        baker.make(Customer, subscriber=self.organization)
        self.client.force_login(self.anotheruser)

    def test_unauthorized_user(self):
        self.client.logout()
        response = self.client.get(self.detail_url)
        assert response.status_code == status.HTTP_401_UNAUTHORIZED
        self.client.force_login(self.anotheruser)

    def test_nonexistent_organization(self):
        non_org_id = 'lkdjalkfewkl'
        url_with_non_org_id = f'{self.url}{non_org_id}/asset_usage/'
        response = self.client.get(url_with_non_org_id)
        assert response.status_code == status.HTTP_400_BAD_REQUEST

    def test_user_not_member_of_organization(self):
        self.client.force_login(self.someuser)
        response = self.client.get(self.detail_url)
        assert response.status_code == status.HTTP_400_BAD_REQUEST

    def test_successful_retrieval(self):
        generate_enterprise_subscription(self.organization)
        create_mock_assets([self.anotheruser])
        response = self.client.get(self.detail_url)
        assert response.status_code == status.HTTP_200_OK
        assert response.data['count'] == 1
        assert response.data['results'][0]['asset__name'] == 'test'
        assert response.data['results'][0]['deployment_status'] == 'deployed'

    def test_aggregates_usage_for_enterprise_org(self):
        generate_enterprise_subscription(self.organization)
        self.organization.add_user(self.newuser)
        # create 2 additional assets, one per user
        create_mock_assets([self.anotheruser, self.newuser])
        response = self.client.get(self.detail_url)
        assert response.status_code == status.HTTP_200_OK
        assert response.data['count'] == 2

    def test_users_without_enterprise_see_only_their_usage(self):
        generate_plan_subscription(self.organization)
        self.organization.add_user(self.newuser)
        create_mock_assets([self.anotheruser, self.newuser])
        response = self.client.get(self.detail_url)
        assert response.status_code == status.HTTP_200_OK
        assert response.data['count'] == 1<|MERGE_RESOLUTION|>--- conflicted
+++ resolved
@@ -1,25 +1,14 @@
 import timeit
-<<<<<<< HEAD
-import itertools
+
 try:
     from zoneinfo import ZoneInfo
 except ImportError:
     from backports.zoneinfo import ZoneInfo
 
-import pytest
-=======
-
-try:
-    from zoneinfo import ZoneInfo
-except ImportError:
-    from backports.zoneinfo import ZoneInfo
-
->>>>>>> 6e4e3c22
 from datetime import datetime
 
 import pytest
 from dateutil.relativedelta import relativedelta
-
 from django.core.cache import cache
 from django.test import override_settings
 from django.urls import reverse
@@ -40,10 +29,7 @@
     create_mock_assets,
 )
 from kpi.tests.api.v2.test_api_asset_usage import AssetUsageAPITestCase
-<<<<<<< HEAD
-=======
 from kpi.tests.test_usage_calculator import BaseServiceUsageTestCase
->>>>>>> 6e4e3c22
 
 
 class OrganizationServiceUsageAPIMultiUserTestCase(BaseServiceUsageTestCase):
@@ -352,13 +338,7 @@
         current_month_start = datetime.fromisoformat(
             response.data['current_month_start']
         )
-<<<<<<< HEAD
-        current_month_end = datetime.fromisoformat(
-            response.data['current_month_end']
-        )
-=======
         current_month_end = datetime.fromisoformat(response.data['current_month_end'])
->>>>>>> 6e4e3c22
 
         assert current_month_start.month == cancel_date.month
         assert current_month_start.day == cancel_date.day
