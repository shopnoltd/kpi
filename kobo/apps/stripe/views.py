import stripe
from django.conf import settings
from django.core.exceptions import ObjectDoesNotExist
from django.db.models import Max, Prefetch
from django.utils.decorators import method_decorator
from django.views.decorators.cache import cache_page
from django_dont_vary_on.decorators import only_vary_on
from djstripe import enums
from djstripe.models import (
    Customer,
    Price,
    Product,
    Subscription,
    SubscriptionItem,
    SubscriptionSchedule,
)
from djstripe.settings import djstripe_settings
from organizations.utils import create_organization
from rest_framework import mixins, status, viewsets
from rest_framework.response import Response
from rest_framework.views import APIView

from kobo.apps.organizations.models import Organization
from kobo.apps.stripe.models import PlanAddOn
from kobo.apps.stripe.constants import ACTIVE_STRIPE_STATUSES
from kobo.apps.stripe.serializers import (
    ChangePlanSerializer,
    CheckoutLinkSerializer,
    CustomerPortalSerializer,
    OneTimeAddOnSerializer,
    ProductSerializer,
    SubscriptionSerializer,
)
from kobo.apps.stripe.utils import get_total_price_for_quantity
from kpi.permissions import IsAuthenticated


class OneTimeAddOnViewSet(viewsets.ReadOnlyModelViewSet):
    """
    Lists the one-time add-ons for the authenticated user's organization.
    """
    permission_classes = (IsAuthenticated,)
    serializer_class = OneTimeAddOnSerializer
    queryset = PlanAddOn.objects.all()

    def get_queryset(self):
        return self.queryset.filter(
            charge__livemode=settings.STRIPE_LIVE_MODE,
            organization__organization_users__user=self.request.user,
        )


class ChangePlanView(APIView):
    """
    Change an existing subscription to a new price.

    This will immediately change their subscription to the new plan if upgrading, prorating the charge.
    If the user is downgrading to a lower price, it will schedule the change at the end of the current billing period.

    <pre class="prettyprint">
    <b>GET</b> /api/v2/stripe/change-plan/?subscription_id=<code>{subscription_id}</code>&price_id=<code>{price_id}</code>
    </pre>

    > Example
    >
    >       curl -X GET https://[kpi]/api/v2/stripe/change-plan/

    > **Payload**
    >
    >        {
    >           "price_id": "price_A34cds8fmske3tf",
    >           "subscription_id": "sub_s9aNFrd2fsmld4gz",
    >           "quantity": 100000
    >        }

    where:

    * "price_id" (required) is the Stripe Price ID for the plan the user is changing to.
    * "quantity" is the quantity for the new subscription price (default: 1).
    * "subscription_id" (required) is a Stripe Subscription ID for the subscription being changed.
    """
    permission_classes = (IsAuthenticated,)
    serializer_class = ChangePlanSerializer

    @staticmethod
    def modify_subscription(price, subscription, quantity):
        stripe.api_key = djstripe_settings.STRIPE_SECRET_KEY
        subscription_item = subscription.items.get()
        # Exit immediately if the price/quantity we're changing to is the price/quantity they're currently subscribed to
        if quantity == subscription_item.quantity and price.id == subscription_item.price.id:
            return Response(
                {'status': 'already subscribed'},
                status=status.HTTP_400_BAD_REQUEST,
            )
        # If we're upgrading their plan or moving to a plan with the same price, change the subscription immediately
        current_total_price = get_total_price_for_quantity(subscription_item.price, subscription_item.quantity)
        new_total_price = get_total_price_for_quantity(price, quantity)
        if new_total_price >= current_total_price:
            stripe_response = stripe.Subscription.modify(
                subscription.id,
                payment_behavior='pending_if_incomplete',
                proration_behavior='always_invoice',
                items=[
                    {
                        'id': subscription_item.id,
                        'price': price.id,
                        'quantity': quantity,
                    }
                ],
            )
            # If there are pending updates, there was a problem scheduling the change to their plan
            if stripe_response.get('pending_update'):
                return Response({
                    'status': 'pending',
                })
            # Upgraded successfully!
            else:
                return Response({
                    'price_id': price.id,
                    'status': 'success',
                })

        # We're downgrading the subscription, schedule a subscription change at the end of the current period
        return ChangePlanView.schedule_subscription_change(
            subscription=subscription,
            subscription_item=subscription_item,
            price_id=price.id,
            quantity=quantity,
        )

    @staticmethod
    def schedule_subscription_change(subscription, subscription_item, price_id, quantity):
        # First, try getting the existing schedule for the user's subscription
        try:
            schedule = SubscriptionSchedule.objects.get(
                subscription=subscription,
                status=enums.SubscriptionScheduleStatus.active,
            )
            # If the subscription is already scheduled to change to the given price/quantity, quit
            last_phase_item = schedule.phases[-1]['items'][0]
            if last_phase_item['price'] == price_id and last_phase_item.get('quantity') == quantity:
                return Response(
                    {'status': 'already scheduled to change to price'},
                    status=status.HTTP_400_BAD_REQUEST,
                )
        # If we couldn't find a schedule, make a new one
        except ObjectDoesNotExist:
            schedule = stripe.SubscriptionSchedule.create(
                from_subscription=subscription.id
            )
        # SubscriptionSchedules are managed by their `phases` list. Make a new phase to append to that list
        new_phases = [{
            'iterations': 1,
            'items': [
                {
                    'price': price_id,
                    'quantity': quantity,
                }
            ],
        }]
        # If the schedule already has phases, combine those with our new phase
        if schedule.phases:
            # Determine the current phase we're in, checking for the most recent phase with the current price ID
            phase_prices = [phase['items'][0]['price'] for phase in schedule.phases]
            phase_prices.reverse()
            current_phase_index = len(phase_prices) - phase_prices.index(
                subscription_item.price.id
            )
            phases_to_date = schedule.phases[0:current_phase_index]
            new_phases.insert(0, *phases_to_date)
        # Update the schedule at Stripe. Their webhook will sync our local SubscriptionSchedule models
        stripe.SubscriptionSchedule.modify(
            schedule.id, phases=new_phases
        )
        return Response({'status': 'scheduled'})

    def get(self, request):
        serializer = ChangePlanSerializer(data=request.query_params)
        serializer.is_valid(raise_exception=True)
        price = serializer.validated_data.get('price_id')
        subscription = serializer.validated_data.get('subscription_id')
        quantity = serializer.validated_data.get('quantity')
        # Make sure the subscription belongs to the current user
        try:
            if (
                not subscription.customer.subscriber.owner.organization_user.user
                == request.user
            ):
                raise AttributeError
        except AttributeError:
            return Response(status=status.HTTP_403_FORBIDDEN)
        return ChangePlanView.modify_subscription(price, subscription, quantity)


class CheckoutLinkView(APIView):
    permission_classes = (IsAuthenticated,)
    serializer_class = CheckoutLinkSerializer

    @staticmethod
<<<<<<< HEAD
    def generate_payment_link(price, user, organization_id, quantity=1):
=======
    def generate_payment_link(price, user, organization_id, quantity):
>>>>>>> d35ca6e0
        if organization_id:
            # Get the organization for the logged-in user and provided organization ID
            organization = Organization.objects.get(
                id=organization_id, owner__organization_user__user_id=user
            )
        else:
            # Find the first organization the user belongs to, otherwise make a new one
            organization = Organization.objects.filter(
                users=user, owner__organization_user__user_id=user
            ).first()
            if not organization:
                organization = create_organization(
                    user,
                    f"{user.username}'s organization",
                    model=Organization,
                    owner__user=user,
                )
        customer, _ = Customer.get_or_create(
            subscriber=organization, livemode=settings.STRIPE_LIVE_MODE
        )
        # Update the customer's name and organization name in Stripe.
        # djstripe doesn't let us do this on customer creation, so modify the customer on Stripe and then fetch locally.
        stripe_customer = stripe.Customer.modify(
            customer.id,
            name=customer.name or user.extra_details.data.get('name', user.username),
            description=organization.name,
            api_key=djstripe_settings.STRIPE_SECRET_KEY,
            metadata={
                'kpi_owner_username': user.username,
                'kpi_owner_user_id': user.id,
                'request_url': settings.KOBOFORM_URL,
                'organization_id': organization_id,
            },
        )
        customer.sync_from_stripe_data(stripe_customer)
        session = CheckoutLinkView.start_checkout_session(
<<<<<<< HEAD
            customer.id, price, organization.id, user, quantity=quantity
=======
            customer_id=customer.id,
            price=price,
            organization_id=organization.id,
            user=user,
            quantity=quantity,
>>>>>>> d35ca6e0
        )
        return session['url']

    @staticmethod
<<<<<<< HEAD
    def start_checkout_session(customer_id, price, organization_id, user, quantity=1):
=======
    def start_checkout_session(customer_id, price, organization_id, user, quantity):
        checkout_mode = (
            'payment' if price.type == 'one_time' else 'subscription'
        )
>>>>>>> d35ca6e0
        kwargs = {}
        if price.type == 'one_time':
            checkout_mode = 'payment'
            kwargs['payment_intent_data'] = {
                'metadata': {
                    'organization_id': organization_id,
                    'price_id': price.id,
                    'quantity': quantity,
                    # product metadata contains the usage limit values for one-time add-ons
                    **(price.product.metadata or {}),
                },
            }
        else:
            checkout_mode = 'subscription'
            # subscriptions in Stripe can only be purchased one at a time
            quantity = 1
            kwargs['subscription_data'] = {
                'metadata': {
                    'kpi_owner_username': user.username,
                    'kpi_owner_user_id': user.id,
                    'request_url': settings.KOBOFORM_URL,
                    'organization_id': organization_id,
                },
            }

        return stripe.checkout.Session.create(
            api_key=djstripe_settings.STRIPE_SECRET_KEY,
            allow_promotion_codes=True,
            automatic_tax={'enabled': False},
            billing_address_collection='required',
            customer=customer_id,
            customer_update={
                'address': 'auto',
                'name': 'auto',
            },
            line_items=[
                {
                    'price': price.id,
                    'quantity': quantity,
                },
            ],
            metadata={
                'organization_id': organization_id,
                'price_id': price.id,
                'kpi_owner_username': user.username,
            },
            mode=checkout_mode,
            success_url=f'{settings.KOBOFORM_URL}/#/account/plan?checkout={price.id}',
            **kwargs,
        )

    def post(self, request):
        serializer = CheckoutLinkSerializer(data=request.query_params)
        serializer.is_valid(raise_exception=True)
        price = serializer.validated_data.get('price_id')
        organization_id = serializer.validated_data.get('organization_id')
        quantity = serializer.validated_data.get('quantity')
<<<<<<< HEAD
        url = self.generate_payment_link(price, request.user, organization_id, quantity=quantity)
=======
        url = self.generate_payment_link(
            price=price,
            user=request.user,
            organization_id=organization_id,
            quantity=quantity,
        )
>>>>>>> d35ca6e0
        return Response({'url': url})


class CustomerPortalView(APIView):
    permission_classes = (IsAuthenticated,)

    @staticmethod
    def generate_portal_link(user, organization_id, price, quantity):
        customer = Customer.objects.filter(
            subscriber_id=organization_id,
            subscriber__owner__organization_user__user_id=user,
            subscriptions__status__in=ACTIVE_STRIPE_STATUSES,
            livemode=settings.STRIPE_LIVE_MODE,
        ).values(
            'id', 'subscriptions__id', 'subscriptions__items__id',
        ).first()

        if not customer:
            return Response(
                {'error': f"Couldn't find customer with organization id {organization_id}"},
                status=status.HTTP_400_BAD_REQUEST,
            )

        portal_kwargs = {}

        # if we're generating a portal link for a price change, find or generate a matching portal configuration
        if price:
            """
            Customers with subscription schedules can't upgrade from the portal
            So if the customer has any active subscription schedules, release them, keeping the subscription intact
            """
            schedules = SubscriptionSchedule.objects.filter(
                customer__id=customer['id'],
            ).exclude(status__in=['released', 'canceled']).values('status', 'id')
            for schedule in schedules:
                stripe.SubscriptionSchedule.release(
                    schedule['id'],
                    api_key=djstripe_settings.STRIPE_SECRET_KEY,
                    preserve_cancel_date=False
                )

            current_config = None
            all_configs = stripe.billing_portal.Configuration.list(
                api_key=djstripe_settings.STRIPE_SECRET_KEY,
                limit=100,
            )

            if not len(all_configs):
                return Response({'error': "Missing Stripe billing configuration."}, status=status.HTTP_502_BAD_GATEWAY)

            """
            Recurring add-ons and the Enterprise plan aren't included in the default billing configuration.
            This lets us hide them as an 'upgrade' option for paid plan users.
            """
            metadata = price.product.metadata
            needs_custom_config = (
                metadata.get('product_type') == 'addon'
                or metadata.get('plan_type') == 'enterprise'
            )
            if needs_custom_config:
                # Try getting the portal configuration that lets us switch to the provided price
                current_config = next(
                    (config for config in all_configs if (
                            config['active'] and
                            config['livemode'] == settings.STRIPE_LIVE_MODE and
                            config['metadata'].get('portal_price', '') == price.id and
                            'quantity' in config['features']['subscription_update']['default_allowed_updates'] and
                            'price' in config['features']['subscription_update']['default_allowed_updates']
                    )), None
                )

            if not current_config:
                # get the active default configuration - we'll use this if our product is a 'plan'
                current_config = next(
                    (config for config in all_configs if (
                        config['is_default'] and
                        config['active'] and
                        config['livemode'] == settings.STRIPE_LIVE_MODE
                    )), None
                )

                if needs_custom_config:
                    """
                    we couldn't find a custom configuration, let's try making a new one
                    add the price we're switching into to the list of prices that allow subscription updates
                    """
                    new_products = [
                        {
                            'prices': [price.id],
                            'product': price.product.id,
                        },
                    ]
                    current_config['features']['subscription_update']['products'] = new_products
                    current_config['features']['subscription_update']['default_allowed_updates'] = ['quantity', 'price']
                    # create the billing configuration on Stripe, so it's ready when we send the customer to check out
                    current_config = stripe.billing_portal.Configuration.create(
                        api_key=djstripe_settings.STRIPE_SECRET_KEY,
                        business_profile=current_config['business_profile'],
                        features=current_config['features'],
                        metadata={
                            'portal_price': price.id,
                        }
                    )

            portal_kwargs = {
                'configuration': current_config['id'],
                'flow_data': {
                    'type': 'subscription_update_confirm',
                    'subscription_update_confirm': {
                        'items': [
                            {
                                'id': customer['subscriptions__items__id'],
                                'quantity': quantity,
                                'price': price.id,
                            },
                        ],
                        'subscription': customer['subscriptions__id'],
                    },
                    'after_completion': {
                        'type': 'redirect',
                        'redirect': {
                            'return_url': f'{settings.KOBOFORM_URL}/#/account/plan?checkout={price.id}',
                        },
                    },
                },
            }

        stripe_response = stripe.billing_portal.Session.create(
            api_key=djstripe_settings.STRIPE_SECRET_KEY,
            customer=customer['id'],
            return_url=f'{settings.KOBOFORM_URL}/#/account/plan',
            **portal_kwargs,
        )
        return Response({'url': stripe_response['url']})

    def post(self, request):
        serializer = CustomerPortalSerializer(data=request.query_params)
        serializer.is_valid(raise_exception=True)
        organization_id = serializer.validated_data.get('organization_id', None)
        quantity = serializer.validated_data.get('quantity', None)
        price = serializer.validated_data.get('price_id', None)
        response = self.generate_portal_link(
            user=request.user,
            organization_id=organization_id,
            price=price,
            quantity=quantity,
        )
        return response


class SubscriptionViewSet(viewsets.ReadOnlyModelViewSet):
    queryset = Subscription.objects.all()
    serializer_class = SubscriptionSerializer
    lookup_field = 'id'
    permission_classes = (IsAuthenticated,)

    def get_queryset(self):
        return self.queryset.filter(
            livemode=settings.STRIPE_LIVE_MODE,
            customer__subscriber__users=self.request.user,
        ).select_related(
            'schedule'
        ).prefetch_related(
            Prefetch(
                'items',
                queryset=SubscriptionItem.objects.select_related(
                    'price__product'
                ),
            )
        )


@method_decorator(cache_page(settings.ENDPOINT_CACHE_DURATION), name='list')
@method_decorator(only_vary_on('Origin'), name='list')
class ProductViewSet(viewsets.GenericViewSet, mixins.ListModelMixin):
    """
    Returns Product and Price Lists, sorted from the product with the lowest price to highest
    <strong>This endpoint is cached for an amount of time determined by ENDPOINT_CACHE_DURATION</strong>

    <pre class="prettyprint">
    <b>GET</b> /api/v2/stripe/products/
    </pre>

    > Example
    >
    >       curl -X GET https://[kpi]/api/v2/stripe/products/

    > Response
    >
    >       HTTP 200 Ok
    >        {
    >           "count": ...
    >           "next": ...
    >           "previous": ...
    >           "results": [
    >               {
    >                   "id": string,
    >                   "name": string,
    >                   "type": string,
    >                   "prices": [
    >                       {
    >                           "id": string,
    >                           "nickname": string,
    >                           "currency": string,
    >                           "type": string,
    >                           "recurring": {
    >                               "aggregate_usage": string ('sum', 'last_during_period`, `last_ever`, `max`)
    >                               "interval": string ('month', 'year', 'week', 'day')
    >                               "interval_count": int,
    >                               "usage_type": string ('metered', 'licensed')
    >                           },
    >                           "unit_amount": int (cents),
    >                           "human_readable_price": string,
    >                           "metadata": {},
    >                           "active": bool,
    >                           "product": string,
    >                           "transform_quantity": null | {'round': 'up'|'down', 'divide_by': int}
    >                       },
    >                       ...
    >                   ],
    >                   "metadata": {},
    >               },
    >               ...
    >           ]
    >        }
    >

    ### Note: unit_amount is price in cents (assuming currency is USD/AUD/CAD/etc.)

    ## Current Endpoint
    """

    queryset = (
        Product.objects.filter(
            active=True,
            livemode=settings.STRIPE_LIVE_MODE,
            prices__active=True,
        )
        .prefetch_related(
            Prefetch('prices', queryset=Price.objects.filter(active=True))
        )
        .annotate(highest_unit_amount=Max('prices__unit_amount'))
        .order_by('highest_unit_amount')
        .distinct()
    )
    serializer_class = ProductSerializer<|MERGE_RESOLUTION|>--- conflicted
+++ resolved
@@ -197,11 +197,7 @@
     serializer_class = CheckoutLinkSerializer
 
     @staticmethod
-<<<<<<< HEAD
     def generate_payment_link(price, user, organization_id, quantity=1):
-=======
-    def generate_payment_link(price, user, organization_id, quantity):
->>>>>>> d35ca6e0
         if organization_id:
             # Get the organization for the logged-in user and provided organization ID
             organization = Organization.objects.get(
@@ -238,27 +234,16 @@
         )
         customer.sync_from_stripe_data(stripe_customer)
         session = CheckoutLinkView.start_checkout_session(
-<<<<<<< HEAD
-            customer.id, price, organization.id, user, quantity=quantity
-=======
             customer_id=customer.id,
             price=price,
             organization_id=organization.id,
             user=user,
             quantity=quantity,
->>>>>>> d35ca6e0
         )
         return session['url']
 
     @staticmethod
-<<<<<<< HEAD
     def start_checkout_session(customer_id, price, organization_id, user, quantity=1):
-=======
-    def start_checkout_session(customer_id, price, organization_id, user, quantity):
-        checkout_mode = (
-            'payment' if price.type == 'one_time' else 'subscription'
-        )
->>>>>>> d35ca6e0
         kwargs = {}
         if price.type == 'one_time':
             checkout_mode = 'payment'
@@ -316,16 +301,12 @@
         price = serializer.validated_data.get('price_id')
         organization_id = serializer.validated_data.get('organization_id')
         quantity = serializer.validated_data.get('quantity')
-<<<<<<< HEAD
-        url = self.generate_payment_link(price, request.user, organization_id, quantity=quantity)
-=======
         url = self.generate_payment_link(
             price=price,
             user=request.user,
             organization_id=organization_id,
             quantity=quantity,
         )
->>>>>>> d35ca6e0
         return Response({'url': url})
 
 
