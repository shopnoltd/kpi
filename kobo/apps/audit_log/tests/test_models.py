--- conflicted
+++ resolved
@@ -19,16 +19,14 @@
     ProjectHistoryLog,
 )
 from kobo.apps.kobo_auth.shortcuts import User
-<<<<<<< HEAD
-from kpi.constants import ASSET_TYPE_QUESTION, PROJECT_HISTORY_LOG_PROJECT_SUBTYPE
+from kpi.constants import (
+    ASSET_TYPE_QUESTION,
+    ACCESS_LOG_SUBMISSION_AUTH_TYPE,
+    ACCESS_LOG_SUBMISSION_GROUP_AUTH_TYPE,
+    PROJECT_HISTORY_LOG_PROJECT_SUBTYPE,
+)
 from kpi.exceptions import BadAssetTypeException
 from kpi.models import Asset
-=======
-from kpi.constants import (
-    ACCESS_LOG_SUBMISSION_AUTH_TYPE,
-    ACCESS_LOG_SUBMISSION_GROUP_AUTH_TYPE,
-)
->>>>>>> f1e5c201
 from kpi.tests.base_test_case import BaseTestCase
 
 
@@ -206,7 +204,155 @@
         )
 
 
-<<<<<<< HEAD
+class AccessLogModelManagerTestCase(BaseTestCase):
+    fixtures = ['test_data']
+
+    def test_access_log_manager_only_gets_access_logs(self):
+        user = User.objects.get(username='someuser')
+        # non-access log
+        AuditLog.objects.create(
+            user=user,
+            log_type=AuditType.DATA_EDITING,
+            action=AuditAction.CREATE,
+            object_id=12345,
+        )
+        access_log_1 = AccessLog.objects.create(
+            user=user,
+        )
+        access_log_2 = AccessLog.objects.create(user=user)
+        all_access_logs_query = AccessLog.objects.all()
+        self.assertEqual(all_access_logs_query.count(), 2)
+        self.assertEqual(all_access_logs_query.first().id, access_log_1.id)
+        self.assertEqual(all_access_logs_query.last().id, access_log_2.id)
+
+    def test_with_group_key_uses_id_for_non_submissions(self):
+        user = User.objects.get(username='someuser')
+        access_log = AccessLog.objects.create(user=user, metadata={'foo': 'bar'})
+        # the group key is calculated when fetching from the db
+        refetched = AccessLog.objects.with_group_key().get(pk=access_log.id)
+        self.assertEqual(refetched.group_key, str(refetched.id))
+
+    def test_with_group_key_uses_hour_plus_user_for_submissions(self):
+        user = User.objects.get(username='someuser')
+        jan_1_1_30_am = datetime.datetime.fromisoformat(
+            '2024-01-01T01:30:25.123456+00:00'
+        )
+        access_log = AccessLog.objects.create(
+            user=user,
+            metadata={'auth_type': ACCESS_LOG_SUBMISSION_AUTH_TYPE},
+            date_created=jan_1_1_30_am,
+        )
+        # group key should be date truncated to the hour followed by user uid
+        expected_group_key = f'2024-01-01 01:00:00{user.extra_details.uid}'
+        refetched = AccessLog.objects.with_group_key().get(pk=access_log.id)
+
+        self.assertEqual(refetched.group_key, expected_group_key)
+
+    def test_with_submissions_grouped_preserves_non_submissions(self):
+        jan_1_1_30_am = datetime.datetime.fromisoformat(
+            '2024-01-01T01:30:25.123456+00:00'
+        )
+        jan_1_1_45_am = datetime.datetime.fromisoformat(
+            '2024-01-01T01:45:25.123456+00:00'
+        )
+        user = User.objects.get(username='someuser')
+        AccessLog.objects.create(
+            user=user,
+            metadata={'auth_type': 'Token', 'identify_me': '1'},
+            date_created=jan_1_1_30_am,
+        )
+        AccessLog.objects.create(
+            user=user,
+            metadata={'auth_type': 'Token', 'identify_me': '2'},
+            date_created=jan_1_1_45_am,
+        )
+        # order by date created so we can use first() and last()
+        results = AccessLog.objects.with_submissions_grouped().order_by('date_created')
+        self.assertEqual(results.count(), 2)
+
+        first_result = results.first()
+        self.assertDictEqual(
+            first_result['metadata'], {'auth_type': 'Token', 'identify_me': '1'}
+        )
+        self.assertEqual(first_result['date_created'], jan_1_1_30_am)
+
+        second_result = results.last()
+        self.assertDictEqual(
+            second_result['metadata'],
+            {'auth_type': 'Token', 'identify_me': '2'},
+        )
+        self.assertEqual(second_result['date_created'], jan_1_1_45_am)
+
+    def test_with_submissions_grouped_groups_submissions(self):
+        jan_1_1_30_am = datetime.datetime.fromisoformat(
+            '2024-01-01T01:30:25.123456+00:00'
+        )
+        jan_1_1_45_am = datetime.datetime.fromisoformat(
+            '2024-01-01T01:45:25.123456+00:00'
+        )
+        jan_1_2_15_am = datetime.datetime.fromisoformat(
+            '2024-01-01T02:15:25.123456+00:00'
+        )
+
+        user1 = User.objects.get(username='someuser')
+        user2 = User.objects.get(username='anotheruser')
+        # two submissions for user1 between 1-2am
+        AccessLog.objects.create(
+            user=user1,
+            metadata={'auth_type': ACCESS_LOG_SUBMISSION_AUTH_TYPE},
+            date_created=jan_1_1_30_am,
+        )
+        AccessLog.objects.create(
+            user=user1,
+            metadata={'auth_type': ACCESS_LOG_SUBMISSION_AUTH_TYPE},
+            date_created=jan_1_1_45_am,
+        )
+        # one submission for user1 after 2am
+        AccessLog.objects.create(
+            user=user1,
+            metadata={'auth_type': ACCESS_LOG_SUBMISSION_AUTH_TYPE},
+            date_created=jan_1_2_15_am,
+        )
+        # one submission for user2 between 1-2am
+        AccessLog.objects.create(
+            user=user2,
+            metadata={'auth_type': ACCESS_LOG_SUBMISSION_AUTH_TYPE},
+            date_created=jan_1_1_30_am,
+        )
+
+        # order by date created so we can use first() and last()
+        results = AccessLog.objects.with_submissions_grouped().order_by('date_created')
+        # should get 3 submission groups, 2 for user1, and 1 for user2
+        self.assertEqual(results.count(), 3)
+
+        user_1_groups = results.filter(user__username='someuser')
+        self.assertEqual(user_1_groups.count(), 2)
+        # first group should have 1/1/2024 1:30am as the date created
+        user_1_group_1 = user_1_groups.first()
+        self.assertEqual(user_1_group_1['date_created'], jan_1_1_30_am)
+        self.assertEqual(
+            user_1_group_1['metadata']['auth_type'],
+            ACCESS_LOG_SUBMISSION_GROUP_AUTH_TYPE,
+        )
+        # second group should have 1/1/2024 2:15am as the date created
+        user_1_group_2 = user_1_groups.last()
+        self.assertEqual(user_1_group_2['date_created'], jan_1_2_15_am)
+        self.assertEqual(
+            user_1_group_2['metadata']['auth_type'],
+            ACCESS_LOG_SUBMISSION_GROUP_AUTH_TYPE,
+        )
+
+        # one group for user2
+        user_2_groups = results.filter(user__username='anotheruser')
+        self.assertEqual(user_2_groups.count(), 1)
+        user_2_group_1 = user_2_groups.first()
+        self.assertEqual(user_2_group_1['count'], 1)
+        self.assertEqual(
+            user_2_group_1['metadata']['auth_type'],
+            ACCESS_LOG_SUBMISSION_GROUP_AUTH_TYPE,
+        )
+
+
 @ddt
 class ProjectHistoryLogModelTestCase(BaseAuditLogTestCase):
 
@@ -304,153 +450,4 @@
                 }
             )
         self.assertDictEqual(log.metadata, expected_metadata)
-        self.assertEqual(log.action, expected_action)
-=======
-class AccessLogModelManagerTestCase(BaseTestCase):
-    fixtures = ['test_data']
-
-    def test_access_log_manager_only_gets_access_logs(self):
-        user = User.objects.get(username='someuser')
-        # non-access log
-        AuditLog.objects.create(
-            user=user,
-            log_type=AuditType.DATA_EDITING,
-            action=AuditAction.CREATE,
-            object_id=12345,
-        )
-        access_log_1 = AccessLog.objects.create(
-            user=user,
-        )
-        access_log_2 = AccessLog.objects.create(user=user)
-        all_access_logs_query = AccessLog.objects.all()
-        self.assertEqual(all_access_logs_query.count(), 2)
-        self.assertEqual(all_access_logs_query.first().id, access_log_1.id)
-        self.assertEqual(all_access_logs_query.last().id, access_log_2.id)
-
-    def test_with_group_key_uses_id_for_non_submissions(self):
-        user = User.objects.get(username='someuser')
-        access_log = AccessLog.objects.create(user=user, metadata={'foo': 'bar'})
-        # the group key is calculated when fetching from the db
-        refetched = AccessLog.objects.with_group_key().get(pk=access_log.id)
-        self.assertEqual(refetched.group_key, str(refetched.id))
-
-    def test_with_group_key_uses_hour_plus_user_for_submissions(self):
-        user = User.objects.get(username='someuser')
-        jan_1_1_30_am = datetime.datetime.fromisoformat(
-            '2024-01-01T01:30:25.123456+00:00'
-        )
-        access_log = AccessLog.objects.create(
-            user=user,
-            metadata={'auth_type': ACCESS_LOG_SUBMISSION_AUTH_TYPE},
-            date_created=jan_1_1_30_am,
-        )
-        # group key should be date truncated to the hour followed by user uid
-        expected_group_key = f'2024-01-01 01:00:00{user.extra_details.uid}'
-        refetched = AccessLog.objects.with_group_key().get(pk=access_log.id)
-
-        self.assertEqual(refetched.group_key, expected_group_key)
-
-    def test_with_submissions_grouped_preserves_non_submissions(self):
-        jan_1_1_30_am = datetime.datetime.fromisoformat(
-            '2024-01-01T01:30:25.123456+00:00'
-        )
-        jan_1_1_45_am = datetime.datetime.fromisoformat(
-            '2024-01-01T01:45:25.123456+00:00'
-        )
-        user = User.objects.get(username='someuser')
-        AccessLog.objects.create(
-            user=user,
-            metadata={'auth_type': 'Token', 'identify_me': '1'},
-            date_created=jan_1_1_30_am,
-        )
-        AccessLog.objects.create(
-            user=user,
-            metadata={'auth_type': 'Token', 'identify_me': '2'},
-            date_created=jan_1_1_45_am,
-        )
-        # order by date created so we can use first() and last()
-        results = AccessLog.objects.with_submissions_grouped().order_by('date_created')
-        self.assertEqual(results.count(), 2)
-
-        first_result = results.first()
-        self.assertDictEqual(
-            first_result['metadata'], {'auth_type': 'Token', 'identify_me': '1'}
-        )
-        self.assertEqual(first_result['date_created'], jan_1_1_30_am)
-
-        second_result = results.last()
-        self.assertDictEqual(
-            second_result['metadata'],
-            {'auth_type': 'Token', 'identify_me': '2'},
-        )
-        self.assertEqual(second_result['date_created'], jan_1_1_45_am)
-
-    def test_with_submissions_grouped_groups_submissions(self):
-        jan_1_1_30_am = datetime.datetime.fromisoformat(
-            '2024-01-01T01:30:25.123456+00:00'
-        )
-        jan_1_1_45_am = datetime.datetime.fromisoformat(
-            '2024-01-01T01:45:25.123456+00:00'
-        )
-        jan_1_2_15_am = datetime.datetime.fromisoformat(
-            '2024-01-01T02:15:25.123456+00:00'
-        )
-
-        user1 = User.objects.get(username='someuser')
-        user2 = User.objects.get(username='anotheruser')
-        # two submissions for user1 between 1-2am
-        AccessLog.objects.create(
-            user=user1,
-            metadata={'auth_type': ACCESS_LOG_SUBMISSION_AUTH_TYPE},
-            date_created=jan_1_1_30_am,
-        )
-        AccessLog.objects.create(
-            user=user1,
-            metadata={'auth_type': ACCESS_LOG_SUBMISSION_AUTH_TYPE},
-            date_created=jan_1_1_45_am,
-        )
-        # one submission for user1 after 2am
-        AccessLog.objects.create(
-            user=user1,
-            metadata={'auth_type': ACCESS_LOG_SUBMISSION_AUTH_TYPE},
-            date_created=jan_1_2_15_am,
-        )
-        # one submission for user2 between 1-2am
-        AccessLog.objects.create(
-            user=user2,
-            metadata={'auth_type': ACCESS_LOG_SUBMISSION_AUTH_TYPE},
-            date_created=jan_1_1_30_am,
-        )
-
-        # order by date created so we can use first() and last()
-        results = AccessLog.objects.with_submissions_grouped().order_by('date_created')
-        # should get 3 submission groups, 2 for user1, and 1 for user2
-        self.assertEqual(results.count(), 3)
-
-        user_1_groups = results.filter(user__username='someuser')
-        self.assertEqual(user_1_groups.count(), 2)
-        # first group should have 1/1/2024 1:30am as the date created
-        user_1_group_1 = user_1_groups.first()
-        self.assertEqual(user_1_group_1['date_created'], jan_1_1_30_am)
-        self.assertEqual(
-            user_1_group_1['metadata']['auth_type'],
-            ACCESS_LOG_SUBMISSION_GROUP_AUTH_TYPE,
-        )
-        # second group should have 1/1/2024 2:15am as the date created
-        user_1_group_2 = user_1_groups.last()
-        self.assertEqual(user_1_group_2['date_created'], jan_1_2_15_am)
-        self.assertEqual(
-            user_1_group_2['metadata']['auth_type'],
-            ACCESS_LOG_SUBMISSION_GROUP_AUTH_TYPE,
-        )
-
-        # one group for user2
-        user_2_groups = results.filter(user__username='anotheruser')
-        self.assertEqual(user_2_groups.count(), 1)
-        user_2_group_1 = user_2_groups.first()
-        self.assertEqual(user_2_group_1['count'], 1)
-        self.assertEqual(
-            user_2_group_1['metadata']['auth_type'],
-            ACCESS_LOG_SUBMISSION_GROUP_AUTH_TYPE,
-        )
->>>>>>> f1e5c201
+        self.assertEqual(log.action, expected_action)