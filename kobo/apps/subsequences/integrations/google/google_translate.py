--- conflicted
+++ resolved
@@ -62,17 +62,6 @@
         content: str,
         source_lang: str,
         target_lang: str,
-<<<<<<< HEAD
-    ) -> dict:
-        self.submission_uuid = submission_uuid
-        self.username = username
-        self.xpath = xpath
-        _uniq_path = _hashed_strings(self.submission_uuid, self.xpath)
-        _uniq_dir = f'{self.date_string}/{_uniq_path}'
-        bucket_prefix = constance.config.ASR_MT_GOOGLE_STORAGE_BUCKET_PREFIX
-        source_path = posixpath.join(bucket_prefix, _uniq_dir, 'source.txt')
-        output_dir = posixpath.join(bucket_prefix, _uniq_dir, 'completed/')
-=======
     ):
         self.source_lang = source_lang
         self.target_lang = target_lang
@@ -101,12 +90,10 @@
         _uniq_dir = f'{self.date_string}/{_uniq_path}/{source_lang}/{target_lang}/'
         source_path = posixpath.join(self.bucket_prefix, _uniq_dir, 'source.txt')
         self.output_dir = posixpath.join(self.bucket_prefix, _uniq_dir, 'completed/')
->>>>>>> 749ac238
 
         dest = self.bucket.blob(source_path)
         if not dest.exists():
             dest.upload_from_string(self.content)
-
 
         req_params = {
             'parent': self.translate_async_parent,
@@ -199,8 +186,6 @@
     def append_api_response(self, results, *args):
         return self.append_operations_response(results, *args)
 
-
-
     def translate_sync(
         self,
         content: str,
