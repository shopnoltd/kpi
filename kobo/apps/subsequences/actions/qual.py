--- conflicted
+++ resolved
@@ -1,9 +1,5 @@
-<<<<<<< HEAD
 from ..constants import QUAL_SOURCE_TYPES
-from ..actions.base import BaseAction, ACTION_NEEDED, PASSES
-=======
 from ..actions.base import BaseAction
->>>>>>> 73566745
 from ..jsonschemas.qual_schema import DEFINITIONS as QUAL_DEFINITIONS
 
 
@@ -35,13 +31,8 @@
         """
         values = []
         for row in content.get('survey', []):
-<<<<<<< HEAD
             if row['type'] in QUAL_SOURCE_TYPES:
-                values.append(kls.get_qpath(kls, row))
-=======
-            if row['type'] in ['audio', 'video']:
                 values.append(cls.get_xpath(cls, row))
->>>>>>> 73566745
         return values
 
     def modify_jsonschema(self, schema):
