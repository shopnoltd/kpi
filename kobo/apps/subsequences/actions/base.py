--- conflicted
+++ resolved
@@ -1,8 +1,5 @@
 import datetime
-<<<<<<< HEAD
-=======
 
->>>>>>> 6e4e3c22
 try:
     from zoneinfo import ZoneInfo
 except ImportError:
