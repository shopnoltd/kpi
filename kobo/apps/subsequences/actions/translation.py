--- conflicted
+++ resolved
@@ -1,10 +1,5 @@
-
-<<<<<<< HEAD
+from kobo.apps.subsequences.constants import GOOGLETX
 from ..constants import TRANSLATABLE_SOURCE_TYPES
-from ..actions.base import BaseAction, ACTION_NEEDED, PASSES
-=======
->>>>>>> 73566745
-from kobo.apps.subsequences.constants import GOOGLETX
 from ..actions.base import BaseAction
 
 TRANSLATED = 'translation'
@@ -18,13 +13,8 @@
     def build_params(cls, survey_content):
         translatable_fields = []
         for row in survey_content.get('survey', []):
-<<<<<<< HEAD
             if row['type'] in TRANSLATABLE_SOURCE_TYPES:
-                translatable_fields.append(kls.get_qpath(kls, row))
-=======
-            if row['type'] in ['audio', 'video', 'text']:
                 translatable_fields.append(cls.get_xpath(cls, row))
->>>>>>> 73566745
         params = {'values': translatable_fields}
         return params
 
@@ -32,13 +22,8 @@
     def get_values_for_content(cls, content):
         translatable_fields = []
         for row in content.get('survey', []):
-<<<<<<< HEAD
             if row['type'] in TRANSLATABLE_SOURCE_TYPES:
-                name = kls.get_qpath(kls, row)
-=======
-            if row['type'] in ['audio', 'video', 'text']:
                 name = cls.get_xpath(cls, row)
->>>>>>> 73566745
                 if name:
                     translatable_fields.append(name)
         return translatable_fields
