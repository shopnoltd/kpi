import json
from copy import deepcopy

from django.contrib.auth import get_user_model
from django.test import TestCase

from kobo.apps.subsequences.models import SubmissionExtras
from kobo.apps.subsequences.utils import stream_with_extras
from kpi.models import Asset


class TestSubmissionStream(TestCase):
    """
    TODO: These tests need to be built out substantially, and test data should
    move to fixtures (and be expanded with more realistic examples)
    """

    def _create_asset(self):
        owner = get_user_model().objects.create(username='nlp_owner')
        self.asset = Asset.objects.create(
            owner=owner,
            content={
                'schema': '1',
                'survey': [
                    {
                        'type': 'text',
                        '$kuid': 'rc9ak31',
                        'label': ["What's your name?"],
                        '$xpath': 'What_s_your_name',
                        'required': False,
                        '$autoname': 'What_s_your_name',
                    },
                    {
                        'type': 'audio',
                        '$kuid': 'ff6ek09',
                        'label': ['Tell me a story!'],
                        '$xpath': 'Tell_me_a_story',
                        'required': False,
                        '$autoname': 'Tell_me_a_story',
                    },
                ],
                'settings': {},
            },
            advanced_features={
                'qual': {
                    'qual_survey': [
                        {
                            'type': 'qual_integer',
                            'uuid': '1a2c8eb0-e2ec-4b3c-942a-c1a5410c081a',
                            'xpath': 'Tell_me_a_story',
                            'scope': 'by_question#survey',
                            'labels': {'_default': 'When was this recorded?'},
                        },
                        {
                            'type': 'qual_select_one',
                            'uuid': '1a8b748b-f470-4c40-bc09-ce2b1197f503',
                            'xpath': 'Tell_me_a_story',
                            'scope': 'by_question#survey',
                            'labels': {
                                '_default': "What's the source of this story?"
                            },
                            'choices': [
                                {
                                    'uuid': (
                                        '3c7aacdc-8971-482a-9528-68e64730fc99'
                                    ),
                                    'labels': {
                                        '_default': 'Private conversation'
                                    },
                                },
                                {
                                    'uuid': (
                                        '7e31c6a5-5eac-464c-970c-62c383546a94'
                                    ),
                                    'labels': {'_default': 'Public event'},
                                },
                            ],
                        },
                    ]
                },
                'transcript': {'languages': ['en']},
                'translation': {'languages': []},
            },
        )
        self.asset.deploy(backend='mock', active=True)
        self.asset.save()

    def _create_mock_submissions(self):
        self.asset.deployment.mock_submissions(
            [
                {
                    'What_s_your_name': 'Ed',
                    'Tell_me_a_story': 'ed-18_6_34.ogg',
                    'meta/instanceID': (
                        'uuid:1c05898e-b43c-491d-814c-79595eb84e81'
                    ),
                    '_uuid': '1c05898e-b43c-491d-814c-79595eb84e81',
                },
            ]
        )

    def _create_submission_extras(self):
        subexes = [
            {
                'submission_uuid': '1c05898e-b43c-491d-814c-79595eb84e81',
                'content': {
                    'Tell_me_a_story': {
                        'qual': [
                            {
                                'val': 2017,
                                'type': 'qual_integer',
                                'uuid': '1a2c8eb0-e2ec-4b3c-942a-c1a5410c081a',
                            },
                            {
                                'val': ['7e31c6a5-5eac-464c-970c-62c383546a94'],
                                'type': 'qual_select_one',
                                'uuid': '1a8b748b-f470-4c40-bc09-ce2b1197f503',
                            },
                        ],
                        # Credit: https://f4dc.org/nevermind-guaranteed-income-we-want-the-cow/
                        'transcript': {
                            'value': (
                                'I’m reminded of a story that I was told by'
                                ' Rev. Bugani Finca who was involved in South'
                                ' Africa’s Truth and Reconciliation work. A'
                                ' black South African, Tabo, confronted a white'
                                ' man, Mr. Smith, who had disrespected him and'
                                ' stolen his prize cow. With the prospect of'
                                ' amnesty for telling the truth, the white man'
                                ' admitted to having done what he was accused'
                                ' of, recognized how horribly wrong it was and'
                                ' asked for forgiveness, saying that he was'
                                ' truly sorry. Tabo was visibly relieved for'
                                ' having an opportunity to confront his'
                                ' oppressor and get an apology. They shook'
                                ' hands and embraced. As Mr. Smith, stood to'
                                ' leave, free, with his amnesty, the black man'
                                ' called out to stop him. The white man turned'
                                ' back with a questioning look on his face, not'
                                ' sure why he was being stopped, Tabo, the'
                                ' black South African, asked him: “But what'
                                ' about the cow?” Mr. Smith was visibly angry:'
                                ' “You are ruining our Reconciliation,” he'
                                ' shouted, “This has nothing to do with a cow.”'
                            ),
                            'revisions': [],
                            'dateCreated': '2024-04-29 22:08:40',
                            'dateModified': '2024-04-29 22:08:40',
                            'languageCode': 'en',
                        },
                    }
                },
                'asset': self.asset,
            },
        ]
        for subex in subexes:
            SubmissionExtras.objects.create(**subex)

    def setUp(self):
        self._create_asset()
        self._create_mock_submissions()
        self._create_submission_extras()

    def test_submission_stream_does_not_mutate_advanced_features(self):
        original_schema = deepcopy(self.asset.advanced_features)
        _ = list(
            stream_with_extras(
                self.asset.deployment.get_submissions(user=self.asset.owner),
                self.asset,
            )
        )
        # Validation failure is what exposed the bug that prompted this test;
        # reproduce that failure here
        self.asset.validate_advanced_features()
        assert self.asset.advanced_features == original_schema

    def test_submission_stream_is_flat(self):
        def mock_submission_stream():
            yield {'_uuid': 'aaa'}
            yield {'_uuid': 'bbb'}

        asset = Asset.objects.create()

        SubmissionExtras.objects.create(
            asset=asset,
            submission_uuid='aaa',
            content={
                'QQ': {
                    'transcript': {
                        'value': 'New transcript',
                        'revisions': [
                            {
                                'value': 'Here is the audio transcript',
                                'dateModified': '2021-12-27 22:51:23',
                                'languageCode': 'en',
                            }
                        ],
                        'dateCreated': '2022-01-19 23:06:55',
                        'dateModified': '2022-01-19 23:06:55',
                    },
                    'translation': {
                        'en': {'value': 'new translation'},
                        'revisions': [
                            {
                                'en': {'value': 'le translation'},
                                'dateModified': '2022-01-19 23:10:04',
                            }
                        ],
                        'dateCreated': '2022-01-19 23:14:15',
                        'dateModified': '2022-01-19 23:14:15',
                    },
                }
            },
        )
        SubmissionExtras.objects.create(
            asset=asset,
            submission_uuid='bbb',
            content={
                'QQ': {
                    'transcript': {
                        'value': 'New transcript',
                        'revisions': [],
                        'dateCreated': '2022-01-19 23:16:51',
                        'dateModified': '2022-01-19 23:16:51',
                    },
                    'translation': {
                        'en': {'value': 'new translation'},
                        'revisions': [],
                        'dateCreated': '2022-01-19 23:16:51',
                        'dateModified': '2022-01-19 23:16:51',
                    },
                }
            },
        )
        output = []
        for i in stream_with_extras(mock_submission_stream(), asset):
            output.append(i)
        assert '_supplementalDetails' in output[0]
        assert '_supplementalDetails' in output[1]
        # test other things?

    def test_stream_with_extras_handles_duplicated_submission_uuids(self):
        # Define submission data with duplicated UUIDs
        submissions = [
            {
                'What_s_your_name': 'Ed',
                'Tell_me_a_story': 'ed-18_6_24.ogg',
                'meta/instanceID': 'uuid:1c05898e-b43c-491d-814c-79595eb84e81',
                '_uuid': '1c05898e-b43c-491d-814c-79595eb84e81',
            },
            {
                'What_s_your_name': 'Ed',
                'Tell_me_a_story': 'ed-18_6_44.ogg',
                'meta/instanceID': 'uuid:1c05898e-b43c-491d-814c-79595eb84e81',
                '_uuid': '1c05898e-b43c-491d-814c-79595eb84e81',
            },
        ]
        self.asset.deployment.mock_submissions(submissions)

        # Process submissions with extras
        output = list(
            stream_with_extras(
                self.asset.deployment.get_submissions(user=self.asset.owner),
                self.asset,
            )
        )

        # Make sure that uuid values for single or multiple choice qualitative
        # analysis questions are kept as strings and not mutated
        for submission in output:
            supplemental_details = submission['_supplementalDetails']
            for qual_response in supplemental_details['Tell_me_a_story']['qual']:
                if qual_response['type'] not in [
                    'qual_select_one',
                    'qual_select_multiple',
                ]:
                    # question is not a single or multiple choice one
                    continue

                for v in qual_response['val']:
<<<<<<< HEAD
                    assert isinstance(v['uuid'], str)

    def test_stream_with_extras_ignores_empty_qual_responses(self):
        # Modify submission extras 'val' to be an empty string
        submission_extras = SubmissionExtras.objects.get(
            submission_uuid='1c05898e-b43c-491d-814c-79595eb84e81'
        )
        content = submission_extras.content
        content['Tell_me_a_story']['qual'][1]['val'] = ''
        submission_extras.content = content
        submission_extras.save()

        # Process submissions with extras
        output = list(
            stream_with_extras(
                self.asset.deployment.get_submissions(user=self.asset.owner),
                self.asset,
            )
        )

        # Ensure that the empty 'val' fields are skipped and not processed
        for submission in output:
            supplemental_details = submission.get('_supplementalDetails', {})
            for key, details in supplemental_details.items():
                qual_responses = details.get('qual', [])
                for qual_response in qual_responses:
                    if qual_response['type'] in [
                        'qual_select_one',
                        'qual_select_multiple',
                    ]:
                        val = qual_response['val']

                        if isinstance(val, list):
                            for v in val:
                                self.assertEqual(v, '')
                        else:
                            self.assertEqual(val, '')
=======
                    assert isinstance(v['uuid'], str)
>>>>>>> 478494bb
<|MERGE_RESOLUTION|>--- conflicted
+++ resolved
@@ -1,4 +1,3 @@
-import json
 from copy import deepcopy
 
 from django.contrib.auth import get_user_model
@@ -278,7 +277,6 @@
                     continue
 
                 for v in qual_response['val']:
-<<<<<<< HEAD
                     assert isinstance(v['uuid'], str)
 
     def test_stream_with_extras_ignores_empty_qual_responses(self):
@@ -315,7 +313,4 @@
                             for v in val:
                                 self.assertEqual(v, '')
                         else:
-                            self.assertEqual(val, '')
-=======
-                    assert isinstance(v['uuid'], str)
->>>>>>> 478494bb
+                            self.assertEqual(val, '')