from copy import deepcopy

from jsonschema import validate
from jsonschema.exceptions import ValidationError as SchemaValidationError
from rest_framework.exceptions import PermissionDenied
from rest_framework.exceptions import ValidationError as APIValidationError
from rest_framework.response import Response
from rest_framework.views import APIView

from kobo.apps.subsequences.models import SubmissionExtras
<<<<<<< HEAD
from kobo.apps.subsequences.utils.deprecation import (
    get_sanitized_dict_keys,
)
=======
from kobo.apps.subsequences.utils.deprecation import get_sanitized_dict_keys
>>>>>>> 6e4e3c22
from kpi.models import Asset
from kpi.permissions import SubmissionPermission
from kpi.views.environment import check_asr_mt_access_for_user


def _check_asr_mt_access_if_applicable(user, posted_data):
    # This is for proof-of-concept testing and will be replaced with proper
    # quotas and accounting
    MAGIC_STATUS_VALUE = 'requested'
    user_has_access = check_asr_mt_access_for_user(user)
    if user_has_access:
        return True
    # Oops, no access. But did they request ASR/MT in the first place?
    for _, val in posted_data.items():
        # e.g.
        # {
        #   "submission": "8b6c1fba-c9ef-477b-bfc0-873aa8bfd73f",
        #   "record_speech": {
        #     "googlets": {
        #       "status": "requested",
        #       "languageCode": "en"
        #     }
        #   }
        # }
        if not isinstance(val, dict):
            continue
        for _, child_val in val.items():
            if not isinstance(child_val, dict):
                continue
            try:
                asr_mt_request = child_val['status'] == MAGIC_STATUS_VALUE
            except KeyError:
                continue
            else:
                if asr_mt_request:
                    # This is temporary code, and anyone here is trying to
                    # abuse the API, so don't bother translators with the
                    # message string
                    raise PermissionDenied('ASR/MT features are not available')


class AdvancedSubmissionPermission(SubmissionPermission):
    """
    Regular `SubmissionPermission` maps POST to `add_submissions`, but
    `change_submissions` should be required here
    """
    perms_map = deepcopy(SubmissionPermission.perms_map)
    perms_map['POST'] = ['%(app_label)s.change_%(model_name)s']


class AdvancedSubmissionView(APIView):
    permission_classes = [AdvancedSubmissionPermission]
    queryset = Asset.objects.all()
    asset = None

    def initial(self, request, asset_uid, *args, **kwargs):
        # This must be done first in order to work with SubmissionPermission
        # which typically expects to be a nested view under Asset
        self.asset = self.get_object(asset_uid)
        return super().initial(request, asset_uid, *args, **kwargs)

    def get_object(self, uid):
        asset = self.queryset.get(uid=uid)
        self.check_object_permissions(self.request, asset)
        return asset

    def get(self, request, asset_uid, format=None):
        if 'submission' in request.data:
            s_uuid = request.data.get('submission')
        else:
            s_uuid = request.query_params.get('submission')
        return get_submission_processing(self.asset, s_uuid)

    def post(self, request, asset_uid, format=None):
        posted_data = request.data
        schema = self.asset.get_advanced_submission_schema()
        try:
            validate(posted_data, schema)
        except SchemaValidationError as err:
            raise APIValidationError({'error': err})

        _check_asr_mt_access_if_applicable(request.user, posted_data)

        submission = self.asset.update_submission_extra(posted_data)
        return Response(submission.content)


def get_submission_processing(asset, s_uuid):
    try:
        submission_extra = asset.submission_extras.get(submission_uuid=s_uuid)

        # TODO delete "if" statement below when every asset is repopulated with
        #  `xpath` instead of `qpath`.
<<<<<<< HEAD
        if content := get_sanitized_dict_keys(
            submission_extra.content, asset
        ):
=======
        if content := get_sanitized_dict_keys(submission_extra.content, asset):
>>>>>>> 6e4e3c22
            submission_extra.content = content

        return Response(submission_extra.content)
    except SubmissionExtras.DoesNotExist:
        # submission might exist but no SubmissionExtras object has been created
        return Response({'info': f'nothing found for submission: {s_uuid}'})<|MERGE_RESOLUTION|>--- conflicted
+++ resolved
@@ -8,13 +8,7 @@
 from rest_framework.views import APIView
 
 from kobo.apps.subsequences.models import SubmissionExtras
-<<<<<<< HEAD
-from kobo.apps.subsequences.utils.deprecation import (
-    get_sanitized_dict_keys,
-)
-=======
 from kobo.apps.subsequences.utils.deprecation import get_sanitized_dict_keys
->>>>>>> 6e4e3c22
 from kpi.models import Asset
 from kpi.permissions import SubmissionPermission
 from kpi.views.environment import check_asr_mt_access_for_user
@@ -108,13 +102,7 @@
 
         # TODO delete "if" statement below when every asset is repopulated with
         #  `xpath` instead of `qpath`.
-<<<<<<< HEAD
-        if content := get_sanitized_dict_keys(
-            submission_extra.content, asset
-        ):
-=======
         if content := get_sanitized_dict_keys(submission_extra.content, asset):
->>>>>>> 6e4e3c22
             submission_extra.content = content
 
         return Response(submission_extra.content)
