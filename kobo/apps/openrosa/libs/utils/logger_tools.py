# coding: utf-8
from __future__ import annotations

import contextlib
import hashlib
import logging
import os
import re
import sys
import traceback
from datetime import date, datetime, timezone
from typing import Generator, Optional, Union
from xml.etree import ElementTree as ET
from xml.parsers.expat import ExpatError
try:
    from zoneinfo import ZoneInfo
except ImportError:
    from backports.zoneinfo import ZoneInfo

from dict2xml import dict2xml
from django.conf import settings
from django.core.exceptions import ValidationError, PermissionDenied
from django.core.files.base import File
from django.core.mail import mail_admins
from django.db import connection, IntegrityError, transaction
from django.db.models import Q
from django.http import (
    HttpResponse,
    HttpResponseNotFound,
    StreamingHttpResponse,
    Http404
)
from django.shortcuts import get_object_or_404
from django.utils import timezone as dj_timezone
from django.utils.encoding import DjangoUnicodeDecodeError, smart_str
from django.utils.translation import gettext as t
from modilabs.utils.subprocess_timeout import ProcessTimedOut
from pyxform.errors import PyXFormError
from pyxform.xform2json import create_survey_element_from_xml
from rest_framework.exceptions import NotAuthenticated
from xml.dom import Node
from wsgiref.util import FileWrapper

from kobo.apps.openrosa.apps.logger.exceptions import (
    ConflictingXMLHashInstanceError,
    DuplicateUUIDError,
    FormInactiveError,
    TemporarilyUnavailableError,
)
from kobo.apps.openrosa.apps.logger.models import Attachment, Instance, XForm
from kobo.apps.openrosa.apps.logger.models.attachment import (
    generate_attachment_filename,
    hash_attachment_contents,
)
from kobo.apps.openrosa.apps.logger.models.instance import (
    InstanceHistory,
    get_id_string_from_xml_str,
)
from kobo.apps.openrosa.apps.logger.models.xform import XLSFormError
from kobo.apps.openrosa.apps.logger.signals import (
    post_save_attachment,
    pre_delete_attachment,
    update_xform_daily_counter,
    update_xform_monthly_counter,
    update_xform_submission_count,
)
from kobo.apps.openrosa.apps.logger.exceptions import (
    DuplicateInstanceError,
    InstanceEmptyError,
    InstanceInvalidUserError,
    InstanceMultipleNodeError,
)
from kobo.apps.openrosa.apps.logger.xform_instance_parser import (
    clean_and_parse_xml,
    get_uuid_from_xml,
    get_deprecated_uuid_from_xml,
    get_submission_date_from_xml,
    get_xform_media_question_xpaths,
)
from kobo.apps.openrosa.apps.viewer.models.data_dictionary import DataDictionary
from kobo.apps.openrosa.apps.viewer.models.parsed_instance import ParsedInstance
from kobo.apps.openrosa.libs.utils import common_tags
from kobo.apps.openrosa.libs.utils.model_tools import (
    queryset_iterator,
    set_uuid,
)
from kpi.deployment_backends.kc_access.storage import (
    default_kobocat_storage as default_storage,
)
from kpi.utils.object_permission import get_database_user


OPEN_ROSA_VERSION_HEADER = 'X-OpenRosa-Version'
HTTP_OPEN_ROSA_VERSION_HEADER = 'HTTP_X_OPENROSA_VERSION'
OPEN_ROSA_VERSION = '1.0'
DEFAULT_CONTENT_TYPE = 'text/xml; charset=utf-8'
DEFAULT_CONTENT_LENGTH = settings.OPENROSA_DEFAULT_CONTENT_LENGTH

uuid_regex = re.compile(r'<formhub>\s*<uuid>\s*([^<]+)\s*</uuid>\s*</formhub>',
                        re.DOTALL)

mongo_instances = settings.MONGO_DB.instances


def check_submission_permissions(
    request: 'rest_framework.request.Request', xform: XForm
):
    """
    Check that permission is required and the request user has permission.

    If the form does not require auth, anyone can submit, regardless of whether
    they are authenticated. Otherwise, if the form does require auth, the
    user must be the owner or have CAN_ADD_SUBMISSIONS.

    :returns: None.
    :raises: PermissionDenied based on the above criteria.
    """

    if not xform.require_auth:
        # Anonymous submissions are allowed!
        return

    if request and request.user.is_anonymous:
        raise NotAuthenticated

    if (
        request
        and xform.user != request.user
        and not request.user.has_perm('report_xform', xform)
    ):
        raise PermissionDenied(t('Forbidden'))


def check_edit_submission_permissions(
    request: 'rest_framework.request.Request', xform: XForm
):
    if request.user.is_anonymous:
        raise UnauthenticatedEditAttempt
    if not _has_edit_xform_permission(request, xform):
        raise PermissionDenied(t(
            'Forbidden attempt to edit a submission. To make a new submission, '
            'Remove `deprecatedID` from the submission XML and try again.'
        ))


def create_instance(
    username: str,
    xml_file: File,
    media_files: Generator[File],
    status: str = 'submitted_via_web',
    uuid: str = None,
    date_created_override: datetime = None,
    request: Optional['rest_framework.request.Request'] = None,
) -> Instance:
    """
    Submission cases:
        If there is a username and no uuid, submitting an old ODK form.
        If there is a username and a uuid, submitting a new ODK form.
    """

    if username:
        username = username.lower()

    xml = smart_str(xml_file.read())
    xml_hash = Instance.get_hash(xml)
    xform = get_xform_from_submission(xml, username, uuid)
    check_submission_permissions(request, xform)

    # get new and deprecated uuid's
    new_uuid = get_uuid_from_xml(xml)

    with get_instance_lock(xml_hash, new_uuid, xform.id) as lock_acquired:
        if not lock_acquired:
            raise ConflictingXMLHashInstanceError()
        # Dorey's rule from 2012 (commit 890a67aa):
        #   Ignore submission as a duplicate IFF
        #    * a submission's XForm collects start time
        #    * the submitted XML is an exact match with one that
        #      has already been submitted for that user.
        # The start-time requirement protected submissions with identical responses
        # from being rejected as duplicates *before* KoBoCAT had the concept of
        # submission UUIDs. Nowadays, OpenRosa requires clients to send a UUID (in
        # `<instanceID>`) within every submission; if the incoming XML has a UUID
        # and still exactly matches an existing submission, it's certainly a
        # duplicate (https://docs.opendatakit.org/openrosa-metadata/#fields).

        if xform.has_start_time or new_uuid is not None:
            # XML matches are identified by identical content hash OR, when a
            # content hash is not present, by string comparison of the full
            # content, which is slow! Use the management command
            # `populate_xml_hashes_for_instances` to hash existing submissions
            existing_instance = Instance.objects.filter(
                Q(xml_hash=xml_hash) | Q(xml_hash=Instance.DEFAULT_XML_HASH, xml=xml),
                xform__user=xform.user,
            ).first()
        else:
<<<<<<< HEAD
            existing_instance = None

        if existing_instance:
            existing_instance.check_active(force=False)
            # ensure we have saved the extra attachments
            new_attachments, _ = save_attachments(existing_instance, media_files)
            if not new_attachments:
                raise DuplicateInstanceError()
            else:
                # Update Mongo via the related ParsedInstance
                existing_instance.parsed_instance.save(asynchronous=False)
                return existing_instance
        else:
            instance = save_submission(request, xform, xml, media_files, new_uuid,
                                       status, date_created_override)
            return instance
=======
            # Update Mongo via the related ParsedInstance
            existing_instance.parsed_instance.save(asynchronous=False)
            return existing_instance
    else:
        instance = save_submission(
            request,
            xform,
            xml,
            media_files,
            new_uuid,
            status,
            date_created_override,
        )
        return instance
>>>>>>> 9cb65ca0


def disposition_ext_and_date(name, extension, show_date=True):
    if name is None:
        return 'attachment;'
    if show_date:
        name = "%s_%s" % (name, date.today().strftime("%Y_%m_%d"))
    return 'attachment; filename=%s.%s' % (name, extension)


def dict2xform(submission: dict, xform_id_string: str) -> str:
    xml_head = (
        f'<?xml version="1.0" encoding="utf-8"?>\n'
        f'   <{xform_id_string} id="{xform_id_string}">\n'
    )
    xml_tail = f'\n</{xform_id_string}>\n'

    return xml_head + dict2xml(submission) + xml_tail


@contextlib.contextmanager
def get_instance_lock(xml_hash: str, submission_uuid: str, xform_id: int) -> bool:
    int_lock = int.from_bytes(hashlib.shake_128(f'{xform_id}!!{submission_uuid}!!{xml_hash}'.encode()).digest(7), 'little')
    acquired = False

    with transaction.atomic():
        try:
            cur = connection.cursor()
            cur.execute('SELECT pg_try_advisory_lock(%s::bigint);', (int_lock,))
            acquired = cur.fetchone()[0]
            yield acquired
        finally:
            cur.execute('SELECT pg_advisory_unlock(%s::bigint);', (int_lock,))
            cur.close()


def get_instance_or_404(**criteria):
    """
    Mimic `get_object_or_404` but handles duplicate records.

    `logger_instance` can contain records with the same `uuid`

    :param criteria: dict
    :return: Instance
    """
    instances = Instance.objects.filter(**criteria).order_by("id")
    if instances:
        instance = instances[0]
        xml_hash = instance.xml_hash
        for instance_ in instances[1:]:
            if instance_.xml_hash == xml_hash:
                continue
            raise DuplicateUUIDError(
                "Multiple instances with different content exist for UUID "
                "{}".format(instance.uuid)
            )

        return instance
    else:
        raise Http404


def get_uuid_from_submission(xml):
    # parse UUID from uploaded XML
    split_xml = uuid_regex.split(xml)

    # check that xml has UUID
    return len(split_xml) > 1 and split_xml[1] or None


def get_xform_from_submission(xml, username, uuid=None):
    # check alternative form submission ids
    uuid = uuid or get_uuid_from_submission(xml)

    if not username and not uuid:
        raise InstanceInvalidUserError()

    if uuid:
        # try to find the form by its uuid which is the ideal condition
        try:
            xform = XForm.objects.get(uuid=uuid)
        except XForm.DoesNotExist:
            pass
        else:
            return xform

    id_string = get_id_string_from_xml_str(xml)

    return get_object_or_404(
        XForm, id_string__exact=id_string, user__username=username
    )


def inject_instanceid(xml_str, uuid):
    if get_uuid_from_xml(xml_str) is None:
        xml = clean_and_parse_xml(xml_str)
        children = xml.childNodes
        if children.length == 0:
            raise ValueError(t("XML string must have a survey element."))

        # check if we have a meta tag
        survey_node = children.item(0)
        meta_tags = [
            n for n in survey_node.childNodes
            if n.nodeType == Node.ELEMENT_NODE
            and n.tagName.lower() == "meta"]
        if len(meta_tags) == 0:
            meta_tag = xml.createElement("meta")
            xml.documentElement.appendChild(meta_tag)
        else:
            meta_tag = meta_tags[0]

        # check if we have an instanceID tag
        uuid_tags = [
            n for n in meta_tag.childNodes
            if n.nodeType == Node.ELEMENT_NODE
            and n.tagName == "instanceID"]
        if len(uuid_tags) == 0:
            uuid_tag = xml.createElement("instanceID")
            meta_tag.appendChild(uuid_tag)
        else:
            uuid_tag = uuid_tags[0]
        # insert meta and instanceID
        text_node = xml.createTextNode("uuid:%s" % uuid)
        uuid_tag.appendChild(text_node)
        return xml.toxml()
    return xml_str


def mongo_sync_status(remongo=False, update_all=False, user=None, xform=None):
    """
    Check the status of records in the PostgreSQL db versus MongoDB.
    At a minimum, return a report (string) of the results.

    Optionally, take action to correct the differences, based on these
    parameters, if present and defined:

    remongo    -> if True, update the records missing in mongodb
                  (default: False)
    update_all -> if True, update all the relevant records (default: False)
    user       -> if specified, apply only to the forms for the given user
                  (default: None)
    xform      -> if specified, apply only to the given form (default: None)

    """

    qs = XForm.objects.only('id_string', 'user').select_related('user')
    if user and not xform:
        qs = qs.filter(user=user)
    elif user and xform:
        qs = qs.filter(user=user, id_string=xform.id_string)
    else:
        qs = qs.all()

    total = qs.count()
    found = 0
    done = 0
    total_to_remongo = 0
    report_string = ""
    for xform in queryset_iterator(qs, 100):
        # get the count
        user = xform.user
        instance_count = Instance.objects.filter(xform=xform).count()
        userform_id = "%s_%s" % (user.username, xform.id_string)
        mongo_count = mongo_instances.count_documents(
            {common_tags.USERFORM_ID: userform_id},
            maxTimeMS=settings.MONGO_QUERY_TIMEOUT
        )

        if instance_count != mongo_count or update_all:
            line = "user: %s, id_string: %s\nInstance count: %d\t" \
                   "Mongo count: %d\n---------------------------------" \
                   "-----\n" % (
                       user.username, xform.id_string, instance_count,
                       mongo_count)
            report_string += line
            found += 1
            total_to_remongo += (instance_count - mongo_count)

            # should we remongo
            if remongo or (remongo and update_all):
                if update_all:
                    sys.stdout.write(
                        "Updating all records for %s\n--------------------"
                        "---------------------------\n" % xform.id_string)
                else:
                    sys.stdout.write(
                        "Updating missing records for %s\n----------------"
                        "-------------------------------\n"
                        % xform.id_string)
                _update_mongo_for_xform(
                    xform, only_update_missing=not update_all
                )
        done += 1
        sys.stdout.write(
            "%.2f %% done ...\r" % ((float(done) / float(total)) * 100))
    # only show stats if we are not updating mongo, the update function
    # will show progress
    if not remongo:
        line = "Total # of forms out of sync: %d\n" \
               "Total # of records to remongo: %d\n" % (found, total_to_remongo)
        report_string += line
    return report_string


def publish_form(callback):
    try:
        return callback()
    except (PyXFormError, XLSFormError) as e:
        return {
            'type': 'alert-error',
            'text': str(e)
        }
    except IntegrityError as e:
        return {
            'type': 'alert-error',
            'text': str(e),
        }
    except ValidationError as e:
        # on clone invalid URL
        return {
            'type': 'alert-error',
            'text': t('Invalid URL format.'),
        }
    except AttributeError as e:
        # form.publish returned None, not sure why...
        return {
            'type': 'alert-error',
            'text': str(e)
        }
    except ProcessTimedOut as e:
        # catch timeout errors
        return {
            'type': 'alert-error',
            'text': t('Form validation timeout, please try again.'),
        }
    except Exception as e:
        # TODO: Something less horrible. This masks storage backend
        # `ImportError`s and who knows what else

        # ODK validation errors are vanilla errors and it masks a lot of regular
        # errors if we try to catch it so let's catch it, BUT reraise it
        # if we don't see typical ODK validation error messages in it.
        if "ODK Validate Errors" not in str(e):
            raise

        # error in the XLS file; show an error to the user
        return {
            'type': 'alert-error',
            'text': str(e)
        }


def publish_xls_form(xls_file, user, id_string=None):
    """
    Creates or updates a DataDictionary with supplied xls_file,
    user and optional id_string - if updating
    """
    # get or create DataDictionary based on user and id string
    if id_string:
        dd = DataDictionary.objects.get(user=user, id_string=id_string)
        dd.xls = xls_file
        dd.save()
        return dd
    else:
        # Creation needs to be wrapped in a transaction because of unit tests.
        # It raises `TransactionManagementError` on IntegrityError in
        # `RestrictedAccessMiddleware` when accessing `request.user.profile`.
        # See https://stackoverflow.com/a/23326971
        try:
            with transaction.atomic():
                dd = DataDictionary.objects.create(user=user, xls=xls_file)
        except IntegrityError as e:
            raise e
        return dd


def publish_xml_form(xml_file, user, id_string=None):
    xml = smart_str(xml_file.read())
    survey = create_survey_element_from_xml(xml)
    form_json = survey.to_json()
    if id_string:
        dd = DataDictionary.objects.get(user=user, id_string=id_string)
        dd.xml = xml
        dd.json = form_json
        dd._mark_start_time_boolean()
        set_uuid(dd)
        dd.set_uuid_in_xml()
        dd.save()
        return dd
    else:
        dd = DataDictionary(user=user, xml=xml, json=form_json)
        dd._mark_start_time_boolean()
        set_uuid(dd)
        dd.set_uuid_in_xml(file_name=xml_file.name)
        dd.save()
        return dd


def report_exception(subject, info, exc_info=None):
    # TODO: replace with standard logging (i.e. `import logging`)
    if exc_info:
        cls, err = exc_info[:2]
        message = t("Exception in request:"
                    " %(class)s: %(error)s")\
            % {'class': cls.__name__, 'error': err}
        message += "".join(traceback.format_exception(*exc_info))
    else:
        message = "%s" % info

    if settings.DEBUG or settings.TESTING:
        sys.stdout.write("Subject: %s\n" % subject)
        sys.stdout.write("Message: %s\n" % message)
    else:
        mail_admins(subject=subject, message=message)


def response_with_mimetype_and_name(
        mimetype, name, extension=None, show_date=True, file_path=None,
        use_local_filesystem=False, full_mime=False):
    if extension is None:
        extension = mimetype
    if not full_mime:
        mimetype = "application/%s" % mimetype
    if file_path:
        try:
            if not use_local_filesystem:
                wrapper = FileWrapper(default_storage.open(file_path))
                response = StreamingHttpResponse(wrapper, content_type=mimetype)
                response['Content-Length'] = default_storage.size(file_path)
            else:
                wrapper = FileWrapper(open(file_path))
                response = StreamingHttpResponse(wrapper, content_type=mimetype)
                response['Content-Length'] = os.path.getsize(file_path)
        except IOError:
            response = HttpResponseNotFound(
                t("The requested file could not be found."))
    else:
        response = HttpResponse(content_type=mimetype)
    response['Content-Disposition'] = disposition_ext_and_date(
        name, extension, show_date)
    return response


def safe_create_instance(
    username: str,
    xml_file: File,
    media_files: Union[list, Generator[File]],
    uuid: Optional[str] = None,
    date_created_override: Optional[datetime] = None,
    request: Optional['rest_framework.request.Request'] = None,
):
    """Create an instance and catch exceptions.

    :returns: A list [error, instance] where error is None if there was no
        error.
    """
    error = instance = None

    try:
        instance = create_instance(
            username,
            xml_file,
            media_files,
            uuid=uuid,
            date_created_override=date_created_override,
            request=request,
        )
    except InstanceInvalidUserError:
        error = OpenRosaResponseBadRequest(t("Username or ID required."))
    except InstanceEmptyError:
        error = OpenRosaResponseBadRequest(
            t("Received empty submission. No instance was created")
        )
    except FormInactiveError:
        error = OpenRosaResponseNotAllowed(t("Form is not active"))
    except TemporarilyUnavailableError:
        error = OpenRosaTemporarilyUnavailable(t("Temporarily unavailable"))
    except XForm.DoesNotExist:
        error = OpenRosaResponseNotFound(
            t("Form does not exist on this account")
        )
    except ExpatError as e:
        error = OpenRosaResponseBadRequest(t("Improperly formatted XML."))
    except ConflictingXMLHashInstanceError:
        response = OpenRosaResponse(t('Conflict with already existing instance'))
        response.status_code = 409
        response['Location'] = request.build_absolute_uri(request.path)
        error = response
    except DuplicateInstanceError:
        response = OpenRosaResponse(t('Duplicate instance'))
        response.status_code = 202
        response['Location'] = request.build_absolute_uri(request.path)
        error = response
    except PermissionDenied as e:
        error = OpenRosaResponseForbidden(e)
    except InstanceMultipleNodeError as e:
        error = OpenRosaResponseBadRequest(e)
    except DjangoUnicodeDecodeError:
        error = OpenRosaResponseBadRequest(t("File likely corrupted during "
                                             "transmission, please try later."
                                             ))

    return [error, instance]


def save_attachments(
    instance: Instance,
    media_files: Generator[File],
    defer_counting: bool = False,
) -> tuple[list[Attachment], list[Attachment]]:
    """
    Return a tuple of two lists.
    - The former is new attachments
    - The latter is the replaced/soft-deleted attachments

    `defer_counting=False` will set a Python-only attribute of the same name on
    any *new* `Attachment` instances created. This will prevent
    `update_xform_attachment_storage_bytes()` and friends from doing anything,
    which avoids locking any rows in `logger_xform` or `main_userprofile`.
    """
    new_attachments = []

    for f in media_files:
        attachment_filename = generate_attachment_filename(
            instance, os.path.basename(f.name)
        )
        existing_attachment = Attachment.objects.filter(
            instance=instance,
            media_file=attachment_filename,
            mimetype=f.content_type,
        ).first()
        if existing_attachment and (
            existing_attachment.file_hash == hash_attachment_contents(f.read())
        ):
            # We already have this attachment!
            continue
        f.seek(0)
        # This is a new attachment; save it!
        new_attachment = Attachment(
            instance=instance, media_file=f, mimetype=f.content_type
        )
        if defer_counting:
            # Only set the attribute if requested, i.e. don't bother ever
            # setting it to `False`
            new_attachment.defer_counting = True
        new_attachment.save()
        new_attachments.append(new_attachment)

    soft_deleted_attachments = get_soft_deleted_attachments(instance)

    return new_attachments, soft_deleted_attachments


def save_submission(
    request: 'rest_framework.request.Request',
    xform: XForm,
    xml: str,
    media_files: Union[list, Generator[File]],
    new_uuid: str,
    status: str,
    date_created_override: datetime,
) -> Instance:

    if not date_created_override:
        date_created_override = get_submission_date_from_xml(xml)

    # We have to save the `Instance` to the database before we can associate
    # any `Attachment`s with it, but we are inside a transaction and saving
    # attachments is slow! Usually creating an `Instance` updates the
    # submission count of the parent `XForm` automatically via a `post_save`
    # signal, but that takes a lock on `logger_xform` that persists until the
    # end of the transaction.  We must avoid doing that until all attachments
    # are saved, and we are as close as possible to the end of the transaction.
    # See https://github.com/kobotoolbox/kobocat/issues/490.
    #
    # `_get_instance(..., defer_counting=True)` skips incrementing the
    # submission counters and returns an `Instance` with a `defer_counting`
    # attribute set to `True` *if* a new instance was created. We are
    # responsible for calling `update_xform_submission_count()` if the returned
    # `Instance` has `defer_counting = True`.
    instance = _get_instance(
        request, xml, new_uuid, status, xform, defer_counting=True
    )

    new_attachments, soft_deleted_attachments = save_attachments(
        instance, media_files, defer_counting=True
    )

    # override date created if required
    if date_created_override:
        if not dj_timezone.is_aware(date_created_override):
            # default to utc?
            date_created_override = dj_timezone.make_aware(
                date_created_override, timezone.utc
            )
        instance.date_created = date_created_override
        instance.save(update_fields=['date_created'])

    if instance.xform is not None:
        pi, created = ParsedInstance.objects.get_or_create(
            instance=instance
        )

    if not created:
        pi.save(asynchronous=False)

    # Now that the slow tasks are complete and we are (hopefully!) close to the
    # end of the transaction, update the submission count if the `Instance` was
    # newly created
    if getattr(instance, 'defer_counting', False):
        # Remove the Python-only attribute
        del instance.defer_counting
        update_xform_daily_counter(
            sender=Instance, instance=instance, created=True
        )
        update_xform_monthly_counter(
            sender=Instance, instance=instance, created=True
        )
        update_xform_submission_count(
            sender=Instance, instance=instance, created=True
        )

    # Update the storage totals for new attachments as well, which were
    # deferred for the same performance reasons
    for new_attachment in new_attachments:
        if getattr(new_attachment, 'defer_counting', False):
            # Remove the Python-only attribute
            del new_attachment.defer_counting
            post_save_attachment(new_attachment, created=True)

    for soft_deleted_attachment in soft_deleted_attachments:
        pre_delete_attachment(soft_deleted_attachment, only_update_counters=True)

    return instance


def get_soft_deleted_attachments(instance: Instance) -> list[Attachment]:
    """
    Soft delete replaced attachments when editing a submission
    """
    # Retrieve all media questions of Xform
    media_question_xpaths = get_xform_media_question_xpaths(instance.xform)

    # If XForm does not have any media fields, do not go further
    if not media_question_xpaths:
        return []

    # Parse instance XML to get the basename of each file of the updated
    # submission
    xml_parsed = ET.fromstring(instance.xml)
    basenames = []

    for media_question_xpath in media_question_xpaths:
        root_name, xpath_without_root = media_question_xpath.split('/', 1)
        try:
            assert root_name == xml_parsed.tag
        except AssertionError:
            logging.warning(
                'Instance XML root tag name does not match with its form'
            )

        # With repeat groups, several nodes can have the same XPath. We
        # need to retrieve all of them
        questions = xml_parsed.findall(xpath_without_root)
        for question in questions:
            try:
                basename = question.text
            except AttributeError:
                raise XPathNotFoundException

            # Only keep non-empty fields
            if basename:
                basenames.append(basename)

    # Update Attachment objects to hide them if they are not used anymore.
    # We do not want to delete them until the instance itself is deleted.

    # FIXME Temporary hack to leave background-audio files and audit files alone
    #  Bug comes from `get_xform_media_question_xpaths()`
    queryset = Attachment.objects.filter(instance=instance).exclude(
        Q(media_file_basename__in=basenames)
        | Q(media_file_basename__endswith='.enc')
        | Q(media_file_basename='audit.csv')
        | Q(media_file_basename__regex=r'^\d{10,}\.(m4a|amr)$')
    )
    soft_deleted_attachments = list(queryset.all())
    queryset.update(deleted_at=dj_timezone.now())

    return soft_deleted_attachments


def _get_instance(
    request: 'rest_framework.request.Request',
    xml: str,
    new_uuid: str,
    status: str,
    xform: XForm,
    defer_counting: bool = False,
) -> Instance:
    """
    `defer_counting=False` will set a Python-only attribute of the same name on
    the *new* `Instance` if one is created. This will prevent
    `update_xform_submission_count()` from doing anything, which avoids locking
    any rows in `logger_xform` or `main_userprofile`.
    """
<<<<<<< HEAD
    try:
        # check if it is an edit submission
        old_uuid = get_deprecated_uuid_from_xml(xml)
        instances = Instance.objects.filter(uuid=old_uuid)

        if instances:
            # edits
            instance = instances[0]
            check_edit_submission_permissions(request, xform)
            InstanceHistory.objects.create(
                xml=instance.xml, xform_instance=instance, uuid=old_uuid)
            instance.xml = xml
            instance._populate_xml_hash()
            instance.uuid = new_uuid
            instance.save()
        else:
            submitted_by = (
                get_real_user(request)
                if request and request.user.is_authenticated
                else None
            )
            # new submission
            # Avoid `Instance.objects.create()` so that we can set a Python-only
            # attribute, `defer_counting`, before saving
            instance = Instance()
            instance.xml = xml
            instance.user = submitted_by
            instance.status = status
            instance.xform = xform
            if defer_counting:
                # Only set the attribute if requested, i.e. don't bother ever
                # setting it to `False`
                instance.defer_counting = True
            instance.save()
=======
    # check if it is an edit submission
    old_uuid = get_deprecated_uuid_from_xml(xml)
    instances = Instance.objects.filter(uuid=old_uuid)

    if instances:
        # edits
        instance = instances[0]
        check_edit_submission_permissions(request, xform)
        InstanceHistory.objects.create(
            xml=instance.xml, xform_instance=instance, uuid=old_uuid)
        instance.xml = xml
        instance._populate_xml_hash()
        instance.uuid = new_uuid
        instance.save()
    else:
        submitted_by = (
            get_database_user(request.user)
            if request and request.user.is_authenticated
            else None
        )
        # new submission
        # Avoid `Instance.objects.create()` so that we can set a Python-only
        # attribute, `defer_counting`, before saving
        instance = Instance()
        instance.xml = xml
        instance.user = submitted_by
        instance.status = status
        instance.xform = xform
        if defer_counting:
            # Only set the attribute if requested, i.e. don't bother ever
            # setting it to `False`
            instance.defer_counting = True
        instance.save()
>>>>>>> 9cb65ca0

        return instance
    except IntegrityError:
        raise DuplicateInstanceError()


def _has_edit_xform_permission(
    request: 'rest_framework.request.Request', xform: XForm
) -> bool:
    if isinstance(xform, XForm):
        if request.user.is_superuser:
            return True

        if request.user.has_perm('logger.change_xform', xform):
            return True

        # User's permissions have been already checked when calling KPI endpoint
        # If `has_partial_perms` is True, user is allowed to perform the action.
        return getattr(request.user, 'has_partial_perms', False)

    return False


def _update_mongo_for_xform(xform, only_update_missing=True):

    instance_ids = set(
        [i.id for i in Instance.objects.only('id').filter(xform=xform)])
    sys.stdout.write("Total no of instances: %d\n" % len(instance_ids))
    mongo_ids = set()
    user = xform.user
    userform_id = "%s_%s" % (user.username, xform.id_string)
    if only_update_missing:
        sys.stdout.write("Only updating missing mongo instances\n")
        mongo_ids = set(
            [rec[common_tags.ID] for rec in mongo_instances.find(
                {common_tags.USERFORM_ID: userform_id},
                {common_tags.ID: 1},
                max_time_ms=settings.MONGO_QUERY_TIMEOUT
        )])
        sys.stdout.write("Total no of mongo instances: %d\n" % len(mongo_ids))
        # get the difference
        instance_ids = instance_ids.difference(mongo_ids)
    else:
        # clear mongo records
        mongo_instances.delete_many({common_tags.USERFORM_ID: userform_id})

    # get instances
    sys.stdout.write(
        "Total no of instances to update: %d\n" % len(instance_ids))
    instances = Instance.objects.only('id').in_bulk(
        [id_ for id_ in instance_ids])
    total = len(instances)
    done = 0
    for id_, instance in instances.items():
        (pi, created) = ParsedInstance.objects.get_or_create(instance=instance)
        try:
            save_success = pi.save(asynchronous=False)
        except InstanceEmptyError:
            print(
                "\033[91m[WARNING] - Skipping Instance #{}/uuid:{} because "
                "it is empty\033[0m".format(id_, instance.uuid)
            )
        else:
            if not save_success:
                print(
                    "\033[91m[ERROR] - Instance #{}/uuid:{} - Could not save "
                    "the parsed instance\033[0m".format(id_, instance.uuid)
                )
            else:
                done += 1

        progress = "\r%.2f %% done..." % ((float(done) / float(total)) * 100)
        sys.stdout.write(progress)
        sys.stdout.flush()
    sys.stdout.write(
        "\nUpdated %s\n------------------------------------------\n"
        % xform.id_string)


class BaseOpenRosaResponse(HttpResponse):
    status_code = 201

    def __init__(self, *args, **kwargs):
        super().__init__(*args, **kwargs)

        self[OPEN_ROSA_VERSION_HEADER] = OPEN_ROSA_VERSION
        dt = datetime.now(tz=ZoneInfo('UTC')).strftime('%a, %d %b %Y %H:%M:%S %Z')
        self['Date'] = dt
        self['X-OpenRosa-Accept-Content-Length'] = DEFAULT_CONTENT_LENGTH
        self['Content-Type'] = DEFAULT_CONTENT_TYPE


class OpenRosaResponse(BaseOpenRosaResponse):
    status_code = 201

    def __init__(self, *args, **kwargs):
        super().__init__(*args, **kwargs)
        # wrap content around xml
        self.content = (
            b"<?xml version='1.0' encoding='UTF-8' ?>\n"
            b'<OpenRosaResponse xmlns="http://openrosa.org/http/response">\n'
            b'        <message nature="">'
        ) + self.content + (
            b'</message>\n'
            b'</OpenRosaResponse>'
        )


class OpenRosaResponseNotFound(OpenRosaResponse):
    status_code = 404


class OpenRosaResponseBadRequest(OpenRosaResponse):
    status_code = 400


class OpenRosaResponseNotAllowed(OpenRosaResponse):
    status_code = 405


class OpenRosaResponseForbidden(OpenRosaResponse):
    status_code = 403


class OpenRosaTemporarilyUnavailable(OpenRosaResponse):
    status_code = 503


class UnauthenticatedEditAttempt(Exception):
    """
    Escape hatch from the `safe_create_instance()` antipattern, where these
    "logger tools" return responses directly instead of raising exceptions.
    To avoid a large refactoring, this class allows the view code to handle
    returning the proper response to the client:
    `check_edit_submission_permissions()` raises `UnauthenticatedEditAttempt`,
    which passes through unmolested to `XFormSubmissionApi.create()`, which
    then returns the appropriate 401 response.
    """
    pass


class XPathNotFoundException(Exception):
    pass<|MERGE_RESOLUTION|>--- conflicted
+++ resolved
@@ -194,7 +194,6 @@
                 xform__user=xform.user,
             ).first()
         else:
-<<<<<<< HEAD
             existing_instance = None
 
         if existing_instance:
@@ -208,25 +207,16 @@
                 existing_instance.parsed_instance.save(asynchronous=False)
                 return existing_instance
         else:
-            instance = save_submission(request, xform, xml, media_files, new_uuid,
-                                       status, date_created_override)
+            instance = save_submission(
+                request,
+                xform,
+                xml,
+                media_files,
+                new_uuid,
+                status,
+                date_created_override,
+            )
             return instance
-=======
-            # Update Mongo via the related ParsedInstance
-            existing_instance.parsed_instance.save(asynchronous=False)
-            return existing_instance
-    else:
-        instance = save_submission(
-            request,
-            xform,
-            xml,
-            media_files,
-            new_uuid,
-            status,
-            date_created_override,
-        )
-        return instance
->>>>>>> 9cb65ca0
 
 
 def disposition_ext_and_date(name, extension, show_date=True):
@@ -833,7 +823,6 @@
     `update_xform_submission_count()` from doing anything, which avoids locking
     any rows in `logger_xform` or `main_userprofile`.
     """
-<<<<<<< HEAD
     try:
         # check if it is an edit submission
         old_uuid = get_deprecated_uuid_from_xml(xml)
@@ -851,7 +840,7 @@
             instance.save()
         else:
             submitted_by = (
-                get_real_user(request)
+                get_database_user(request.user)
                 if request and request.user.is_authenticated
                 else None
             )
@@ -868,41 +857,6 @@
                 # setting it to `False`
                 instance.defer_counting = True
             instance.save()
-=======
-    # check if it is an edit submission
-    old_uuid = get_deprecated_uuid_from_xml(xml)
-    instances = Instance.objects.filter(uuid=old_uuid)
-
-    if instances:
-        # edits
-        instance = instances[0]
-        check_edit_submission_permissions(request, xform)
-        InstanceHistory.objects.create(
-            xml=instance.xml, xform_instance=instance, uuid=old_uuid)
-        instance.xml = xml
-        instance._populate_xml_hash()
-        instance.uuid = new_uuid
-        instance.save()
-    else:
-        submitted_by = (
-            get_database_user(request.user)
-            if request and request.user.is_authenticated
-            else None
-        )
-        # new submission
-        # Avoid `Instance.objects.create()` so that we can set a Python-only
-        # attribute, `defer_counting`, before saving
-        instance = Instance()
-        instance.xml = xml
-        instance.user = submitted_by
-        instance.status = status
-        instance.xform = xform
-        if defer_counting:
-            # Only set the attribute if requested, i.e. don't bother ever
-            # setting it to `False`
-            instance.defer_counting = True
-        instance.save()
->>>>>>> 9cb65ca0
 
         return instance
     except IntegrityError:
