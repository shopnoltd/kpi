--- conflicted
+++ resolved
@@ -841,46 +841,6 @@
     `update_xform_submission_count()` from doing anything, which avoids locking
     any rows in `logger_xform` or `main_userprofile`.
     """
-<<<<<<< HEAD
-    try:
-        # check if it is an edit submission
-        old_uuid = get_deprecated_uuid_from_xml(xml)
-        instances = Instance.objects.filter(uuid=old_uuid)
-
-        if instances:
-            # edits
-            instance = instances[0]
-            check_edit_submission_permissions(request, xform)
-            InstanceHistory.objects.create(
-                xml=instance.xml, xform_instance=instance, uuid=old_uuid)
-            instance.xml = xml
-            instance._populate_xml_hash()
-            instance.uuid = new_uuid
-            instance.save()
-        else:
-            submitted_by = (
-                get_database_user(request.user)
-                if request and request.user.is_authenticated
-                else None
-            )
-            # new submission
-            # Avoid `Instance.objects.create()` so that we can set a Python-only
-            # attribute, `defer_counting`, before saving
-            instance = Instance()
-            instance.xml = xml
-            instance.user = submitted_by
-            instance.status = status
-            instance.xform = xform
-            if defer_counting:
-                # Only set the attribute if requested, i.e. don't bother ever
-                # setting it to `False`
-                instance.defer_counting = True
-            instance.save()
-
-        return instance
-    except IntegrityError:
-        raise ConflictingSubmissionUUIDError()
-=======
     # check if it is an edit submission
     old_uuid = get_deprecated_uuid_from_xml(xml)
     instances = Instance.objects.filter(uuid=old_uuid)
@@ -921,7 +881,6 @@
         except IntegrityError:
             raise ConflictingSubmissionUUIDError
     return instance
->>>>>>> 53c422b1
 
 
 def _has_edit_xform_permission(
