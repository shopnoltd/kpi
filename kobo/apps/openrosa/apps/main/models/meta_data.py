--- conflicted
+++ resolved
@@ -19,11 +19,8 @@
 from kpi.deployment_backends.kc_access.storage import (
     default_kobocat_storage as default_storage,
 )
-<<<<<<< HEAD
+from kpi.fields.file import ExtendedFileField
 from kpi.models.abstract_models import AbstractTimeStampedModel
-=======
-from kpi.fields.file import ExtendedFileField
->>>>>>> 9c9a300e
 
 CHUNK_SIZE = 1024
 
