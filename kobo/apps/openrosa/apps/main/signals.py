--- conflicted
+++ resolved
@@ -16,17 +16,9 @@
 
 @receiver(post_save, sender=User, dispatch_uid='set_api_permissions')
 def set_api_permissions(sender, instance=None, created=False, **kwargs):
-<<<<<<< HEAD
-    # TODO Get rid of this, only needed to KC unit tests. KPI does create
-    #   KC object permissions when its calling `grant_kc_model_level_perms()`
-    #   in `kpi.signals.save_kobocat_user()`
-    from kobo.apps.openrosa.libs.utils.user_auth import set_api_permissions_for_user
-
     if is_user_anonymous(instance):
         return
 
-=======
->>>>>>> c1ffd8a6
     if created:
         with use_db(settings.OPENROSA_DB_ALIAS):
             if User.objects.filter(pk=instance.pk).exists() or settings.TESTING:
