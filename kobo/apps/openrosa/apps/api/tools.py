--- conflicted
+++ resolved
@@ -176,10 +176,6 @@
     paired_data_viewset.cls.renderer_classes = [SubmissionXMLRenderer]
     paired_data_viewset.cls.filter_backends = []
     return paired_data_viewset(request=django_http_request, *args, **kwargs)
-<<<<<<< HEAD
-
-=======
->>>>>>> 34b228b3
 
 
 def get_view_name(view_obj):
