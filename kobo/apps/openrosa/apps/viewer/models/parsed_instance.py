--- conflicted
+++ resolved
@@ -1,4 +1,3 @@
-# coding: utf-8
 import json
 
 from bson import json_util
@@ -8,15 +7,9 @@
 from django.utils.translation import gettext as t
 from pymongo.errors import PyMongoError
 
-<<<<<<< HEAD
 from kobo.apps.hook.utils.services import call_services
-from kobo.apps.openrosa.apps.api.mongo_helper import MongoHelper
-from kobo.apps.openrosa.apps.logger.models import Instance, Note
-=======
 from kobo.celery import celery_app
 from kobo.apps.openrosa.apps.logger.models import Instance, Note
-from kobo.apps.openrosa.apps.restservice.utils import call_service
->>>>>>> 941b8861
 from kobo.apps.openrosa.libs.utils.common_tags import (
     ATTACHMENTS,
     GEOLOCATION,
@@ -31,12 +24,8 @@
 )
 from kobo.apps.openrosa.libs.utils.decorators import apply_form_field_names
 from kobo.apps.openrosa.libs.utils.model_tools import queryset_iterator
-<<<<<<< HEAD
-from kobo.celery import celery_app
 from kpi.utils.log import logging
-=======
 from kpi.utils.mongo_helper import MongoHelper
->>>>>>> 941b8861
 
 # this is Mongo Collection where we will store the parsed submissions
 xform_instances = settings.MONGO_DB.instances
