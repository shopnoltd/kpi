{
  "compileOnSave": false,
  "compilerOptions": {
    "baseUrl": "./jsapp",
    "paths": {
      "js/*": ["js/*"],
      "scss/*": ["scss/*"],
      "test/*": ["test/*"],
    },
    "target": "es2016",
    "module": "es2015",
    "esModuleInterop": true,
    "moduleResolution": "node",
    "strict": true,
    "forceConsistentCasingInFileNames": true,
    "allowSyntheticDefaultImports": true,
    "noFallthroughCasesInSwitch": true,
    "noImplicitReturns": true,
    "noImplicitThis": true,
    "noImplicitAny": true,
    "noUnusedParameters": true,
    "removeComments": false,
    "sourceMap": true,
    "skipLibCheck": true,
<<<<<<< HEAD
    "allowJs": true
  },
  "include": [
    "jsapp/**/*.ts"
=======
    "allowJs": true,
    "jsx": "react"
  },
  "include": [
    "jsapp/**/*.ts",
    "jsapp/**/*.tsx"
>>>>>>> d6054d66
  ]
}<|MERGE_RESOLUTION|>--- conflicted
+++ resolved
@@ -22,18 +22,11 @@
     "removeComments": false,
     "sourceMap": true,
     "skipLibCheck": true,
-<<<<<<< HEAD
-    "allowJs": true
-  },
-  "include": [
-    "jsapp/**/*.ts"
-=======
     "allowJs": true,
     "jsx": "react"
   },
   "include": [
     "jsapp/**/*.ts",
     "jsapp/**/*.tsx"
->>>>>>> d6054d66
   ]
 }